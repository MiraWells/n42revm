--- conflicted
+++ resolved
@@ -21,7 +21,6 @@
 
 ### External Crates:
 
-<<<<<<< HEAD
 - alloc: The alloc crate provides types for heap allocation.
 - bitvec: The bitvec crate provides a data structure to handle sequences of bits.
 - bytes: The bytes crate provides utilities for working with bytes.
@@ -30,15 +29,6 @@
 - hashbrown: The hashbrown crate provides high-performance hash map and hash set data structures.
 - ruint: The ruint crate provides types and functions for big unsigned integer arithmetic.
 - c-kzg: A minimal implementation of the Polynomial Commitments API for EIP-4844, written in C. (With rust bindings)
-=======
-- `alloc`: The alloc crate provides types for heap allocation.
-- `bitvec`: The bitvec crate provides a data structure to handle sequences of bits.
-- `bytes`: The bytes crate provides utilities for working with bytes.
-- `hex`: The hex crate provides utilities for encoding and decoding hexadecimal.
-- `hex_literal`: The hex_literal crate provides a macro for including hexadecimal data directly in the source code.
-- `hashbrown`: The hashbrown crate provides high-performance hash map and hash set data structures.
-- `ruint`: The ruint crate provides types and functions for big unsigned integer arithmetic.
->>>>>>> 5aff229a
 
 ### Type Aliases:
 
@@ -52,10 +42,5 @@
 - `U256`: A 256-bit unsigned integer type from the `ruint` crate.
 - `HashMap` and `HashSet`: High-performance hash map and hash set data structures from the hashbrown crate.
 
-<<<<<<< HEAD
 Re-exported Modules:
-All types, constants, and functions from the `bytecode`, `constants`, `env`, `log`, `precompile`, `result`, `specification`, `state`, `utilities`, `KzgSettings`, `EnvKzgSettings`, `trusted_setup_points` types and methods were all re-exported, allowing users to import these items directly from the `primitives` crate.
-=======
-### Re-exported Modules:
-All types, constants, and functions from the `bytecode`, `constants`, `env`, `log`, `precompile`, `result`, `specification`, `state`, and `utilities` modules are re-exported, allowing users to import these items directly from the `primitives` crate.
->>>>>>> 5aff229a
+All types, constants, and functions from the `bytecode`, `constants`, `env`, `log`, `precompile`, `result`, `specification`, `state`, `utilities`, `KzgSettings`, `EnvKzgSettings`, `trusted_setup_points` types and methods were all re-exported, allowing users to import these items directly from the `primitives` crate.