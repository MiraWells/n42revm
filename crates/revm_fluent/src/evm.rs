--- conflicted
+++ resolved
@@ -48,24 +48,11 @@
     helpers::evm_error_from_exit_code,
     loader::{_loader_call, _loader_create},
 };
-<<<<<<< HEAD
 use fluentbase_sdk::{types::{EvmCallMethodInput, EvmCreateMethodInput}, ContractInput, AccountManager};
 use fluentbase_types::{Address, ExitCode};
 use revm_interpreter::{CallOutcome, CreateOutcome};
 use std::vec::Vec;
 use fluentbase_core::helpers::evm_error_from_exit_code;
-=======
-use fluentbase_sdk::{
-    contracts::call_system_contract,
-    types::{EvmCallMethodInput, EvmCreateMethodInput},
-    AccountManager,
-    ContractInput,
-    GuestAccountManager,
-};
-use fluentbase_types::{Address, ExitCode};
-use revm_interpreter::{CallOutcome, CreateOutcome};
-use std::vec::Vec;
->>>>>>> 62b54558
 
 /// EVM call stack limit.
 pub const CALL_STACK_LIMIT: u64 = 1024;
