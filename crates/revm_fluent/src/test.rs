--- conflicted
+++ resolved
@@ -182,17 +182,9 @@
             RwasmDbWrapper<'_, fluentbase_sdk::runtime::RuntimeContextWrapper, &mut InMemoryDB>,
         ) -> V,
     {
-<<<<<<< HEAD
-        let mut evm_builder = Evm::builder().with_db(&mut self.db);
-        let mut evm = evm_builder.build();
+        let mut evm = Evm::builder().with_db(&mut self.db).build();
         evm.warmup_fuel_storage_accounts().unwrap();
-        let runtime_context = RuntimeContext::default()
-            .with_depth(0u32)
-            .with_jzkt(Box::new(DefaultEmptyRuntimeDatabase::default()));
-=======
-        let mut evm = Evm::builder().with_db(&mut self.db).build();
         let runtime_context = RuntimeContext::default().with_depth(0u32);
->>>>>>> 99ab8ed6
         let native_sdk = fluentbase_sdk::runtime::RuntimeContextWrapper::new(runtime_context);
         let result = f(RwasmDbWrapper::new(&mut evm.context.evm, native_sdk));
         let (state, _logs) = evm.context.evm.journaled_state.finalize();
@@ -1009,138 +1001,4 @@
     let value = LittleEndian::read_i32(result.output().unwrap_or_default().as_ref());
     assert_eq!(value, -120);
     assert!(result.is_success());
-}
-
-#[test]
-fn test_fuel_asset_transfer() {
-    let mut ctx = EvmTestingContext::default();
-
-    let base_asset_id = AssetId::from_str(FUEL_TESTNET_BASE_ASSET_ID).unwrap();
-
-    let secret1 = "0x99e87b0e9158531eeeb503ff15266e2b23c2a2507b138c9d1b1f2ab458df2d61";
-    let secret1_vec = hex::decode(secret1).unwrap();
-    let secret1_secret_key = SecretKey::try_from(secret1_vec.as_slice()).unwrap();
-    let secret1_address = Input::owner(&secret1_secret_key.public_key());
-    println!("secret1_address: {}", secret1_address);
-
-    let secret2 = "0xde97d8624a438121b86a1956544bd72ed68cd69f2c99555b08b1e8c51ffd511c";
-    let secret2_vec = hex::decode(secret2).unwrap();
-    let secret2_secret_key = SecretKey::try_from(secret2_vec.as_slice()).unwrap();
-    let secret2_address = Input::owner(&secret2_secret_key.public_key());
-    println!("secret2_address: {}", secret2_address);
-
-    let initial_balance = 0xffff;
-    let coins_sent = 0x1;
-
-    let bytecode = core::iter::once(op::ret(RegId::ZERO)).collect();
-    let mut test_builder = fuel_vm::util::test_helpers::TestBuilder {
-        rng: StdRng::seed_from_u64(1234),
-        gas_price: 0,
-        max_fee_limit: 0,
-        script_gas_limit: 100,
-        builder: TransactionBuilder::script(bytecode, vec![]),
-        storage: MemoryStorage::default(),
-        block_height: Default::default(),
-        consensus_params: ConsensusParameters::standard(),
-    };
-
-    let chain_id = DEVNET_CHAIN_ID;
-    let tx_in_id: TxId =
-        TxId::from_str("0x0000000000000000000000000000000000000000000000000000000000001000")
-            .unwrap();
-    let utxo_id = UtxoId::new(tx_in_id, 0);
-    test_builder
-        .with_chain_id(ChainId::new(chain_id))
-        .builder
-        .add_unsigned_coin_input(
-            secret1_secret_key.clone(),
-            utxo_id,
-            0xffff,
-            base_asset_id,
-            TxPointer::new(BlockHeight::new(0), 0),
-        )
-        .add_output(fuel_tx::Output::change(
-            secret1_address.clone(),
-            0,
-            base_asset_id,
-        ))
-        .add_output(fuel_tx::Output::coin(
-            secret2_address.clone(),
-            coins_sent,
-            base_asset_id,
-        ));
-    let tx1 = test_builder.build().transaction().clone();
-    let tx1: fuel_tx::Transaction = fuel_tx::Transaction::Script(tx1);
-    let fuel_tx_bytes = Bytes::from(tx1.to_bytes());
-    println!("fuel_tx_bytes hex: {}", hex::encode(&fuel_tx_bytes));
-
-    // top up address1 for initial balance
-    let tx_id: TxId =
-        TxId::from_str("0x0000000000000000000000000000000000000000000000000000000000001000")
-            .unwrap();
-    let utxo_id = UtxoId::new(tx_id, 0);
-    let mut coin = CompressedCoin::default();
-    coin.set_owner(secret1_address);
-    coin.set_amount(initial_balance);
-    coin.set_asset_id(base_asset_id);
-    ctx.with_sdk(|mut sdk| {
-        let wasm_storage = WasmStorage { sdk: &mut sdk };
-        let mut storage = StructuredStorage::new(wasm_storage);
-
-        <StructuredStorage<
-            WasmStorage<
-                '_,
-                RwasmDbWrapper<'_, fluentbase_sdk::runtime::RuntimeContextWrapper, &mut InMemoryDB>,
-            >,
-        > as StorageMutate<Coins>>::insert(&mut storage, &utxo_id, &coin)
-        .unwrap();
-    });
-
-    let result = TxBuilder::blend(
-        &mut ctx,
-        DEVNET_CHAIN_ID,
-        address!("369f74918912b80c9947d6a174c0c6e2c95fae1d"),
-        ExecutionEnvironment::Fuel,
-        fuel_tx_bytes,
-    )
-    .gas_price(U256::ZERO)
-    .exec();
-    assert!(result.is_success());
-
-    let tx_out_id: TxId =
-        TxId::from_str("0x1d4e6f1aacbd31328dccd2741c3afc23be1d1ac393ede7e0cd107b4091c3620e")
-            .unwrap();
-    let utxo_out1_id = UtxoId::new(tx_out_id, 0);
-    let utxo_out2_id = UtxoId::new(tx_out_id, 1);
-
-    let (coin_out1, coin_out2) = ctx.with_sdk(|mut sdk| -> (CompressedCoin, CompressedCoin) {
-        let wasm_storage = WasmStorage { sdk: &mut sdk };
-        let mut storage = StructuredStorage::new(wasm_storage);
-
-        let c1 = <StructuredStorage<
-            WasmStorage<
-                '_,
-                RwasmDbWrapper<'_, fluentbase_sdk::runtime::RuntimeContextWrapper, &mut InMemoryDB>,
-            >,
-        > as StorageInspect<Coins>>::get(&mut storage, &utxo_out1_id)
-        .unwrap()
-        .unwrap()
-        .into_owned();
-        let c2 = <StructuredStorage<
-            WasmStorage<
-                '_,
-                RwasmDbWrapper<'_, fluentbase_sdk::runtime::RuntimeContextWrapper, &mut InMemoryDB>,
-            >,
-        > as StorageInspect<Coins>>::get(&mut storage, &utxo_out2_id)
-        .unwrap()
-        .unwrap()
-        .into_owned();
-        (c1, c2)
-    });
-    assert_eq!(coin_out1.asset_id(), &base_asset_id);
-    assert_eq!(coin_out1.owner(), &secret1_address);
-    assert_eq!(coin_out1.amount(), &(initial_balance - coins_sent));
-    assert_eq!(coin_out2.asset_id(), &base_asset_id);
-    assert_eq!(coin_out2.owner(), &secret2_address);
-    assert_eq!(coin_out2.amount(), &coins_sent);
 }