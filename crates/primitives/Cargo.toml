--- conflicted
+++ resolved
@@ -21,14 +21,7 @@
 
 # For setting the CfgEnv KZGSettings. Enabled by std flag.
 c-kzg = { git = "https://github.com/ethereum/c-kzg-4844", default-features = false, optional = true }
-<<<<<<< HEAD
-=======
 
-# bits B256 B160 crate
-fixed-hash = { version = "0.8", default-features = false, features = [
-    "rustc-hex",
-] }
->>>>>>> 70cf969a
 
 #utility
 hex-literal = "0.4"
@@ -36,12 +29,6 @@
 derive_more = "0.99"
 enumn = "0.1"
 once_cell = { version = "1.18", default-features = false }
-<<<<<<< HEAD
-=======
-
-# sha3 keccak hasher
-sha3 = { version = "0.10", default-features = false }
->>>>>>> 70cf969a
 
 # optional
 serde = { version = "1.0", features = ["derive", "rc"], optional = true }
@@ -80,7 +67,6 @@
 optional_eip3607 = []
 optional_gas_refund = []
 optional_no_base_fee = []
-<<<<<<< HEAD
 std = [
     "alloy-primitives/std",
     "alloy-rlp/std",
@@ -90,9 +76,6 @@
     "bitflags/std",
     "dep:c-kzg",
 ]
-=======
-std = ["bytes/std", "rlp/std", "hex/std", "bitvec/std", "bitflags/std", "dep:c-kzg"]
->>>>>>> 70cf969a
 serde = [
     "dep:serde",
     "alloy-primitives/serde",
