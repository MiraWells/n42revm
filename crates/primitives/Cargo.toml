--- conflicted
+++ resolved
@@ -31,12 +31,8 @@
     "rlp",
     "map",
 ] }
-<<<<<<< HEAD
-hashbrown = { version = "0.14.5" }
-=======
 
 # mics
->>>>>>> 3a648380
 auto_impl = "1.2"
 bitvec = { version = "1", default-features = false, features = ["alloc"] }
 bitflags = { version = "2.6.0", default-features = false }
@@ -71,12 +67,8 @@
     "hex/std",
     "bitvec/std",
     "bitflags/std",
-<<<<<<< HEAD
-    "hashbrown/rayon",
-=======
     "alloy-eip7702/std",
     "alloy-eip2930/std",
->>>>>>> 3a648380
 ]
 hashbrown = ["alloy-primitives/map-hashbrown"]
 serde = [
