--- conflicted
+++ resolved
@@ -7,44 +7,8 @@
     vec::BitVec,
 };
 use core::fmt::Debug;
-<<<<<<< HEAD
+use std::sync::Arc;
 use legacy::JumpMap;
-=======
-use std::{sync::Arc, vec::Vec};
-
-/// A map of valid `jump` destinations.
-#[derive(Clone, Default, PartialEq, Eq, Hash)]
-#[cfg_attr(feature = "serde", derive(serde::Serialize, serde::Deserialize))]
-pub struct JumpMap(pub Arc<BitVec<u8>>);
-
-impl Debug for JumpMap {
-    fn fmt(&self, f: &mut core::fmt::Formatter<'_>) -> core::fmt::Result {
-        f.debug_struct("JumpMap")
-            .field("map", &hex::encode(self.0.as_raw_slice()))
-            .finish()
-    }
-}
-
-impl JumpMap {
-    /// Get the raw bytes of the jump map
-    #[inline]
-    pub fn as_slice(&self) -> &[u8] {
-        self.0.as_raw_slice()
-    }
-
-    /// Construct a jump map from raw bytes
-    #[inline]
-    pub fn from_slice(slice: &[u8]) -> Self {
-        Self(Arc::new(BitVec::from_slice(slice)))
-    }
-
-    /// Check if `pc` is a valid jump destination.
-    #[inline]
-    pub fn is_valid(&self, pc: usize) -> bool {
-        pc < self.0.len() && self.0[pc]
-    }
-}
->>>>>>> d2f382e9
 
 /// State of the [`Bytecode`] analysis.
 #[derive(Clone, Debug, PartialEq, Eq, Hash)]
