--- conflicted
+++ resolved
@@ -3,9 +3,6 @@
 use core::hash::{Hash, Hasher};
 use hashbrown::HashMap;
 
-<<<<<<< HEAD
-#[derive(Debug, Clone, PartialEq, Eq, Default)]
-=======
 /// EVM State is a mapping from addresses to accounts.
 pub type State = HashMap<Address, Account>;
 
@@ -15,8 +12,7 @@
 /// An account's Storage is a mapping from 256-bit integer keys to [StorageSlot]s.
 pub type Storage = HashMap<U256, StorageSlot>;
 
-#[derive(Debug, Clone, Eq, PartialEq, Default)]
->>>>>>> dcd0d13b
+#[derive(Debug, Clone, PartialEq, Eq, Default)]
 #[cfg_attr(feature = "serde", derive(serde::Serialize, serde::Deserialize))]
 pub struct Account {
     /// Balance, nonce, and code.
