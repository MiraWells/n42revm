use crate::{Address, Bytes, Log, State, U256};
use alloc::vec::Vec;
use core::fmt;

/// Result of EVM execution.
pub type EVMResult<DBError> = EVMResultGeneric<ResultAndState, DBError>;

/// Generic result of EVM execution. Used to represent error and generic output.
pub type EVMResultGeneric<T, DBError> = core::result::Result<T, EVMError<DBError>>;

#[derive(Debug, Clone, PartialEq, Eq)]
#[cfg_attr(feature = "serde", derive(serde::Serialize, serde::Deserialize))]
pub struct ResultAndState {
    /// Status of execution
    pub result: ExecutionResult,
    /// State that got updated
    pub state: State,
}

<<<<<<< HEAD
#[derive(Debug, Clone, PartialEq, Eq, Hash)]
=======
/// Result of a transaction execution.
#[derive(Debug, Clone, PartialEq, Eq)]
>>>>>>> dcd0d13b
#[cfg_attr(feature = "serde", derive(serde::Serialize, serde::Deserialize))]
pub enum ExecutionResult {
    /// Returned successfully
    Success {
        reason: Eval,
        gas_used: u64,
        gas_refunded: u64,
        logs: Vec<Log>,
        output: Output,
    },
    /// Reverted by `REVERT` opcode that doesn't spend all gas.
    Revert { gas_used: u64, output: Bytes },
    /// Reverted for various reasons and spend all gas.
    Halt {
        reason: Halt,
        /// Halting will spend all the gas, and will be equal to gas_limit.
        gas_used: u64,
    },
}

impl ExecutionResult {
    /// Returns if transaction execution is successful.
    /// 1 indicates success, 0 indicates revert.
    /// <https://eips.ethereum.org/EIPS/eip-658>
    pub fn is_success(&self) -> bool {
        matches!(self, Self::Success { .. })
    }

    /// Return logs, if execution is not successful, function will return empty vec.
    pub fn logs(&self) -> Vec<Log> {
        match self {
            Self::Success { logs, .. } => logs.clone(),
            _ => Vec::new(),
        }
    }

    /// Returns the output data of the execution.
    ///
    /// Returns `None` if the execution was halted.
    pub fn output(&self) -> Option<&Bytes> {
        match self {
            Self::Success { output, .. } => Some(output.data()),
            Self::Revert { output, .. } => Some(output),
            _ => None,
        }
    }

    /// Consumes the type and returns the output data of the execution.
    ///
    /// Returns `None` if the execution was halted.
    pub fn into_output(self) -> Option<Bytes> {
        match self {
            Self::Success { output, .. } => Some(output.into_data()),
            Self::Revert { output, .. } => Some(output),
            _ => None,
        }
    }

    /// Consumes the type and returns logs, if execution is not successful, function will return empty vec.
    pub fn into_logs(self) -> Vec<Log> {
        match self {
            Self::Success { logs, .. } => logs,
            _ => Vec::new(),
        }
    }

    pub fn gas_used(&self) -> u64 {
        let (Self::Success { gas_used, .. }
        | Self::Revert { gas_used, .. }
        | Self::Halt { gas_used, .. }) = self;

        *gas_used
    }
}

<<<<<<< HEAD
#[derive(Debug, Clone, PartialEq, Eq, Hash)]
=======
/// Output of a transaction execution.
#[derive(Debug, Clone, PartialEq, Eq)]
>>>>>>> dcd0d13b
#[cfg_attr(feature = "serde", derive(serde::Serialize, serde::Deserialize))]
pub enum Output {
    Call(Bytes),
    Create(Bytes, Option<Address>),
}

impl Output {
    /// Returns the output data of the execution output.
    pub fn into_data(self) -> Bytes {
        match self {
            Output::Call(data) => data,
            Output::Create(data, _) => data,
        }
    }

    /// Returns the output data of the execution output.
    pub fn data(&self) -> &Bytes {
        match self {
            Output::Call(data) => data,
            Output::Create(data, _) => data,
        }
    }
}

<<<<<<< HEAD
#[derive(Debug, Copy, Clone, PartialEq, Eq, Hash)]
=======
/// EVM error.
#[derive(Debug, Copy, Clone, PartialEq, Eq)]
>>>>>>> dcd0d13b
#[cfg_attr(feature = "serde", derive(serde::Serialize, serde::Deserialize))]
pub enum EVMError<DBError> {
    /// Transaction validation error.
    Transaction(InvalidTransaction),
    /// Header validation error.
    Header(InvalidHeader),
    /// Database error.
    Database(DBError),
}

#[cfg(feature = "std")]
impl<DBError: fmt::Debug + fmt::Display> std::error::Error for EVMError<DBError> {}

impl<DBError: fmt::Display> fmt::Display for EVMError<DBError> {
    fn fmt(&self, f: &mut fmt::Formatter<'_>) -> fmt::Result {
        match self {
            EVMError::Transaction(e) => write!(f, "Transaction error: {e:?}"),
            EVMError::Header(e) => write!(f, "Header error: {e:?}"),
            EVMError::Database(e) => write!(f, "Database error: {e}"),
        }
    }
}

impl<DBError> From<InvalidTransaction> for EVMError<DBError> {
    fn from(invalid: InvalidTransaction) -> Self {
        EVMError::Transaction(invalid)
    }
}

<<<<<<< HEAD
#[derive(Debug, Copy, Clone, PartialEq, Eq, Hash)]
=======
/// Transaction validation error.
#[derive(Debug, Copy, Clone, PartialEq, Eq)]
>>>>>>> dcd0d13b
#[cfg_attr(feature = "serde", derive(serde::Serialize, serde::Deserialize))]
pub enum InvalidTransaction {
    /// When using the EIP-1559 fee model introduced in the London upgrade, transactions specify two primary fee fields:
    /// - `gas_max_fee`: The maximum total fee a user is willing to pay, inclusive of both base fee and priority fee.
    /// - `gas_priority_fee`: The extra amount a user is willing to give directly to the miner, often referred to as the "tip".
    ///
    /// Provided `gas_priority_fee` exceeds the total `gas_max_fee`.
    PriorityFeeGreaterThanMaxFee,
    /// EIP-1559: `gas_price` is less than `basefee`.
    GasPriceLessThanBasefee,
    /// `gas_limit` in the tx is bigger than `block_gas_limit`.
    CallerGasLimitMoreThanBlock,
    /// Initial gas for a Call is bigger than `gas_limit`.
    ///
    /// Initial gas for a Call contains:
    /// - initial stipend gas
    /// - gas for access list and input data
    CallGasCostMoreThanGasLimit,
    /// EIP-3607 Reject transactions from senders with deployed code
    RejectCallerWithCode,
    /// Transaction account does not have enough amount of ether to cover transferred value and gas_limit*gas_price.
    LackOfFundForMaxFee {
        fee: u64,
        balance: U256,
    },
    /// Overflow payment in transaction.
    OverflowPaymentInTransaction,
    /// Nonce overflows in transaction.
    NonceOverflowInTransaction,
    NonceTooHigh {
        tx: u64,
        state: u64,
    },
    NonceTooLow {
        tx: u64,
        state: u64,
    },
    /// EIP-3860: Limit and meter initcode
    CreateInitcodeSizeLimit,
    /// Transaction chain id does not match the config chain id.
    InvalidChainId,
    /// Access list is not supported for blocks before the Berlin hardfork.
    AccessListNotSupported,
    /// `max_fee_per_blob_gas` is not supported for blocks before the Cancun hardfork.
    MaxFeePerBlobGasNotSupported,
    /// `blob_hashes`/`blob_versioned_hashes` is not supported for blocks before the Cancun hardfork.
    BlobVersionedHashesNotSupported,
    /// Block `blob_gas_price` is greater than tx-specified `max_fee_per_blob_gas` after Cancun.
    BlobGasPriceGreaterThanMax,
    /// There should be at least one blob in Blob transaction.
    EmptyBlobs,
    /// Blob transaction can't be a create transaction.
    /// `to` must be present
    BlobCreateTransaction,
    /// Transaction has more then [`crate::MAX_BLOB_NUMBER_PER_BLOCK`] blobs
    TooManyBlobs,
    /// Blob transaction contains a versioned hash with an incorrect version
    BlobVersionNotSupported,
    /// System transactions are not supported
    /// post-regolith hardfork.
    #[cfg(feature = "optimism")]
    DepositSystemTxPostRegolith,
}

#[cfg(feature = "std")]
impl std::error::Error for InvalidTransaction {}

impl fmt::Display for InvalidTransaction {
    fn fmt(&self, f: &mut fmt::Formatter) -> fmt::Result {
        match self {
            InvalidTransaction::PriorityFeeGreaterThanMaxFee => {
                write!(f, "Priority fee is greater than max fee")
            }
            InvalidTransaction::GasPriceLessThanBasefee => {
                write!(f, "Gas price is less than basefee")
            }
            InvalidTransaction::CallerGasLimitMoreThanBlock => {
                write!(f, "Caller gas limit exceeds the block gas limit")
            }
            InvalidTransaction::CallGasCostMoreThanGasLimit => {
                write!(f, "Call gas cost exceeds the gas limit")
            }
            InvalidTransaction::RejectCallerWithCode => {
                write!(f, "Reject transactions from senders with deployed code")
            }
            InvalidTransaction::LackOfFundForMaxFee { fee, balance } => {
                write!(f, "Lack of funds {} for max fee {}", balance, fee)
            }
            InvalidTransaction::OverflowPaymentInTransaction => {
                write!(f, "Overflow payment in transaction")
            }
            InvalidTransaction::NonceOverflowInTransaction => {
                write!(f, "Nonce overflow in transaction")
            }
            InvalidTransaction::NonceTooHigh { tx, state } => {
                write!(f, "Nonce too high {}, expected {}", tx, state)
            }
            InvalidTransaction::NonceTooLow { tx, state } => {
                write!(f, "Nonce {} too low, expected {}", tx, state)
            }
            InvalidTransaction::CreateInitcodeSizeLimit => {
                write!(f, "Create initcode size limit")
            }
            InvalidTransaction::InvalidChainId => write!(f, "Invalid chain id"),
            InvalidTransaction::AccessListNotSupported => {
                write!(f, "Access list not supported")
            }
            InvalidTransaction::MaxFeePerBlobGasNotSupported => {
                write!(f, "Max fee per blob gas not supported")
            }
            InvalidTransaction::BlobVersionedHashesNotSupported => {
                write!(f, "Blob versioned hashes not supported")
            }
            InvalidTransaction::BlobGasPriceGreaterThanMax => {
                write!(f, "Blob gas price is greater than max fee per blob gas")
            }
            InvalidTransaction::EmptyBlobs => write!(f, "Empty blobs"),
            InvalidTransaction::BlobCreateTransaction => write!(f, "Blob create transaction"),
            InvalidTransaction::TooManyBlobs => write!(f, "Too many blobs"),
            InvalidTransaction::BlobVersionNotSupported => write!(f, "Blob version not supported"),
            #[cfg(feature = "optimism")]
            InvalidTransaction::DepositSystemTxPostRegolith => {
                write!(
                    f,
                    "Deposit system transactions post regolith hardfork are not supported"
                )
            }
        }
    }
}

impl<DBError> From<InvalidHeader> for EVMError<DBError> {
    fn from(invalid: InvalidHeader) -> Self {
        EVMError::Header(invalid)
    }
}

<<<<<<< HEAD
/// Errors related to misconfiguration of the  `BlockEnv`
#[derive(Debug, Copy, Clone, PartialEq, Eq, Hash)]
=======
/// Errors related to misconfiguration of a [`BlockEnv`].
#[derive(Debug, Copy, Clone, PartialEq, Eq)]
>>>>>>> dcd0d13b
#[cfg_attr(feature = "serde", derive(serde::Serialize, serde::Deserialize))]
pub enum InvalidHeader {
    /// `prevrandao` is not set for Merge and above.
    PrevrandaoNotSet,
    /// `excess_blob_gas` is not set for Cancun and above.
    ExcessBlobGasNotSet,
}

#[cfg(feature = "std")]
impl std::error::Error for InvalidHeader {}

impl fmt::Display for InvalidHeader {
    fn fmt(&self, f: &mut fmt::Formatter) -> fmt::Result {
        match self {
            InvalidHeader::PrevrandaoNotSet => write!(f, "Prevrandao not set"),
            InvalidHeader::ExcessBlobGasNotSet => write!(f, "Excess blob gas not set"),
        }
    }
}

/// Reason a transaction successfully completed.
#[derive(Debug, Clone, Copy, PartialEq, Eq, Hash)]
#[cfg_attr(feature = "serde", derive(serde::Serialize, serde::Deserialize))]
pub enum Eval {
    Stop,
    Return,
    SelfDestruct,
}

/// Indicates that the EVM has experienced an exceptional halt. This causes execution to
/// immediately end with all gas being consumed.
#[derive(Debug, Clone, Copy, PartialEq, Eq, Hash)]
#[cfg_attr(feature = "serde", derive(serde::Serialize, serde::Deserialize))]
pub enum Halt {
    OutOfGas(OutOfGasError),
    OpcodeNotFound,
    InvalidFEOpcode,
    InvalidJump,
    NotActivated,
    StackUnderflow,
    StackOverflow,
    OutOfOffset,
    CreateCollision,
    PrecompileError,
    NonceOverflow,
    /// Create init code size exceeds limit (runtime).
    CreateContractSizeLimit,
    /// Error on created contract that begins with EF
    CreateContractStartingWithEF,
    /// EIP-3860: Limit and meter initcode. Initcode size limit exceeded.
    CreateInitcodeSizeLimit,

    /* Internal Halts that can be only found inside Inspector */
    OverflowPayment,
    StateChangeDuringStaticCall,
    CallNotAllowedInsideStatic,
    OutOfFund,
    CallTooDeep,
}

#[derive(Debug, Copy, Clone, PartialEq, Eq, Hash)]
#[cfg_attr(feature = "serde", derive(serde::Serialize, serde::Deserialize))]
pub enum OutOfGasError {
    // Basic OOG error
    BasicOutOfGas,
    // Tried to expand past REVM limit
    MemoryLimit,
    // Basic OOG error from memory expansion
    Memory,
    // Precompile threw OOG error
    Precompile,
    // When performing something that takes a U256 and casts down to a u64, if its too large this would fire
    // i.e. in `as_usize_or_fail`
    InvalidOperand,
}<|MERGE_RESOLUTION|>--- conflicted
+++ resolved
@@ -17,12 +17,8 @@
     pub state: State,
 }
 
-<<<<<<< HEAD
+/// Result of a transaction execution.
 #[derive(Debug, Clone, PartialEq, Eq, Hash)]
-=======
-/// Result of a transaction execution.
-#[derive(Debug, Clone, PartialEq, Eq)]
->>>>>>> dcd0d13b
 #[cfg_attr(feature = "serde", derive(serde::Serialize, serde::Deserialize))]
 pub enum ExecutionResult {
     /// Returned successfully
@@ -98,12 +94,8 @@
     }
 }
 
-<<<<<<< HEAD
+/// Output of a transaction execution.
 #[derive(Debug, Clone, PartialEq, Eq, Hash)]
-=======
-/// Output of a transaction execution.
-#[derive(Debug, Clone, PartialEq, Eq)]
->>>>>>> dcd0d13b
 #[cfg_attr(feature = "serde", derive(serde::Serialize, serde::Deserialize))]
 pub enum Output {
     Call(Bytes),
@@ -128,12 +120,8 @@
     }
 }
 
-<<<<<<< HEAD
+/// Main EVM error.
 #[derive(Debug, Copy, Clone, PartialEq, Eq, Hash)]
-=======
-/// EVM error.
-#[derive(Debug, Copy, Clone, PartialEq, Eq)]
->>>>>>> dcd0d13b
 #[cfg_attr(feature = "serde", derive(serde::Serialize, serde::Deserialize))]
 pub enum EVMError<DBError> {
     /// Transaction validation error.
@@ -163,12 +151,8 @@
     }
 }
 
-<<<<<<< HEAD
+/// Transaction validation error.
 #[derive(Debug, Copy, Clone, PartialEq, Eq, Hash)]
-=======
-/// Transaction validation error.
-#[derive(Debug, Copy, Clone, PartialEq, Eq)]
->>>>>>> dcd0d13b
 #[cfg_attr(feature = "serde", derive(serde::Serialize, serde::Deserialize))]
 pub enum InvalidTransaction {
     /// When using the EIP-1559 fee model introduced in the London upgrade, transactions specify two primary fee fields:
@@ -237,7 +221,7 @@
 impl std::error::Error for InvalidTransaction {}
 
 impl fmt::Display for InvalidTransaction {
-    fn fmt(&self, f: &mut fmt::Formatter) -> fmt::Result {
+    fn fmt(&self, f: &mut fmt::Formatter<'_>) -> fmt::Result {
         match self {
             InvalidTransaction::PriorityFeeGreaterThanMaxFee => {
                 write!(f, "Priority fee is greater than max fee")
@@ -306,13 +290,8 @@
     }
 }
 
-<<<<<<< HEAD
-/// Errors related to misconfiguration of the  `BlockEnv`
+/// Errors related to misconfiguration of a [`BlockEnv`].
 #[derive(Debug, Copy, Clone, PartialEq, Eq, Hash)]
-=======
-/// Errors related to misconfiguration of a [`BlockEnv`].
-#[derive(Debug, Copy, Clone, PartialEq, Eq)]
->>>>>>> dcd0d13b
 #[cfg_attr(feature = "serde", derive(serde::Serialize, serde::Deserialize))]
 pub enum InvalidHeader {
     /// `prevrandao` is not set for Merge and above.
@@ -325,7 +304,7 @@
 impl std::error::Error for InvalidHeader {}
 
 impl fmt::Display for InvalidHeader {
-    fn fmt(&self, f: &mut fmt::Formatter) -> fmt::Result {
+    fn fmt(&self, f: &mut fmt::Formatter<'_>) -> fmt::Result {
         match self {
             InvalidHeader::PrevrandaoNotSet => write!(f, "Prevrandao not set"),
             InvalidHeader::ExcessBlobGasNotSet => write!(f, "Excess blob gas not set"),
