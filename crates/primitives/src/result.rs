use crate::{
    eip7702::authorization_list::InvalidAuthorization, Address, Bytes, EvmState, Log, U256,
};
use core::fmt;
use std::{boxed::Box, string::String, vec::Vec};

/// Result of EVM execution.
pub type EVMResult<DBError> = EVMResultGeneric<ResultAndState, DBError>;

/// Generic result of EVM execution. Used to represent error and generic output.
pub type EVMResultGeneric<T, DBError> = core::result::Result<T, EVMError<DBError>>;

#[derive(Debug, Clone, PartialEq, Eq)]
#[cfg_attr(feature = "serde", derive(serde::Serialize, serde::Deserialize))]
pub struct ResultAndState {
    /// Status of execution
    pub result: ExecutionResult,
    /// State that got updated
    pub state: EvmState,
}

/// Result of a transaction execution.
#[derive(Debug, Clone, PartialEq, Eq, Hash)]
#[cfg_attr(feature = "serde", derive(serde::Serialize, serde::Deserialize))]
pub enum ExecutionResult {
    /// Returned successfully
    Success {
        reason: SuccessReason,
        gas_used: u64,
        gas_refunded: u64,
        logs: Vec<Log>,
        output: Output,
    },
    /// Reverted by `REVERT` opcode that doesn't spend all gas.
    Revert { gas_used: u64, output: Bytes },
    /// Reverted for various reasons and spend all gas.
    Halt {
        reason: HaltReason,
        /// Halting will spend all the gas, and will be equal to gas_limit.
        gas_used: u64,
    },
}

impl ExecutionResult {
    /// Returns if transaction execution is successful.
    /// 1 indicates success, 0 indicates revert.
    /// <https://eips.ethereum.org/EIPS/eip-658>
    pub fn is_success(&self) -> bool {
        matches!(self, Self::Success { .. })
    }

    /// Returns true if execution result is a Halt.
    pub fn is_halt(&self) -> bool {
        matches!(self, Self::Halt { .. })
    }

    /// Returns the output data of the execution.
    ///
    /// Returns `None` if the execution was halted.
    pub fn output(&self) -> Option<&Bytes> {
        match self {
            Self::Success { output, .. } => Some(output.data()),
            Self::Revert { output, .. } => Some(output),
            _ => None,
        }
    }

    /// Consumes the type and returns the output data of the execution.
    ///
    /// Returns `None` if the execution was halted.
    pub fn into_output(self) -> Option<Bytes> {
        match self {
            Self::Success { output, .. } => Some(output.into_data()),
            Self::Revert { output, .. } => Some(output),
            _ => None,
        }
    }

    /// Returns the logs if execution is successful, or an empty list otherwise.
    pub fn logs(&self) -> &[Log] {
        match self {
            Self::Success { logs, .. } => logs,
            _ => &[],
        }
    }

    /// Consumes `self` and returns the logs if execution is successful, or an empty list otherwise.
    pub fn into_logs(self) -> Vec<Log> {
        match self {
            Self::Success { logs, .. } => logs,
            _ => Vec::new(),
        }
    }

    /// Returns the gas used.
    pub fn gas_used(&self) -> u64 {
        match *self {
            Self::Success { gas_used, .. }
            | Self::Revert { gas_used, .. }
            | Self::Halt { gas_used, .. } => gas_used,
        }
    }
}

/// Output of a transaction execution.
#[derive(Debug, Clone, PartialEq, Eq, Hash)]
#[cfg_attr(feature = "serde", derive(serde::Serialize, serde::Deserialize))]
pub enum Output {
    Call(Bytes),
    Create(Bytes, Option<Address>),
}

impl Output {
    /// Returns the output data of the execution output.
    pub fn into_data(self) -> Bytes {
        match self {
            Output::Call(data) => data,
            Output::Create(data, _) => data,
        }
    }

    /// Returns the output data of the execution output.
    pub fn data(&self) -> &Bytes {
        match self {
            Output::Call(data) => data,
            Output::Create(data, _) => data,
        }
    }

    /// Returns the created address, if any.
    pub fn address(&self) -> Option<&Address> {
        match self {
            Output::Call(_) => None,
            Output::Create(_, address) => address.as_ref(),
        }
    }
}

/// Main EVM error.
#[derive(Debug, Clone, PartialEq, Eq, Hash)]
#[cfg_attr(feature = "serde", derive(serde::Serialize, serde::Deserialize))]
pub enum EVMError<DBError> {
    /// Transaction validation error.
    Transaction(InvalidTransaction),
    /// Header validation error.
    Header(InvalidHeader),
    /// Database error.
    Database(DBError),
    /// Custom error.
    ///
    /// Useful for handler registers where custom logic would want to return their own custom error.
    Custom(String),
    /// Precompile error.
    Precompile(String),
}

impl<DBError> EVMError<DBError> {
    /// Maps a `DBError` to a new error type using the provided closure, leaving other variants unchanged.
    pub fn map_db_err<F, E>(self, op: F) -> EVMError<E>
    where
        F: FnOnce(DBError) -> E,
    {
        match self {
            Self::Transaction(e) => EVMError::Transaction(e),
            Self::Header(e) => EVMError::Header(e),
            Self::Database(e) => EVMError::Database(op(e)),
            Self::Precompile(e) => EVMError::Precompile(e),
            Self::Custom(e) => EVMError::Custom(e),
        }
    }
}

#[cfg(feature = "std")]
impl<DBError: std::error::Error + 'static> std::error::Error for EVMError<DBError> {
    fn source(&self) -> Option<&(dyn std::error::Error + 'static)> {
        match self {
            Self::Transaction(e) => Some(e),
            Self::Header(e) => Some(e),
            Self::Database(e) => Some(e),
            Self::Precompile(_) | Self::Custom(_) => None,
        }
    }
}

impl<DBError: fmt::Display> fmt::Display for EVMError<DBError> {
    fn fmt(&self, f: &mut fmt::Formatter<'_>) -> fmt::Result {
        match self {
            Self::Transaction(e) => write!(f, "transaction validation error: {e}"),
            Self::Header(e) => write!(f, "header validation error: {e}"),
            Self::Database(e) => write!(f, "database error: {e}"),
            Self::Precompile(e) | Self::Custom(e) => f.write_str(e),
        }
    }
}

impl<DBError> From<InvalidTransaction> for EVMError<DBError> {
    fn from(value: InvalidTransaction) -> Self {
        Self::Transaction(value)
    }
}

impl<DBError> From<InvalidHeader> for EVMError<DBError> {
    fn from(value: InvalidHeader) -> Self {
        Self::Header(value)
    }
}

/// Transaction validation error for Optimism.
#[cfg(feature = "optimism")]
#[derive(Debug, Clone, PartialEq, Eq, Hash)]
#[cfg_attr(feature = "serde", derive(serde::Serialize, serde::Deserialize))]
pub enum OptimismInvalidTransaction {
    /// System transactions are not supported post-regolith hardfork.
    ///
    /// Before the Regolith hardfork, there was a special field in the `Deposit` transaction
    /// type that differentiated between `system` and `user` deposit transactions. This field
    /// was deprecated in the Regolith hardfork, and this error is thrown if a `Deposit` transaction
    /// is found with this field set to `true` after the hardfork activation.
    ///
    /// In addition, this error is internal, and bubbles up into a [HaltReason::FailedDeposit] error
    /// in the `revm` handler for the consumer to easily handle. This is due to a state transition
    /// rule on OP Stack chains where, if for any reason a deposit transaction fails, the transaction
    /// must still be included in the block, the sender nonce is bumped, the `mint` value persists, and
    /// special gas accounting rules are applied. Normally on L1, [EVMError::Transaction] errors
    /// are cause for non-inclusion, so a special [HaltReason] variant was introduced to handle this
    /// case for failed deposit transactions.
    #[cfg(feature = "optimism")]
    DepositSystemTxPostRegolith,
    /// Deposit transaction haults bubble up to the global main return handler, wiping state and
    /// only increasing the nonce + persisting the mint value.
    ///
    /// This is a catch-all error for any deposit transaction that is results in a [HaltReason] error
    /// post-regolith hardfork. This allows for a consumer to easily handle special cases where
    /// a deposit transaction fails during validation, but must still be included in the block.
    ///
    /// In addition, this error is internal, and bubbles up into a [HaltReason::FailedDeposit] error
    /// in the `revm` handler for the consumer to easily handle. This is due to a state transition
    /// rule on OP Stack chains where, if for any reason a deposit transaction fails, the transaction
    /// must still be included in the block, the sender nonce is bumped, the `mint` value persists, and
    /// special gas accounting rules are applied. Normally on L1, [EVMError::Transaction] errors
    /// are cause for non-inclusion, so a special [HaltReason] variant was introduced to handle this
    /// case for failed deposit transactions.
    #[cfg(feature = "optimism")]
    HaltedDepositPostRegolith,
}

/// Transaction validation error.
#[derive(Debug, Clone, PartialEq, Eq, Hash)]
#[cfg_attr(feature = "serde", derive(serde::Serialize, serde::Deserialize))]
pub enum InvalidTransaction {
    /// When using the EIP-1559 fee model introduced in the London upgrade, transactions specify two primary fee fields:
    /// - `gas_max_fee`: The maximum total fee a user is willing to pay, inclusive of both base fee and priority fee.
    /// - `gas_priority_fee`: The extra amount a user is willing to give directly to the miner, often referred to as the "tip".
    ///
    /// Provided `gas_priority_fee` exceeds the total `gas_max_fee`.
    PriorityFeeGreaterThanMaxFee,
    /// EIP-1559: `gas_price` is less than `basefee`.
    GasPriceLessThanBasefee,
    /// `gas_limit` in the tx is bigger than `block_gas_limit`.
    CallerGasLimitMoreThanBlock,
    /// Initial gas for a Call is bigger than `gas_limit`.
    ///
    /// Initial gas for a Call contains:
    /// - initial stipend gas
    /// - gas for access list and input data
    CallGasCostMoreThanGasLimit,
    /// EIP-3607 Reject transactions from senders with deployed code
    RejectCallerWithCode,
    /// Transaction account does not have enough amount of ether to cover transferred value and gas_limit*gas_price.
    LackOfFundForMaxFee {
        fee: Box<U256>,
        balance: Box<U256>,
    },
    /// Overflow payment in transaction.
    OverflowPaymentInTransaction,
    /// Nonce overflows in transaction.
    NonceOverflowInTransaction,
    NonceTooHigh {
        tx: u64,
        state: u64,
    },
    NonceTooLow {
        tx: u64,
        state: u64,
    },
    /// EIP-3860: Limit and meter initcode
    CreateInitCodeSizeLimit,
    /// Transaction chain id does not match the config chain id.
    InvalidChainId,
    /// Access list is not supported for blocks before the Berlin hardfork.
    AccessListNotSupported,
    /// `max_fee_per_blob_gas` is not supported for blocks before the Cancun hardfork.
    MaxFeePerBlobGasNotSupported,
    /// `blob_hashes`/`blob_versioned_hashes` is not supported for blocks before the Cancun hardfork.
    BlobVersionedHashesNotSupported,
    /// Block `blob_gas_price` is greater than tx-specified `max_fee_per_blob_gas` after Cancun.
    BlobGasPriceGreaterThanMax,
    /// There should be at least one blob in Blob transaction.
    EmptyBlobs,
    /// Blob transaction can't be a create transaction.
    /// `to` must be present
    BlobCreateTransaction,
    /// Transaction has more then [`crate::MAX_BLOB_NUMBER_PER_BLOCK`] blobs
    TooManyBlobs {
        max: usize,
        have: usize,
    },
    /// Blob transaction contains a versioned hash with an incorrect version
    BlobVersionNotSupported,
    /// EOF crate should have `to` address
    EofCrateShouldHaveToAddress,
    /// EIP-7702 is not enabled.
    AuthorizationListNotSupported,
    /// EIP-7702 transaction has invalid fields set.
    AuthorizationListInvalidFields,
    /// Empty Authorization List is not allowed.
    EmptyAuthorizationList,
    /// Invalid EIP-7702 Authorization List
    InvalidAuthorizationList(InvalidAuthorization),
    /// Optimism-specific transaction validation error.
    #[cfg(feature = "optimism")]
<<<<<<< HEAD
    HaltedDepositPostRegolith,
    /// Error that happens when rWASM compilation failes
    RwasmCompilationFailed,
=======
    OptimismError(OptimismInvalidTransaction),
}

impl From<InvalidAuthorization> for InvalidTransaction {
    fn from(value: InvalidAuthorization) -> Self {
        Self::InvalidAuthorizationList(value)
    }
>>>>>>> 4f093996
}

#[cfg(feature = "std")]
impl std::error::Error for InvalidTransaction {}

#[cfg(feature = "optimism")]
impl fmt::Display for OptimismInvalidTransaction {
    fn fmt(&self, f: &mut fmt::Formatter<'_>) -> fmt::Result {
        match self {
            Self::DepositSystemTxPostRegolith => write!(
                f,
                "deposit system transactions post regolith hardfork are not supported"
            ),
            Self::HaltedDepositPostRegolith => write!(
                f,
                "deposit transaction halted post-regolith; error will be bubbled up to main return handler"
            ),
        }
    }
}

impl fmt::Display for InvalidTransaction {
    fn fmt(&self, f: &mut fmt::Formatter<'_>) -> fmt::Result {
        match self {
            Self::PriorityFeeGreaterThanMaxFee => {
                write!(f, "priority fee is greater than max fee")
            }
            Self::GasPriceLessThanBasefee => {
                write!(f, "gas price is less than basefee")
            }
            Self::CallerGasLimitMoreThanBlock => {
                write!(f, "caller gas limit exceeds the block gas limit")
            }
            Self::CallGasCostMoreThanGasLimit => {
                write!(f, "call gas cost exceeds the gas limit")
            }
            Self::RejectCallerWithCode => {
                write!(f, "reject transactions from senders with deployed code")
            }
            Self::LackOfFundForMaxFee { fee, balance } => {
                write!(f, "lack of funds ({balance}) for max fee ({fee})")
            }
            Self::OverflowPaymentInTransaction => {
                write!(f, "overflow payment in transaction")
            }
            Self::NonceOverflowInTransaction => {
                write!(f, "nonce overflow in transaction")
            }
            Self::NonceTooHigh { tx, state } => {
                write!(f, "nonce {tx} too high, expected {state}")
            }
            Self::NonceTooLow { tx, state } => {
                write!(f, "nonce {tx} too low, expected {state}")
            }
            Self::CreateInitCodeSizeLimit => {
                write!(f, "create initcode size limit")
            }
            Self::InvalidChainId => write!(f, "invalid chain ID"),
            Self::AccessListNotSupported => write!(f, "access list not supported"),
            Self::MaxFeePerBlobGasNotSupported => {
                write!(f, "max fee per blob gas not supported")
            }
            Self::BlobVersionedHashesNotSupported => {
                write!(f, "blob versioned hashes not supported")
            }
            Self::BlobGasPriceGreaterThanMax => {
                write!(f, "blob gas price is greater than max fee per blob gas")
            }
            Self::EmptyBlobs => write!(f, "empty blobs"),
            Self::BlobCreateTransaction => write!(f, "blob create transaction"),
            Self::TooManyBlobs { max, have } => {
                write!(f, "too many blobs, have {have}, max {max}")
            }
            Self::BlobVersionNotSupported => write!(f, "blob version not supported"),
            Self::EofCrateShouldHaveToAddress => write!(f, "EOF crate should have `to` address"),
            Self::AuthorizationListNotSupported => write!(f, "authorization list not supported"),
            Self::AuthorizationListInvalidFields => {
                write!(f, "authorization list tx has invalid fields")
            }
            Self::EmptyAuthorizationList => write!(f, "empty authorization list"),
            Self::InvalidAuthorizationList(i) => fmt::Display::fmt(i, f),
            #[cfg(feature = "optimism")]
<<<<<<< HEAD
            Self::HaltedDepositPostRegolith => {
                write!(
                    f,
                    "deposit transaction halted post-regolith; error will be bubbled up to main return handler"
                )
            }
            InvalidTransaction::RwasmCompilationFailed => {
                write!(f, "rWASM compilation failed.")
            }
=======
            Self::OptimismError(op_error) => op_error.fmt(f),
>>>>>>> 4f093996
        }
    }
}

/// Errors related to misconfiguration of a [`crate::env::BlockEnv`].
#[derive(Debug, Copy, Clone, PartialEq, Eq, Hash)]
#[cfg_attr(feature = "serde", derive(serde::Serialize, serde::Deserialize))]
pub enum InvalidHeader {
    /// `prevrandao` is not set for Merge and above.
    PrevrandaoNotSet,
    /// `excess_blob_gas` is not set for Cancun and above.
    ExcessBlobGasNotSet,
}

#[cfg(feature = "std")]
impl std::error::Error for InvalidHeader {}

impl fmt::Display for InvalidHeader {
    fn fmt(&self, f: &mut fmt::Formatter<'_>) -> fmt::Result {
        match self {
            Self::PrevrandaoNotSet => write!(f, "`prevrandao` not set"),
            Self::ExcessBlobGasNotSet => write!(f, "`excess_blob_gas` not set"),
        }
    }
}

/// Reason a transaction successfully completed.
#[derive(Debug, Clone, Copy, PartialEq, Eq, Hash)]
#[cfg_attr(feature = "serde", derive(serde::Serialize, serde::Deserialize))]
pub enum SuccessReason {
    Stop,
    Return,
    SelfDestruct,
    EofReturnContract,
}

/// Indicates that the EVM has experienced an exceptional halt. This causes execution to
/// immediately end with all gas being consumed.
#[derive(Debug, Clone, Copy, PartialEq, Eq, Hash)]
#[cfg_attr(feature = "serde", derive(serde::Serialize, serde::Deserialize))]
pub enum HaltReason {
    OutOfGas(OutOfGasError),
    OpcodeNotFound,
    InvalidFEOpcode,
    InvalidJump,
    NotActivated,
    StackUnderflow,
    StackOverflow,
    OutOfOffset,
    CreateCollision,
    PrecompileError,
    NonceOverflow,
    /// Create init code size exceeds limit (runtime).
    CreateContractSizeLimit,
    /// Error on created contract that begins with EF
    CreateContractStartingWithEF,
    /// EIP-3860: Limit and meter initcode. Initcode size limit exceeded.
    CreateInitCodeSizeLimit,

    /* Internal Halts that can be only found inside Inspector */
    OverflowPayment,
    StateChangeDuringStaticCall,
    CallNotAllowedInsideStatic,
    OutOfFunds,
    CallTooDeep,

    /// Aux data overflow, new aux data is larger than u16 max size.
    EofAuxDataOverflow,
    /// Aud data is smaller then already present data size.
    EofAuxDataTooSmall,
    /// EOF Subroutine stack overflow
    EOFFunctionStackOverflow,
    /// Check for target address validity is only done inside subcall.
    InvalidEXTCALLTarget,

    /* Optimism errors */
    #[cfg(feature = "optimism")]
    FailedDeposit,
}

#[derive(Debug, Copy, Clone, PartialEq, Eq, Hash)]
#[cfg_attr(feature = "serde", derive(serde::Serialize, serde::Deserialize))]
pub enum OutOfGasError {
    // Basic OOG error
    Basic,
    // Tried to expand past REVM limit
    MemoryLimit,
    // Basic OOG error from memory expansion
    Memory,
    // Precompile threw OOG error
    Precompile,
    // When performing something that takes a U256 and casts down to a u64, if its too large this would fire
    // i.e. in `as_usize_or_fail`
    InvalidOperand,
}<|MERGE_RESOLUTION|>--- conflicted
+++ resolved
@@ -319,11 +319,6 @@
     InvalidAuthorizationList(InvalidAuthorization),
     /// Optimism-specific transaction validation error.
     #[cfg(feature = "optimism")]
-<<<<<<< HEAD
-    HaltedDepositPostRegolith,
-    /// Error that happens when rWASM compilation failes
-    RwasmCompilationFailed,
-=======
     OptimismError(OptimismInvalidTransaction),
 }
 
@@ -331,7 +326,6 @@
     fn from(value: InvalidAuthorization) -> Self {
         Self::InvalidAuthorizationList(value)
     }
->>>>>>> 4f093996
 }
 
 #[cfg(feature = "std")]
@@ -414,19 +408,7 @@
             Self::EmptyAuthorizationList => write!(f, "empty authorization list"),
             Self::InvalidAuthorizationList(i) => fmt::Display::fmt(i, f),
             #[cfg(feature = "optimism")]
-<<<<<<< HEAD
-            Self::HaltedDepositPostRegolith => {
-                write!(
-                    f,
-                    "deposit transaction halted post-regolith; error will be bubbled up to main return handler"
-                )
-            }
-            InvalidTransaction::RwasmCompilationFailed => {
-                write!(f, "rWASM compilation failed.")
-            }
-=======
             Self::OptimismError(op_error) => op_error.fmt(f),
->>>>>>> 4f093996
         }
     }
 }
