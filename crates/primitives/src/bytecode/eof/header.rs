use super::{
    decode_helpers::{consume_u16, consume_u8},
    EofDecodeError,
};
use std::vec::Vec;

/// EOF Header containing
#[derive(Clone, Debug, Default, PartialEq, Eq, Hash)]
#[cfg_attr(feature = "serde", derive(serde::Serialize, serde::Deserialize))]
pub struct EofHeader {
    /// Size of EOF types section.
    /// types section includes num of input and outputs and max stack size.
    pub types_size: u16,
    /// Sizes of EOF code section.
    /// Code size can't be zero.
    pub code_sizes: Vec<u16>,
    /// EOF Container size.
    /// Container size can be zero.
    pub container_sizes: Vec<u16>,
    /// EOF data size.
    pub data_size: u16,
    /// sum code sizes
    pub sum_code_sizes: usize,
    /// sum container sizes
    pub sum_container_sizes: usize,
}

const KIND_TERMINAL: u8 = 0;
const KIND_TYPES: u8 = 1;
const KIND_CODE: u8 = 2;
const KIND_CONTAINER: u8 = 3;
const KIND_DATA: u8 = 4;

#[inline]
fn consume_header_section_size(input: &[u8]) -> Result<(&[u8], Vec<u16>, usize), EofDecodeError> {
    // num_sections	2 bytes	0x0001-0xFFFF
    // 16-bit unsigned big-endian integer denoting the number of the sections
    let (input, num_sections) = consume_u16(input)?;
    if num_sections == 0 {
        return Err(EofDecodeError::NonSizes);
    }
    let num_sections = num_sections as usize;
    let byte_size = num_sections * 2;
    if input.len() < byte_size {
        return Err(EofDecodeError::ShortInputForSizes);
    }
    let mut sizes = Vec::with_capacity(num_sections);
    let mut sum = 0;
    for i in 0..num_sections {
        // size	2 bytes	0x0001-0xFFFF
        // 16-bit unsigned big-endian integer denoting the length of the section content
        let code_size = u16::from_be_bytes([input[i * 2], input[i * 2 + 1]]);
        if code_size == 0 {
            return Err(EofDecodeError::ZeroSize);
        }
        sum += code_size as usize;
        sizes.push(code_size);
    }

    Ok((&input[byte_size..], sizes, sum))
}

impl EofHeader {
    /// Length of the header in bytes.
    ///
    /// It is minimum 15 bytes (there is at least one code section).
    pub fn size(&self) -> usize {
        2 + // magic
        1 + // version
        3 + // types section
        3 + // code section
        2 * self.code_sizes.len() + // num_code_sections
        if self.container_sizes.is_empty() { 0 } else { 3 + 2 * self.container_sizes.len() } + // container
        3 + // data section.
        1 // terminator
    }

    /// Return index where data size starts.
    /// Data size is two bytes long.
    pub fn data_size_raw_i(&self) -> usize {
        // termination(1byte) + code size(2) bytes.
        self.size() - 3
    }

    /// Returns number of types.
    pub fn types_count(&self) -> usize {
        self.types_size as usize / 4
    }

    /// Returns body size. It is sum of code sizes, container sizes and data size.
    pub fn body_size(&self) -> usize {
        self.types_size as usize
            + self.sum_code_sizes
            + self.sum_container_sizes
            + self.data_size as usize
    }

    /// Returns raw size of the EOF.
    pub fn eof_size(&self) -> usize {
        self.size() + self.body_size()
    }

    /// Encodes EOF header into binary form.
    pub fn encode(&self, buffer: &mut Vec<u8>) {
        // magic	2 bytes	0xEF00	EOF prefix
        buffer.extend_from_slice(&0xEF00u16.to_be_bytes());
        // version	1 byte	0x01	EOF version
        buffer.push(0x01);
        // kind_types	1 byte	0x01	kind marker for types size section
        buffer.push(KIND_TYPES);
        // types_size	2 bytes	0x0004-0xFFFF
        buffer.extend_from_slice(&self.types_size.to_be_bytes());
        // kind_code	1 byte	0x02	kind marker for code size section
        buffer.push(KIND_CODE);
        // code_sections_sizes
        buffer.extend_from_slice(&(self.code_sizes.len() as u16).to_be_bytes());
        for size in &self.code_sizes {
            buffer.extend_from_slice(&size.to_be_bytes());
        }
        // kind_container_or_data	1 byte	0x03 or 0x04	kind marker for container size section or data size section
        if self.container_sizes.is_empty() {
            buffer.push(KIND_DATA);
        } else {
            buffer.push(KIND_CONTAINER);
            // container_sections_sizes
            buffer.extend_from_slice(&(self.container_sizes.len() as u16).to_be_bytes());
            for size in &self.container_sizes {
                buffer.extend_from_slice(&size.to_be_bytes());
            }
            // kind_data	1 byte	0x04	kind marker for data size section
            buffer.push(KIND_DATA);
        }
        // data_size	2 bytes	0x0000-0xFFFF	16-bit unsigned big-endian integer denoting the length of the data section content
        buffer.extend_from_slice(&self.data_size.to_be_bytes());
        // terminator	1 byte	0x00	marks the end of the EofHeader
        buffer.push(KIND_TERMINAL);
    }

    /// Decodes EOF header from binary form.
    pub fn decode(input: &[u8]) -> Result<(Self, &[u8]), EofDecodeError> {
        let mut header = EofHeader::default();

        // magic	2 bytes	0xEF00	EOF prefix
        let (input, kind) = consume_u16(input)?;
        if kind != 0xEF00 {
            return Err(EofDecodeError::InvalidEOFMagicNumber);
        }

        // version	1 byte	0x01	EOF version
        let (input, version) = consume_u8(input)?;
        if version != 0x01 {
            return Err(EofDecodeError::InvalidEOFVersion);
        }

        // kind_types	1 byte	0x01	kind marker for types size section
        let (input, kind_types) = consume_u8(input)?;
        if kind_types != KIND_TYPES {
            return Err(EofDecodeError::InvalidTypesKind);
        }

        // types_size	2 bytes	0x0004-0xFFFF
        // 16-bit unsigned big-endian integer denoting the length of the type section content
        let (input, types_size) = consume_u16(input)?;
        header.types_size = types_size;

        if header.types_size % 4 != 0 {
            return Err(EofDecodeError::InvalidTypesSection);
        }

        // kind_code	1 byte	0x02	kind marker for code size section
        let (input, kind_types) = consume_u8(input)?;
        if kind_types != KIND_CODE {
            return Err(EofDecodeError::InvalidCodeKind);
        }

        // code_sections_sizes
        let (input, sizes, sum) = consume_header_section_size(input)?;

        // more than 1024 code sections are not allowed
        if sizes.len() > 0x0400 {
            return Err(EofDecodeError::TooManyCodeSections);
        }

        if sizes.is_empty() {
            return Err(EofDecodeError::ZeroCodeSections);
        }

        if sizes.len() != (types_size / 4) as usize {
            return Err(EofDecodeError::MismatchCodeAndTypesSize);
        }

        header.code_sizes = sizes;
        header.sum_code_sizes = sum;

        let (input, kind_container_or_data) = consume_u8(input)?;

        let input = match kind_container_or_data {
            KIND_CONTAINER => {
                // container_sections_sizes
                let (input, sizes, sum) = consume_header_section_size(input)?;
                // the number of container sections may not exceed 256
                if sizes.len() > 0x0100 {
                    return Err(EofDecodeError::TooManyContainerSections);
                }
                header.container_sizes = sizes;
                header.sum_container_sizes = sum;
                let (input, kind_data) = consume_u8(input)?;
                if kind_data != KIND_DATA {
                    return Err(EofDecodeError::InvalidDataKind);
                }
                input
            }
            KIND_DATA => input,
            _ => return Err(EofDecodeError::InvalidKindAfterCode),
        };

        // data_size	2 bytes	0x0000-0xFFFF	16-bit
        // unsigned big-endian integer denoting the length
        // of the data section content (for not yet deployed
        // containers this can be more than the actual content, see Data Section Lifecycle)
        let (input, data_size) = consume_u16(input)?;
        header.data_size = data_size;

        // terminator	1 byte	0x00	marks the end of the EofHeader
        let (input, terminator) = consume_u8(input)?;
        if terminator != KIND_TERMINAL {
            return Err(EofDecodeError::InvalidTerminalByte);
        }

        Ok((header, input))
    }
}

#[cfg(test)]
mod tests {
    use super::*;
    use crate::hex;

    #[test]
    fn sanity_header_decode() {
        let input = hex!("ef000101000402000100010400000000800000fe");
        let (header, _) = EofHeader::decode(&input).unwrap();
        assert_eq!(header.types_size, 4);
        assert_eq!(header.code_sizes, vec![1]);
        assert_eq!(header.container_sizes, Vec::<u16>::new());
        assert_eq!(header.data_size, 0);
    }

    #[test]
    fn decode_header_not_terminated() {
        let input = hex!("ef0001010004");
        assert_eq!(EofHeader::decode(&input), Err(EofDecodeError::MissingInput));
    }

    #[test]
    fn failing_test() {
        let input = hex!("ef00010100040200010006030001001404000200008000016000e0000000ef000101000402000100010400000000800000fe");
        let _ = EofHeader::decode(&input).unwrap();
    }

    #[test]
<<<<<<< HEAD
    fn cut_header() {
        let input = hex!("ef0001010000028000");
        let _ = EofHeader::decode(&input).unwrap();
=======
    fn short_input() {
        let input = hex!("ef0001010000028000");
        assert_eq!(
            EofHeader::decode(&input),
            Err(EofDecodeError::ShortInputForSizes)
        );
    }

    #[test]
    fn test_invalid_non_returning_flag() {
        let input =
            hex!("ef000101000c020003000400010003041d0000008000000080000000000000e300020000e50001");
        assert_eq!(
            EofHeader::decode(&input),
            Err(EofDecodeError::ShortInputForSizes)
        );
>>>>>>> d71acb54
    }
}<|MERGE_RESOLUTION|>--- conflicted
+++ resolved
@@ -259,11 +259,12 @@
     }
 
     #[test]
-<<<<<<< HEAD
     fn cut_header() {
         let input = hex!("ef0001010000028000");
         let _ = EofHeader::decode(&input).unwrap();
-=======
+    }
+
+    #[test]
     fn short_input() {
         let input = hex!("ef0001010000028000");
         assert_eq!(
@@ -280,6 +281,5 @@
             EofHeader::decode(&input),
             Err(EofDecodeError::ShortInputForSizes)
         );
->>>>>>> d71acb54
     }
 }