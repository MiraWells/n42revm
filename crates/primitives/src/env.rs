use crate::{
    Account, Address, Bytes, EVMError, InvalidTransaction, Spec, SpecId, B256, KECCAK_EMPTY,
    MAX_INITCODE_SIZE, U256,
};
use alloc::vec::Vec;
use core::cmp::{min, Ordering};

#[derive(Clone, Debug, Default)]
#[cfg_attr(feature = "serde", derive(serde::Serialize, serde::Deserialize))]
pub struct Env {
    pub cfg: CfgEnv,
    pub block: BlockEnv,
    pub tx: TxEnv,
}
#[derive(Clone, Debug, Eq, PartialEq)]
#[cfg_attr(feature = "serde", derive(serde::Serialize, serde::Deserialize))]
pub struct BlockEnv {
    pub number: U256,
    /// Coinbase or miner or address that created and signed the block.
    /// Address where we are going to send gas spend
    pub coinbase: Address,
    pub timestamp: U256,
    /// Difficulty is removed and not used after Paris (aka TheMerge). Value is replaced with prevrandao.
    pub difficulty: U256,
    /// Prevrandao is used after Paris (aka TheMerge) instead of the difficulty value.
    /// NOTE: prevrandao can be found in block in place of mix_hash.
    pub prevrandao: Option<B256>,
    /// basefee is added in EIP1559 London upgrade
    pub basefee: U256,
    pub gas_limit: U256,
}

#[derive(Clone, Debug)]
#[cfg_attr(feature = "serde", derive(serde::Serialize, serde::Deserialize))]
pub struct TxEnv {
    /// Caller or Author or tx signer
    pub caller: Address,
    pub gas_limit: u64,
    pub gas_price: U256,
    pub gas_priority_fee: Option<U256>,
    pub transact_to: TransactTo,
    pub value: U256,
    pub data: Bytes,
    pub chain_id: Option<u64>,
    pub nonce: Option<u64>,
<<<<<<< HEAD
    pub access_list: Vec<(B160, Vec<U256>)>,
    pub blob_versioned_hashes: Vec<U256>,
    pub max_fee_per_blob_gas: Option<U256>,
=======
    pub access_list: Vec<(Address, Vec<U256>)>,
>>>>>>> adf42b2e
}

#[derive(Clone, Debug)]
#[cfg_attr(feature = "serde", derive(serde::Serialize, serde::Deserialize))]
pub enum TransactTo {
    Call(Address),
    Create(CreateScheme),
}

impl TransactTo {
    pub fn create() -> Self {
        Self::Create(CreateScheme::Create)
    }
    pub fn is_create(&self) -> bool {
        matches!(self, Self::Create(_))
    }
}

/// Create scheme.
#[derive(Clone, Copy, Eq, PartialEq, Debug)]
#[cfg_attr(feature = "serde", derive(serde::Serialize, serde::Deserialize))]
pub enum CreateScheme {
    /// Legacy create scheme of `CREATE`.
    Create,
    /// Create scheme of `CREATE2`.
    Create2 {
        /// Salt.
        salt: U256,
    },
}

#[derive(Clone, Debug, Eq, PartialEq)]
#[cfg_attr(feature = "serde", derive(serde::Serialize, serde::Deserialize))]
pub struct CfgEnv {
    pub chain_id: U256,
    pub spec_id: SpecId,
    /// Bytecode that is created with CREATE/CREATE2 is by default analysed and jumptable is created.
    /// This is very benefitial for testing and speeds up execution of that bytecode if called multiple times.
    ///
    /// Default: Analyse
    pub perf_analyse_created_bytecodes: AnalysisKind,
    /// If some it will effects EIP-170: Contract code size limit. Usefull to increase this because of tests.
    /// By default it is 0x6000 (~25kb).
    pub limit_contract_code_size: Option<usize>,
    /// A hard memory limit in bytes beyond which [Memory] cannot be resized.
    ///
    /// In cases where the gas limit may be extraordinarily high, it is recommended to set this to
    /// a sane value to prevent memory allocation panics. Defaults to `2^32 - 1` bytes per
    /// EIP-1985.
    #[cfg(feature = "memory_limit")]
    pub memory_limit: u64,
    /// Skip balance checks if true. Adds transaction cost to balance to ensure execution doesn't fail.
    #[cfg(feature = "optional_balance_check")]
    pub disable_balance_check: bool,
    /// There are use cases where it's allowed to provide a gas limit that's higher than a block's gas limit. To that
    /// end, you can disable the block gas limit validation.
    /// By default, it is set to `false`.
    #[cfg(feature = "optional_block_gas_limit")]
    pub disable_block_gas_limit: bool,
    /// EIP-3607 rejects transactions from senders with deployed code. In development, it can be desirable to simulate
    /// calls from contracts, which this setting allows.
    /// By default, it is set to `false`.
    #[cfg(feature = "optional_eip3607")]
    pub disable_eip3607: bool,
    /// Disables all gas refunds. This is useful when using chains that have gas refunds disabled e.g. Avalanche.
    /// Reasoning behind removing gas refunds can be found in EIP-3298.
    /// By default, it is set to `false`.
    #[cfg(feature = "optional_gas_refund")]
    pub disable_gas_refund: bool,
    /// Disables base fee checks for EIP-1559 transactions.
    /// This is useful for testing method calls with zero gas price.
    #[cfg(feature = "optional_no_base_fee")]
    pub disable_base_fee: bool,
}

impl CfgEnv {
    #[cfg(feature = "optional_eip3607")]
    pub fn is_eip3607_disabled(&self) -> bool {
        self.disable_eip3607
    }

    #[cfg(not(feature = "optional_eip3607"))]
    pub fn is_eip3607_disabled(&self) -> bool {
        false
    }

    #[cfg(feature = "optional_balance_check")]
    pub fn is_balance_check_disabled(&self) -> bool {
        self.disable_balance_check
    }

    #[cfg(not(feature = "optional_balance_check"))]
    pub fn is_balance_check_disabled(&self) -> bool {
        false
    }

    #[cfg(feature = "optional_gas_refund")]
    pub fn is_gas_refund_disabled(&self) -> bool {
        self.disable_gas_refund
    }

    #[cfg(not(feature = "optional_gas_refund"))]
    pub fn is_gas_refund_disabled(&self) -> bool {
        false
    }

    #[cfg(feature = "optional_no_base_fee")]
    pub fn is_base_fee_check_disabled(&self) -> bool {
        self.disable_base_fee
    }

    #[cfg(not(feature = "optional_no_base_fee"))]
    pub fn is_base_fee_check_disabled(&self) -> bool {
        false
    }

    #[cfg(feature = "optional_block_gas_limit")]
    pub fn is_block_gas_limit_disabled(&self) -> bool {
        self.disable_block_gas_limit
    }

    #[cfg(not(feature = "optional_block_gas_limit"))]
    pub fn is_block_gas_limit_disabled(&self) -> bool {
        false
    }
}

#[derive(Clone, Default, Debug, Eq, PartialEq)]
#[cfg_attr(feature = "serde", derive(serde::Serialize, serde::Deserialize))]
pub enum AnalysisKind {
    Raw,
    Check,
    #[default]
    Analyse,
}

impl Default for CfgEnv {
    fn default() -> CfgEnv {
        CfgEnv {
            chain_id: U256::from(1),
            spec_id: SpecId::LATEST,
            perf_analyse_created_bytecodes: Default::default(),
            limit_contract_code_size: None,
            #[cfg(feature = "memory_limit")]
            memory_limit: 2u64.pow(32) - 1,
            #[cfg(feature = "optional_balance_check")]
            disable_balance_check: false,
            #[cfg(feature = "optional_block_gas_limit")]
            disable_block_gas_limit: false,
            #[cfg(feature = "optional_eip3607")]
            disable_eip3607: false,
            #[cfg(feature = "optional_gas_refund")]
            disable_gas_refund: false,
            #[cfg(feature = "optional_no_base_fee")]
            disable_base_fee: false,
        }
    }
}

impl Default for BlockEnv {
    fn default() -> BlockEnv {
        BlockEnv {
            gas_limit: U256::MAX,
            number: U256::ZERO,
            coinbase: Address::ZERO,
            timestamp: U256::from(1),
            difficulty: U256::ZERO,
            prevrandao: Some(B256::ZERO),
            basefee: U256::ZERO,
        }
    }
}

impl Default for TxEnv {
    fn default() -> TxEnv {
        TxEnv {
            caller: Address::ZERO,
            gas_limit: u64::MAX,
            gas_price: U256::ZERO,
            gas_priority_fee: None,
            transact_to: TransactTo::Call(Address::ZERO), //will do nothing
            value: U256::ZERO,
            data: Bytes::new(),
            chain_id: None,
            nonce: None,
            access_list: Vec::new(),
            blob_versioned_hashes: Vec::new(),
            max_fee_per_blob_gas: None,
        }
    }
}

impl Env {
    pub fn effective_gas_price(&self) -> U256 {
        if self.tx.gas_priority_fee.is_none() {
            self.tx.gas_price
        } else {
            min(
                self.tx.gas_price,
                self.block.basefee + self.tx.gas_priority_fee.unwrap(),
            )
        }
    }

    /// Validate ENV data of the block.
    ///
    /// It can be skip if you are sure that PREVRANDAO is set.
    #[inline]
    pub fn validate_block_env<SPEC: Spec, T>(&self) -> Result<(), EVMError<T>> {
        // Prevrandao is required for merge
        if SPEC::enabled(SpecId::MERGE) && self.block.prevrandao.is_none() {
            return Err(EVMError::PrevrandaoNotSet);
        }
        Ok(())
    }

    /// Validate transaction data that is set inside ENV and return error if something is wrong.
    ///
    /// Return inital spend gas (Gas needed to execute transaction).
    #[inline]
    pub fn validate_tx<SPEC: Spec>(&self) -> Result<(), InvalidTransaction> {
        let gas_limit = self.tx.gas_limit;
        let effective_gas_price = self.effective_gas_price();
        let is_create = self.tx.transact_to.is_create();

        // BASEFEE tx check
        if SPEC::enabled(SpecId::LONDON) {
            if let Some(priority_fee) = self.tx.gas_priority_fee {
                if priority_fee > self.tx.gas_price {
                    // or gas_max_fee for eip1559
                    return Err(InvalidTransaction::GasMaxFeeGreaterThanPriorityFee);
                }
            }
            let basefee = self.block.basefee;

            // check minimal cost against basefee
            if !self.cfg.is_base_fee_check_disabled() && effective_gas_price < basefee {
                return Err(InvalidTransaction::GasPriceLessThanBasefee);
            }
        }

        // Check if gas_limit is more than block_gas_limit
        if !self.cfg.is_block_gas_limit_disabled() && U256::from(gas_limit) > self.block.gas_limit {
            return Err(InvalidTransaction::CallerGasLimitMoreThanBlock);
        }

        // EIP-3860: Limit and meter initcode
        if SPEC::enabled(SpecId::SHANGHAI) && is_create {
            let max_initcode_size = self
                .cfg
                .limit_contract_code_size
                .map(|limit| limit.saturating_mul(2))
                .unwrap_or(MAX_INITCODE_SIZE);
            if self.tx.data.len() > max_initcode_size {
                return Err(InvalidTransaction::CreateInitcodeSizeLimit);
            }
        }

        // Check if the transaction's chain id is correct
        if let Some(tx_chain_id) = self.tx.chain_id {
            if U256::from(tx_chain_id) != self.cfg.chain_id {
                return Err(InvalidTransaction::InvalidChainId);
            }
        }

        // Check if access list is empty for transactions before BERLIN
        if !SPEC::enabled(SpecId::BERLIN) && !self.tx.access_list.is_empty() {
            return Err(InvalidTransaction::AccessListNotSupported);
        }

        Ok(())
    }

    /// Validate transaction agains state.
    #[inline]
    pub fn validate_tx_agains_state(&self, account: &Account) -> Result<(), InvalidTransaction> {
        // EIP-3607: Reject transactions from senders with deployed code
        // This EIP is introduced after london but there was no collision in past
        // so we can leave it enabled always
        if !self.cfg.is_eip3607_disabled() && account.info.code_hash != KECCAK_EMPTY {
            return Err(InvalidTransaction::RejectCallerWithCode);
        }

        // Check that the transaction's nonce is correct
        if let Some(tx) = self.tx.nonce {
            let state = account.info.nonce;
            match tx.cmp(&state) {
                Ordering::Greater => {
                    return Err(InvalidTransaction::NonceTooHigh { tx, state });
                }
                Ordering::Less => {
                    return Err(InvalidTransaction::NonceTooLow { tx, state });
                }
                _ => {}
            }
        }

        let balance_check = U256::from(self.tx.gas_limit)
            .checked_mul(self.tx.gas_price)
            .and_then(|gas_cost| gas_cost.checked_add(self.tx.value))
            .ok_or(InvalidTransaction::OverflowPaymentInTransaction)?;

        // Check if account has enough balance for gas_limit*gas_price and value transfer.
        // Transfer will be done inside `*_inner` functions.
        if !self.cfg.is_balance_check_disabled() && balance_check > account.info.balance {
            return Err(InvalidTransaction::LackOfFundForMaxFee {
                fee: self.tx.gas_limit,
                balance: account.info.balance,
            });
        }

        Ok(())
    }
}<|MERGE_RESOLUTION|>--- conflicted
+++ resolved
@@ -43,13 +43,9 @@
     pub data: Bytes,
     pub chain_id: Option<u64>,
     pub nonce: Option<u64>,
-<<<<<<< HEAD
-    pub access_list: Vec<(B160, Vec<U256>)>,
     pub blob_versioned_hashes: Vec<U256>,
     pub max_fee_per_blob_gas: Option<U256>,
-=======
     pub access_list: Vec<(Address, Vec<U256>)>,
->>>>>>> adf42b2e
 }
 
 #[derive(Clone, Debug)]
