--- conflicted
+++ resolved
@@ -4,9 +4,6 @@
     MAX_INITCODE_SIZE, U256, VERSIONED_HASH_VERSION_KZG,
 };
 use core::cmp::{min, Ordering};
-
-#[cfg(feature = "taiko")]
-use crate::taiko::env::TaikoFields;
 
 #[derive(Clone, Debug, Default, PartialEq, Eq)]
 #[cfg_attr(feature = "serde", derive(serde::Serialize, serde::Deserialize))]
@@ -97,12 +94,13 @@
     pub enveloped_tx: Option<Bytes>,
 }
 
-#[cfg(feature = "taiko")]
 #[derive(Clone, Debug, Default, PartialEq, Eq)]
 #[cfg_attr(feature = "serde", derive(serde::Serialize, serde::Deserialize))]
 pub struct TaikoFields {
-    pub is_anchor: bool
-}
+    pub treasury: Address,
+    pub is_anchor: bool,
+}
+
 
 impl BlockEnv {
     /// Takes `blob_excess_gas` saves it inside env
@@ -196,12 +194,7 @@
 
     #[cfg_attr(feature = "serde", serde(flatten))]
     #[cfg(feature = "taiko")]
-<<<<<<< HEAD
-    pub optimism: TaikoFields,
-
-=======
     pub taiko: TaikoFields,
->>>>>>> 327dc054
 }
 
 impl TxEnv {
@@ -663,11 +656,6 @@
             return Ok(());
         }
 
-        #[cfg(feature = "taiko")]
-        if self.cfg.taiko {
-            // TODO(Cecilia): do we do anything with this?
-        }
-
         // Check that the transaction's nonce is correct
         if let Some(tx) = self.tx.nonce {
             let state = account.info.nonce;
@@ -695,7 +683,7 @@
         }
 
         #[cfg(feature = "taiko")]
-        if self.tx.taiko.is_anchor {
+        if self.cfg.taiko && self.tx.taiko.is_anchor {
             return Ok(());
         }
 
