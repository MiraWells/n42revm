pub mod handler_cfg;

use crate::{
    calc_blob_gasprice,
    AccessListItem,
    Account,
    Address,
    AuthorizationList,
    Bytes,
    InvalidHeader,
    InvalidTransaction,
    Spec,
    SpecId,
    B256,
    GAS_PER_BLOB,
    MAX_BLOB_NUMBER_PER_BLOCK,
    MAX_CODE_SIZE,
    U256,
    VERSIONED_HASH_VERSION_KZG,
};
use alloy_primitives::TxKind;
use core::{
    cmp::{min, Ordering},
    hash::Hash,
};
pub use handler_cfg::{CfgEnvWithHandlerCfg, EnvWithHandlerCfg, HandlerCfg};
use std::{boxed::Box, vec::Vec};

/// EVM environment configuration.
#[derive(Clone, Debug, Default, PartialEq, Eq)]
#[cfg_attr(feature = "serde", derive(serde::Serialize, serde::Deserialize))]
pub struct Env {
    /// Configuration of the EVM itself.
    pub cfg: CfgEnv,
    /// Configuration of the block the transaction is in.
    pub block: BlockEnv,
    /// Configuration of the transaction that is being executed.
    pub tx: TxEnv,
}

impl Env {
    /// Resets environment to default values.
    #[inline]
    pub fn clear(&mut self) {
        *self = Self::default();
    }

    /// Create boxed [Env].
    #[inline]
    pub fn boxed(cfg: CfgEnv, block: BlockEnv, tx: TxEnv) -> Box<Self> {
        Box::new(Self { cfg, block, tx })
    }

    /// Calculates the effective gas price of the transaction.
    #[inline]
    pub fn effective_gas_price(&self) -> U256 {
        if let Some(priority_fee) = self.tx.gas_priority_fee {
            min(self.tx.gas_price, self.block.basefee + priority_fee)
        } else {
            self.tx.gas_price
        }
    }

    /// Calculates the [EIP-4844] `data_fee` of the transaction.
    ///
    /// Returns `None` if `Cancun` is not enabled. This is enforced in [`Env::validate_block_env`].
    ///
    /// [EIP-4844]: https://eips.ethereum.org/EIPS/eip-4844
    #[inline]
    pub fn calc_data_fee(&self) -> Option<U256> {
        self.block.get_blob_gasprice().map(|blob_gas_price| {
            U256::from(blob_gas_price).saturating_mul(U256::from(self.tx.get_total_blob_gas()))
        })
    }

    /// Calculates the maximum [EIP-4844] `data_fee` of the transaction.
    ///
    /// This is used for ensuring that the user has at least enough funds to pay the
    /// `max_fee_per_blob_gas * total_blob_gas`, on top of regular gas costs.
    ///
    /// See EIP-4844:
    /// <https://github.com/ethereum/EIPs/blob/master/EIPS/eip-4844.md#execution-layer-validation>
    pub fn calc_max_data_fee(&self) -> Option<U256> {
        self.tx.max_fee_per_blob_gas.map(|max_fee_per_blob_gas| {
            max_fee_per_blob_gas.saturating_mul(U256::from(self.tx.get_total_blob_gas()))
        })
    }

    /// Validate the block environment.
    #[inline]
    pub fn validate_block_env<SPEC: Spec>(&self) -> Result<(), InvalidHeader> {
        // `prevrandao` is required for the merge
        if SPEC::enabled(SpecId::MERGE) && self.block.prevrandao.is_none() {
            return Err(InvalidHeader::PrevrandaoNotSet);
        }
        // `excess_blob_gas` is required for Cancun
        if SPEC::enabled(SpecId::CANCUN) && self.block.blob_excess_gas_and_price.is_none() {
            return Err(InvalidHeader::ExcessBlobGasNotSet);
        }
        Ok(())
    }

    /// Validate transaction data that is set inside ENV and return error if something is wrong.
    ///
    /// Return initial spend gas (Gas needed to execute transaction).
    #[inline]
    pub fn validate_tx<SPEC: Spec>(&self) -> Result<(), InvalidTransaction> {
        // Check if the transaction's chain id is correct
        if let Some(tx_chain_id) = self.tx.chain_id {
            if tx_chain_id != self.cfg.chain_id {
                return Err(InvalidTransaction::InvalidChainId);
            }
        }

        // Check if gas_limit is more than block_gas_limit
        if !self.cfg.is_block_gas_limit_disabled()
            && U256::from(self.tx.gas_limit) > self.block.gas_limit
        {
            return Err(InvalidTransaction::CallerGasLimitMoreThanBlock);
        }

        // Check that access list is empty for transactions before BERLIN
        if !SPEC::enabled(SpecId::BERLIN) && !self.tx.access_list.is_empty() {
            return Err(InvalidTransaction::AccessListNotSupported);
        }

        // BASEFEE tx check
        if SPEC::enabled(SpecId::LONDON) {
            if let Some(priority_fee) = self.tx.gas_priority_fee {
                if priority_fee > self.tx.gas_price {
                    // or gas_max_fee for eip1559
                    return Err(InvalidTransaction::PriorityFeeGreaterThanMaxFee);
                }
            }

            // check minimal cost against basefee
            if !self.cfg.is_base_fee_check_disabled()
                && self.effective_gas_price() < self.block.basefee
            {
                return Err(InvalidTransaction::GasPriceLessThanBasefee);
            }
        }

        // EIP-3860: Limit and meter initcode
        #[cfg(feature = "e2e")]
        if SPEC::enabled(SpecId::SHANGHAI) && self.tx.transact_to.is_create() {
            use crate::MAX_INITCODE_SIZE;
            let max_initcode_size = self
                .cfg
                .limit_contract_code_size
                .map(|limit| limit.saturating_mul(2))
                .unwrap_or(MAX_INITCODE_SIZE);
            if self.tx.data.len() > max_initcode_size {
                return Err(InvalidTransaction::CreateInitCodeSizeLimit);
            }
        }

<<<<<<< HEAD
        // Check if the transaction's chain id is correct
        if let Some(tx_chain_id) = self.tx.chain_id {
            let cfg_chain_id = self.cfg.chain_id;
            if tx_chain_id != cfg_chain_id {
                return Err(InvalidTransaction::InvalidChainId);
            }
        }

        // Check that access list is empty for transactions before BERLIN
        if !SPEC::enabled(SpecId::BERLIN) && !self.tx.access_list.is_empty() {
            return Err(InvalidTransaction::AccessListNotSupported);
        }

        // - For CANCUN and later, check that the gas price is not more than the tx max
=======
>>>>>>> 3a648380
        // - For before CANCUN, check that `blob_hashes` and `max_fee_per_blob_gas` are empty / not
        //   set
        if !SPEC::enabled(SpecId::CANCUN)
            && (self.tx.max_fee_per_blob_gas.is_some() || !self.tx.blob_hashes.is_empty())
        {
            return Err(InvalidTransaction::BlobVersionedHashesNotSupported);
        }

        // Presence of max_fee_per_blob_gas means that this is blob transaction.
        if let Some(max) = self.tx.max_fee_per_blob_gas {
            // ensure that the user was willing to at least pay the current blob gasprice
            let price = self.block.get_blob_gasprice().expect("already checked");
            if U256::from(price) > max {
                return Err(InvalidTransaction::BlobGasPriceGreaterThanMax);
            }

            // there must be at least one blob
            if self.tx.blob_hashes.is_empty() {
                return Err(InvalidTransaction::EmptyBlobs);
            }

            // The field `to` deviates slightly from the semantics with the exception
            // that it MUST NOT be nil and therefore must always represent
            // a 20-byte address. This means that blob transactions cannot
            // have the form of a create transaction.
            if self.tx.transact_to.is_create() {
                return Err(InvalidTransaction::BlobCreateTransaction);
            }

            // all versioned blob hashes must start with VERSIONED_HASH_VERSION_KZG
            for blob in self.tx.blob_hashes.iter() {
                if blob[0] != VERSIONED_HASH_VERSION_KZG {
                    return Err(InvalidTransaction::BlobVersionNotSupported);
                }
            }

            // ensure the total blob gas spent is at most equal to the limit
            // assert blob_gas_used <= MAX_BLOB_GAS_PER_BLOCK
            let num_blobs = self.tx.blob_hashes.len();
            if num_blobs > MAX_BLOB_NUMBER_PER_BLOCK as usize {
                return Err(InvalidTransaction::TooManyBlobs {
                    have: num_blobs,
                    max: MAX_BLOB_NUMBER_PER_BLOCK as usize,
                });
            }
        } else {
            // if max_fee_per_blob_gas is not set, then blob_hashes must be empty
            if !self.tx.blob_hashes.is_empty() {
                return Err(InvalidTransaction::BlobVersionedHashesNotSupported);
            }
        }

        // check if EIP-7702 transaction is enabled.
        if !SPEC::enabled(SpecId::PRAGUE) && self.tx.authorization_list.is_some() {
            return Err(InvalidTransaction::AuthorizationListNotSupported);
        }

        if let Some(auth_list) = &self.tx.authorization_list {
            // The transaction is considered invalid if the length of authorization_list is zero.
            if auth_list.is_empty() {
                return Err(InvalidTransaction::EmptyAuthorizationList);
            }

            // Check validity of authorization_list
            auth_list.is_valid(self.cfg.chain_id)?;

            // Check if other fields are unset.
            if self.tx.max_fee_per_blob_gas.is_some() || !self.tx.blob_hashes.is_empty() {
                return Err(InvalidTransaction::AuthorizationListInvalidFields);
            }
        }

        Ok(())
    }

    /// Validate transaction against the state.
    ///
    /// # Panics
    ///
    /// If account code is not loaded.
    #[inline]
    pub fn validate_tx_against_state<SPEC: Spec>(
        &self,
        account: &mut Account,
    ) -> Result<(), InvalidTransaction> {
        // EIP-3607: Reject transactions from senders with deployed code
        // This EIP is introduced after london, but there was no collision in the past
        // so we can leave it enabled always
        if !self.cfg.is_eip3607_disabled() {
            let bytecode = &account.info.code.as_ref().unwrap();
            // allow EOAs whose code is a valid delegation designation,
            // i.e. 0xef0100 || address, to continue to originate transactions.
            if !bytecode.is_empty() && !bytecode.is_eip7702() {
                return Err(InvalidTransaction::RejectCallerWithCode);
            }
        }

        // Check that the transaction's nonce is correct
        if let Some(tx) = self.tx.nonce {
            let state = account.info.nonce;
            match tx.cmp(&state) {
                Ordering::Greater => {
                    return Err(InvalidTransaction::NonceTooHigh { tx, state });
                }
                Ordering::Less => {
                    return Err(InvalidTransaction::NonceTooLow { tx, state });
                }
                _ => {}
            }
        }

        let mut balance_check = U256::from(self.tx.gas_limit)
            .checked_mul(self.tx.gas_price)
            .and_then(|gas_cost| gas_cost.checked_add(self.tx.value))
            .ok_or(InvalidTransaction::OverflowPaymentInTransaction)?;

        if SPEC::enabled(SpecId::CANCUN) {
            // if the tx is not a blob tx, this will be None, so we add zero
            let data_fee = self.calc_max_data_fee().unwrap_or_default();
            balance_check = balance_check
                .checked_add(U256::from(data_fee))
                .ok_or(InvalidTransaction::OverflowPaymentInTransaction)?;
        }

        // Check if account has enough balance for gas_limit*gas_price and value transfer.
        // Transfer will be done inside `*_inner` functions.
        if balance_check > account.info.balance {
            if self.cfg.is_balance_check_disabled() {
                // Add transaction cost to balance to ensure execution doesn't fail.
                account.info.balance = balance_check;
            } else {
                return Err(InvalidTransaction::LackOfFundForMaxFee {
                    fee: Box::new(balance_check),
                    balance: Box::new(account.info.balance),
                });
            }
        }

        Ok(())
    }
}

/// EVM configuration.
#[cfg_attr(feature = "serde", derive(serde::Serialize, serde::Deserialize))]
#[derive(Clone, Debug, Eq, PartialEq)]
#[non_exhaustive]
pub struct CfgEnv {
    /// Chain ID of the EVM, it will be compared to the transaction's Chain ID.
    /// Chain ID is introduced EIP-155
    pub chain_id: u64,
    /// KZG Settings for point evaluation precompile. By default, this is loaded from the ethereum
    /// mainnet trusted setup.
    #[cfg(any(feature = "c-kzg", feature = "kzg-rs"))]
    #[cfg_attr(feature = "serde", serde(skip))]
    pub kzg_settings: crate::kzg::EnvKzgSettings,
    /// Bytecode that is created with CREATE/CREATE2 is by default analysed and jumptable is
    /// created. This is very beneficial for testing and speeds up execution of that bytecode
    /// if called multiple times.
    ///
    /// Default: Analyse
    pub perf_analyse_created_bytecodes: AnalysisKind,
    /// If some it will effects EIP-170: Contract code size limit. Useful to increase this because
    /// of tests. By default it is 0x6000 (~25kb).
    pub limit_contract_code_size: Option<usize>,
    /// A hard memory limit in bytes beyond which [crate::result::OutOfGasError::Memory] cannot be
    /// resized.
    ///
    /// In cases where the gas limit may be extraordinarily high, it is recommended to set this to
    /// a sane value to prevent memory allocation panics. Defaults to `2^32 - 1` bytes per
    /// EIP-1985.
    #[cfg(feature = "memory_limit")]
    pub memory_limit: u64,
    /// Skip balance checks if true. Adds transaction cost to balance to ensure execution doesn't
    /// fail.
    #[cfg(feature = "optional_balance_check")]
    pub disable_balance_check: bool,
    /// There are use cases where it's allowed to provide a gas limit that's higher than a block's
    /// gas limit. To that end, you can disable the block gas limit validation.
    /// By default, it is set to `false`.
    #[cfg(feature = "optional_block_gas_limit")]
    pub disable_block_gas_limit: bool,
    /// EIP-3607 rejects transactions from senders with deployed code. In development, it can be
    /// desirable to simulate calls from contracts, which this setting allows.
    /// By default, it is set to `false`.
    #[cfg(feature = "optional_eip3607")]
    pub disable_eip3607: bool,
    /// Disables all gas refunds. This is useful when using chains that have gas refunds disabled
    /// e.g. Avalanche. Reasoning behind removing gas refunds can be found in EIP-3298.
    /// By default, it is set to `false`.
    #[cfg(feature = "optional_gas_refund")]
    pub disable_gas_refund: bool,
    /// Disables base fee checks for EIP-1559 transactions.
    /// This is useful for testing method calls with zero gas price.
    /// By default, it is set to `false`.
    #[cfg(feature = "optional_no_base_fee")]
    pub disable_base_fee: bool,
    /// Disables the payout of the reward to the beneficiary.
    /// By default, it is set to `false`.
    #[cfg(feature = "optional_beneficiary_reward")]
    pub disable_beneficiary_reward: bool,
}

impl CfgEnv {
    /// Returns max code size from [`Self::limit_contract_code_size`] if set
    /// or default [`MAX_CODE_SIZE`] value.
    pub fn max_code_size(&self) -> usize {
        self.limit_contract_code_size.unwrap_or(MAX_CODE_SIZE)
    }

    pub fn with_chain_id(mut self, chain_id: u64) -> Self {
        self.chain_id = chain_id;
        self
    }

    #[cfg(feature = "optional_eip3607")]
    pub fn is_eip3607_disabled(&self) -> bool {
        self.disable_eip3607
    }

    #[cfg(not(feature = "optional_eip3607"))]
    pub fn is_eip3607_disabled(&self) -> bool {
        false
    }

    #[cfg(feature = "optional_balance_check")]
    pub fn is_balance_check_disabled(&self) -> bool {
        self.disable_balance_check
    }

    #[cfg(not(feature = "optional_balance_check"))]
    pub fn is_balance_check_disabled(&self) -> bool {
        false
    }

    #[cfg(feature = "optional_gas_refund")]
    pub fn is_gas_refund_disabled(&self) -> bool {
        self.disable_gas_refund
    }

    #[cfg(not(feature = "optional_gas_refund"))]
    pub fn is_gas_refund_disabled(&self) -> bool {
        false
    }

    #[cfg(feature = "optional_no_base_fee")]
    pub fn is_base_fee_check_disabled(&self) -> bool {
        self.disable_base_fee
    }

    #[cfg(not(feature = "optional_no_base_fee"))]
    pub fn is_base_fee_check_disabled(&self) -> bool {
        false
    }

    #[cfg(feature = "optional_block_gas_limit")]
    pub fn is_block_gas_limit_disabled(&self) -> bool {
        self.disable_block_gas_limit
    }

    #[cfg(not(feature = "optional_block_gas_limit"))]
    pub fn is_block_gas_limit_disabled(&self) -> bool {
        false
    }

    #[cfg(feature = "optional_beneficiary_reward")]
    pub fn is_beneficiary_reward_disabled(&self) -> bool {
        self.disable_beneficiary_reward
    }

    #[cfg(not(feature = "optional_beneficiary_reward"))]
    pub fn is_beneficiary_reward_disabled(&self) -> bool {
        false
    }
}

impl Default for CfgEnv {
    fn default() -> Self {
        Self {
            chain_id: 1,
            perf_analyse_created_bytecodes: AnalysisKind::default(),
            limit_contract_code_size: None,
            #[cfg(any(feature = "c-kzg", feature = "kzg-rs"))]
            kzg_settings: crate::kzg::EnvKzgSettings::Default,
            #[cfg(feature = "memory_limit")]
            memory_limit: (1 << 32) - 1,
            #[cfg(feature = "optional_balance_check")]
            disable_balance_check: false,
            #[cfg(feature = "optional_block_gas_limit")]
            disable_block_gas_limit: false,
            #[cfg(feature = "optional_eip3607")]
            disable_eip3607: false,
            #[cfg(feature = "optional_gas_refund")]
            disable_gas_refund: false,
            #[cfg(feature = "optional_no_base_fee")]
            disable_base_fee: false,
            #[cfg(feature = "optional_beneficiary_reward")]
            disable_beneficiary_reward: false,
        }
    }
}

/// The block environment.
#[derive(Clone, Debug, PartialEq, Eq, Hash)]
#[cfg_attr(feature = "serde", derive(serde::Serialize, serde::Deserialize))]
pub struct BlockEnv {
    /// The number of ancestor blocks of this block (block height).
    pub number: U256,
    /// Coinbase or miner or address that created and signed the block.
    ///
    /// This is the receiver address of all the gas spent in the block.
    pub coinbase: Address,

    /// The timestamp of the block in seconds since the UNIX epoch.
    pub timestamp: U256,
    /// The gas limit of the block.
    pub gas_limit: U256,
    /// The base fee per gas, added in the London upgrade with [EIP-1559].
    ///
    /// [EIP-1559]: https://eips.ethereum.org/EIPS/eip-1559
    pub basefee: U256,
    /// The difficulty of the block.
    ///
    /// Unused after the Paris (AKA the merge) upgrade, and replaced by `prevrandao`.
    pub difficulty: U256,
    /// The output of the randomness beacon provided by the beacon chain.
    ///
    /// Replaces `difficulty` after the Paris (AKA the merge) upgrade with [EIP-4399].
    ///
    /// NOTE: `prevrandao` can be found in a block in place of `mix_hash`.
    ///
    /// [EIP-4399]: https://eips.ethereum.org/EIPS/eip-4399
    pub prevrandao: Option<B256>,
    /// Excess blob gas and blob gasprice.
    /// See also [`crate::calc_excess_blob_gas`]
    /// and [`calc_blob_gasprice`].
    ///
    /// Incorporated as part of the Cancun upgrade via [EIP-4844].
    ///
    /// [EIP-4844]: https://eips.ethereum.org/EIPS/eip-4844
    pub blob_excess_gas_and_price: Option<BlobExcessGasAndPrice>,
}

impl BlockEnv {
    /// Takes `blob_excess_gas` saves it inside env
    /// and calculates `blob_fee` with [`BlobExcessGasAndPrice`].
    pub fn set_blob_excess_gas_and_price(&mut self, excess_blob_gas: u64) {
        self.blob_excess_gas_and_price = Some(BlobExcessGasAndPrice::new(excess_blob_gas));
    }
    /// See [EIP-4844] and [`crate::calc_blob_gasprice`].
    ///
    /// Returns `None` if `Cancun` is not enabled. This is enforced in [`Env::validate_block_env`].
    ///
    /// [EIP-4844]: https://eips.ethereum.org/EIPS/eip-4844
    #[inline]
    pub fn get_blob_gasprice(&self) -> Option<u128> {
        self.blob_excess_gas_and_price
            .as_ref()
            .map(|a| a.blob_gasprice)
    }

    /// Return `blob_excess_gas` header field. See [EIP-4844].
    ///
    /// Returns `None` if `Cancun` is not enabled. This is enforced in [`Env::validate_block_env`].
    ///
    /// [EIP-4844]: https://eips.ethereum.org/EIPS/eip-4844
    #[inline]
    pub fn get_blob_excess_gas(&self) -> Option<u64> {
        self.blob_excess_gas_and_price
            .as_ref()
            .map(|a| a.excess_blob_gas)
    }

    /// Clears environment and resets fields to default values.
    #[inline]
    pub fn clear(&mut self) {
        *self = Self::default();
    }
}

impl Default for BlockEnv {
    fn default() -> Self {
        Self {
            number: U256::ZERO,
            coinbase: Address::ZERO,
            timestamp: U256::from(1),
            gas_limit: U256::MAX,
            basefee: U256::ZERO,
            difficulty: U256::ZERO,
            prevrandao: Some(B256::ZERO),
            blob_excess_gas_and_price: Some(BlobExcessGasAndPrice::new(0)),
        }
    }
}

/// The transaction environment.
#[derive(Clone, Debug, PartialEq, Eq)]
#[cfg_attr(feature = "serde", derive(serde::Serialize, serde::Deserialize))]
pub struct TxEnv {
    /// Caller aka Author aka transaction signer.
    pub caller: Address,
    /// The gas limit of the transaction.
    pub gas_limit: u64,
    /// The gas price of the transaction.
    pub gas_price: U256,
    /// The destination of the transaction.
    pub transact_to: TxKind,
    /// The value sent to `transact_to`.
    pub value: U256,
    /// The data of the transaction.
    pub data: Bytes,

    /// The nonce of the transaction.
    ///
    /// Caution: If set to `None`, then nonce validation against the account's nonce is skipped:
    /// [InvalidTransaction::NonceTooHigh] and [InvalidTransaction::NonceTooLow]
    pub nonce: Option<u64>,

    /// The chain ID of the transaction. If set to `None`, no checks are performed.
    ///
    /// Incorporated as part of the Spurious Dragon upgrade via [EIP-155].
    ///
    /// [EIP-155]: https://eips.ethereum.org/EIPS/eip-155
    pub chain_id: Option<u64>,

    /// A list of addresses and storage keys that the transaction plans to access.
    ///
    /// Added in [EIP-2930].
    ///
    /// [EIP-2930]: https://eips.ethereum.org/EIPS/eip-2930
    pub access_list: Vec<AccessListItem>,

    /// The priority fee per gas.
    ///
    /// Incorporated as part of the London upgrade via [EIP-1559].
    ///
    /// [EIP-1559]: https://eips.ethereum.org/EIPS/eip-1559
    pub gas_priority_fee: Option<U256>,

    /// The list of blob versioned hashes. Per EIP there should be at least
    /// one blob present if [`Self::max_fee_per_blob_gas`] is `Some`.
    ///
    /// Incorporated as part of the Cancun upgrade via [EIP-4844].
    ///
    /// [EIP-4844]: https://eips.ethereum.org/EIPS/eip-4844
    pub blob_hashes: Vec<B256>,

    /// The max fee per blob gas.
    ///
    /// Incorporated as part of the Cancun upgrade via [EIP-4844].
    ///
    /// [EIP-4844]: https://eips.ethereum.org/EIPS/eip-4844
    pub max_fee_per_blob_gas: Option<U256>,

    /// List of authorizations, that contains the signature that authorizes this
    /// caller to place the code to signer account.
    ///
    /// Set EOA account code for one transaction
    ///
    /// [EIP-Set EOA account code for one transaction](https://eips.ethereum.org/EIPS/eip-7702)
    pub authorization_list: Option<AuthorizationList>,

    #[cfg_attr(feature = "serde", serde(flatten))]
    #[cfg(feature = "optimism")]
    /// Optimism fields.
    pub optimism: OptimismFields,
}

pub enum TxType {
    Legacy,
    Eip1559,
    BlobTx,
    EofCreate,
}

impl TxEnv {
    /// See [EIP-4844], [`Env::calc_data_fee`], and [`Env::calc_max_data_fee`].
    ///
    /// [EIP-4844]: https://eips.ethereum.org/EIPS/eip-4844
    #[inline]
    pub fn get_total_blob_gas(&self) -> u64 {
        GAS_PER_BLOB * self.blob_hashes.len() as u64
    }

    /// Clears environment and resets fields to default values.
    #[inline]
    pub fn clear(&mut self) {
        *self = Self::default();
    }
}

impl Default for TxEnv {
    fn default() -> Self {
        Self {
            caller: Address::ZERO,
            gas_limit: u64::MAX,
            gas_price: U256::ZERO,
            gas_priority_fee: None,
            transact_to: TxKind::Call(Address::ZERO), // will do nothing
            value: U256::ZERO,
            data: Bytes::new(),
            chain_id: None,
            nonce: None,
            access_list: Vec::new(),
            blob_hashes: Vec::new(),
            max_fee_per_blob_gas: None,
            authorization_list: None,
            #[cfg(feature = "optimism")]
            optimism: OptimismFields::default(),
        }
    }
}

/// Structure holding block blob excess gas and it calculates blob fee.
///
/// Incorporated as part of the Cancun upgrade via [EIP-4844].
///
/// [EIP-4844]: https://eips.ethereum.org/EIPS/eip-4844
#[derive(Clone, Debug, PartialEq, Eq, Hash)]
#[cfg_attr(feature = "serde", derive(serde::Serialize, serde::Deserialize))]
pub struct BlobExcessGasAndPrice {
    /// The excess blob gas of the block.
    pub excess_blob_gas: u64,
    /// The calculated blob gas price based on the `excess_blob_gas`, See [calc_blob_gasprice]
    pub blob_gasprice: u128,
}

impl BlobExcessGasAndPrice {
    /// Creates a new instance by calculating the blob gas price with [`calc_blob_gasprice`].
    pub fn new(excess_blob_gas: u64) -> Self {
        let blob_gasprice = calc_blob_gasprice(excess_blob_gas);
        Self {
            excess_blob_gas,
            blob_gasprice,
        }
    }
}

/// Additional [TxEnv] fields for optimism.
#[cfg(feature = "optimism")]
#[derive(Clone, Debug, Default, PartialEq, Eq, Hash)]
#[cfg_attr(feature = "serde", derive(serde::Serialize, serde::Deserialize))]
pub struct OptimismFields {
    /// The source hash is used to make sure that deposit transactions do
    /// not have identical hashes.
    ///
    /// L1 originated deposit transaction source hashes are computed using
    /// the hash of the l1 block hash and the l1 log index.
    /// L1 attributes deposit source hashes are computed with the l1 block
    /// hash and the sequence number = l2 block number - l2 epoch start
    /// block number.
    ///
    /// These two deposit transaction sources specify a domain in the outer
    /// hash so there are no collisions.
    pub source_hash: Option<B256>,
    /// The amount to increase the balance of the `from` account as part of
    /// a deposit transaction. This is unconditional and is applied to the
    /// `from` account even if the deposit transaction fails since
    /// the deposit is pre-paid on L1.
    pub mint: Option<u128>,
    /// Whether or not the transaction is a system transaction.
    pub is_system_transaction: Option<bool>,
    /// An enveloped EIP-2718 typed transaction. This is used
    /// to compute the L1 tx cost using the L1 block info, as
    /// opposed to requiring downstream apps to compute the cost
    /// externally.
    /// This field is optional to allow the [TxEnv] to be constructed
    /// for non-optimism chains when the `optimism` feature is enabled,
    /// but the [CfgEnv] `optimism` field is set to false.
    pub enveloped_tx: Option<Bytes>,
}

/// Transaction destination
pub type TransactTo = TxKind;

/// Create scheme.
#[derive(Clone, Copy, Debug, Eq, PartialEq, Hash)]
#[cfg_attr(feature = "serde", derive(serde::Serialize, serde::Deserialize))]
pub enum CreateScheme {
    /// Legacy create scheme of `CREATE`.
    Create,
    /// Create scheme of `CREATE2`.
    Create2 {
        /// Salt.
        salt: U256,
    },
}

/// What bytecode analysis to perform.
#[derive(Clone, Default, Debug, Eq, PartialEq, Hash)]
#[cfg_attr(feature = "serde", derive(serde::Serialize, serde::Deserialize))]
pub enum AnalysisKind {
    /// Do not perform bytecode analysis.
    Raw,
    /// Perform bytecode analysis.
    #[default]
    Analyse,
}

#[cfg(test)]
mod tests {
    use super::*;

    #[test]
    fn test_validate_tx_chain_id() {
        let mut env = Env::default();
        env.tx.chain_id = Some(1);
        env.cfg.chain_id = 2;
        assert_eq!(
            env.validate_tx::<crate::LatestSpec>(),
            Err(InvalidTransaction::InvalidChainId)
        );
    }

    #[test]
    fn test_validate_tx_access_list() {
        let mut env = Env::default();
        env.tx.access_list = vec![AccessListItem {
            address: Address::ZERO,
            storage_keys: vec![],
        }];
        assert_eq!(
            env.validate_tx::<crate::FrontierSpec>(),
            Err(InvalidTransaction::AccessListNotSupported)
        );
    }
}<|MERGE_RESOLUTION|>--- conflicted
+++ resolved
@@ -155,23 +155,6 @@
             }
         }
 
-<<<<<<< HEAD
-        // Check if the transaction's chain id is correct
-        if let Some(tx_chain_id) = self.tx.chain_id {
-            let cfg_chain_id = self.cfg.chain_id;
-            if tx_chain_id != cfg_chain_id {
-                return Err(InvalidTransaction::InvalidChainId);
-            }
-        }
-
-        // Check that access list is empty for transactions before BERLIN
-        if !SPEC::enabled(SpecId::BERLIN) && !self.tx.access_list.is_empty() {
-            return Err(InvalidTransaction::AccessListNotSupported);
-        }
-
-        // - For CANCUN and later, check that the gas price is not more than the tx max
-=======
->>>>>>> 3a648380
         // - For before CANCUN, check that `blob_hashes` and `max_fee_per_blob_gas` are empty / not
         //   set
         if !SPEC::enabled(SpecId::CANCUN)
