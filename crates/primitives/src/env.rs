--- conflicted
+++ resolved
@@ -12,13 +12,9 @@
     pub block: BlockEnv,
     pub tx: TxEnv,
 }
-<<<<<<< HEAD
 
 /// The block environment.
-#[derive(Clone, Debug, Eq, PartialEq)]
-=======
 #[derive(Clone, Debug, PartialEq, Eq)]
->>>>>>> 190f90e5
 #[cfg_attr(feature = "serde", derive(serde::Serialize, serde::Deserialize))]
 pub struct BlockEnv {
     /// The number of ancestor blocks of this block (block height).
@@ -58,7 +54,6 @@
     pub excess_blob_gas: Option<u64>,
 }
 
-<<<<<<< HEAD
 impl BlockEnv {
     /// See [EIP-4844] and [`Env::calc_data_fee`].
     ///
@@ -72,10 +67,7 @@
 }
 
 /// The transaction environment.
-#[derive(Clone, Debug)]
-=======
 #[derive(Clone, Debug, PartialEq, Eq)]
->>>>>>> 190f90e5
 #[cfg_attr(feature = "serde", derive(serde::Serialize, serde::Deserialize))]
 pub struct TxEnv {
     /// The caller, author or signer of the transaction.
@@ -139,12 +131,8 @@
     }
 }
 
-<<<<<<< HEAD
 /// Transaction destination.
-#[derive(Clone, Debug)]
-=======
 #[derive(Clone, Debug, PartialEq, Eq)]
->>>>>>> 190f90e5
 #[cfg_attr(feature = "serde", derive(serde::Serialize, serde::Deserialize))]
 pub enum TransactTo {
     /// Simple call to an address.
@@ -313,15 +301,9 @@
 }
 
 impl Default for CfgEnv {
-<<<<<<< HEAD
     fn default() -> Self {
         Self {
-            chain_id: U256::from(1),
-=======
-    fn default() -> CfgEnv {
-        CfgEnv {
             chain_id: 1,
->>>>>>> 190f90e5
             spec_id: SpecId::LATEST,
             perf_analyse_created_bytecodes: AnalysisKind::default(),
             limit_contract_code_size: None,
