//! # revm-primitives
//!
//! EVM primitive types.
#![cfg_attr(not(test), warn(unused_crate_dependencies))]
#![cfg_attr(not(feature = "std"), no_std)]

#[cfg(not(feature = "std"))]
extern crate alloc as std;

mod bytecode;
mod constants;
pub mod db;
pub mod eip7702;
pub mod env;
<<<<<<< HEAD
#[cfg(target_arch = "wasm32")]
mod keccak256;
#[cfg(target_arch = "wasm32")]
pub use keccak256::keccak256;
#[cfg(feature = "c-kzg")]
=======

#[cfg(any(feature = "c-kzg", feature = "kzg-rs"))]
>>>>>>> 4f093996
pub mod kzg;
pub mod precompile;
pub mod result;
pub mod specification;
pub mod state;
pub mod utilities;
pub use alloy_eip2930::{AccessList, AccessListItem};
pub use alloy_primitives::{
<<<<<<< HEAD
    self,
    address,
    b256,
    bytes,
    fixed_bytes,
    hex,
    hex_literal,
    ruint,
    uint,
    Address,
    Bytes,
    FixedBytes,
    Log,
    LogData,
    B256,
    I256,
    U256,
=======
    self, address, b256, bytes, fixed_bytes, hex, hex_literal,
    map::{self, hash_map, hash_set, HashMap, HashSet},
    ruint, uint, Address, Bytes, FixedBytes, Log, LogData, TxKind, B256, I256, U256,
>>>>>>> 4f093996
};
pub use bitvec;
pub use bytecode::*;
pub use constants::*;
pub use eip7702::{
    Authorization, AuthorizationList, Eip7702Bytecode, Eip7702DecodeError, InvalidAuthorization,
    RecoveredAuthorization, Signature, SignedAuthorization, EIP7702_MAGIC, EIP7702_MAGIC_BYTES,
};
pub use env::*;

#[cfg(any(feature = "c-kzg", feature = "kzg-rs"))]
pub use kzg::{EnvKzgSettings, KzgSettings};
pub use precompile::*;
pub use result::*;
pub use specification::*;
pub use state::*;
pub use utilities::*;

#[cfg(all(feature = "c-kzg", feature = "kzg-rs"))]
// silence kzg-rs lint as c-kzg will be used as default if both are enabled.
use kzg_rs as _;<|MERGE_RESOLUTION|>--- conflicted
+++ resolved
@@ -12,16 +12,11 @@
 pub mod db;
 pub mod eip7702;
 pub mod env;
-<<<<<<< HEAD
 #[cfg(target_arch = "wasm32")]
 mod keccak256;
 #[cfg(target_arch = "wasm32")]
 pub use keccak256::keccak256;
-#[cfg(feature = "c-kzg")]
-=======
-
 #[cfg(any(feature = "c-kzg", feature = "kzg-rs"))]
->>>>>>> 4f093996
 pub mod kzg;
 pub mod precompile;
 pub mod result;
@@ -30,7 +25,6 @@
 pub mod utilities;
 pub use alloy_eip2930::{AccessList, AccessListItem};
 pub use alloy_primitives::{
-<<<<<<< HEAD
     self,
     address,
     b256,
@@ -38,21 +32,16 @@
     fixed_bytes,
     hex,
     hex_literal,
-    ruint,
+   map::{self, hash_map, hash_set, HashMap, HashSet}, ruint,
     uint,
     Address,
     Bytes,
     FixedBytes,
     Log,
     LogData,
-    B256,
+   TxKind, B256,
     I256,
     U256,
-=======
-    self, address, b256, bytes, fixed_bytes, hex, hex_literal,
-    map::{self, hash_map, hash_set, HashMap, HashSet},
-    ruint, uint, Address, Bytes, FixedBytes, Log, LogData, TxKind, B256, I256, U256,
->>>>>>> 4f093996
 };
 pub use bitvec;
 pub use bytecode::*;
