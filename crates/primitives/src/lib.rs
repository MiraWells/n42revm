//! # revm-primitives
//!
//! EVM primitive types.

#![cfg_attr(not(feature = "std"), no_std)]
#![warn(unused_crate_dependencies)]

extern crate alloc;

<<<<<<< HEAD
mod bits;
mod bytecode;
mod constants;
=======
pub mod bytecode;
pub mod constants;
>>>>>>> 23cbac47
pub mod db;
pub mod env;
#[cfg(feature = "c-kzg")]
pub mod kzg;
mod log;
pub mod precompile;
pub mod result;
pub mod specification;
pub mod state;
pub mod utilities;

<<<<<<< HEAD
pub use bits::*;
=======
pub use alloy_primitives::{
    self, address, b256, bytes, fixed_bytes, hex, hex_literal, ruint, uint, Address, Bytes,
    FixedBytes, B256, U256,
};
>>>>>>> 23cbac47
pub use bitvec;
pub use bytecode::*;
pub use constants::*;
pub use env::*;
pub use hashbrown::{hash_map, hash_set, HashMap, HashSet};
#[cfg(feature = "c-kzg")]
pub use kzg::{EnvKzgSettings, KzgSettings};
pub use log::*;
pub use precompile::*;
pub use result::*;
pub use specification::*;
pub use state::*;
pub use utilities::*;<|MERGE_RESOLUTION|>--- conflicted
+++ resolved
@@ -7,14 +7,8 @@
 
 extern crate alloc;
 
-<<<<<<< HEAD
-mod bits;
 mod bytecode;
 mod constants;
-=======
-pub mod bytecode;
-pub mod constants;
->>>>>>> 23cbac47
 pub mod db;
 pub mod env;
 #[cfg(feature = "c-kzg")]
@@ -26,14 +20,10 @@
 pub mod state;
 pub mod utilities;
 
-<<<<<<< HEAD
-pub use bits::*;
-=======
 pub use alloy_primitives::{
     self, address, b256, bytes, fixed_bytes, hex, hex_literal, ruint, uint, Address, Bytes,
     FixedBytes, B256, U256,
 };
->>>>>>> 23cbac47
 pub use bitvec;
 pub use bytecode::*;
 pub use constants::*;
