--- conflicted
+++ resolved
@@ -13,7 +13,7 @@
 mod constants;
 pub mod db;
 pub mod env;
-mod keccak256;
+pub mod keccak256;
 #[cfg(feature = "c-kzg")]
 pub mod kzg;
 pub mod precompile;
@@ -21,18 +21,31 @@
 pub mod specification;
 pub mod state;
 pub mod utilities;
+
 pub use alloy_primitives::{
-    self, address, b256, bytes, fixed_bytes, hex, hex_literal, ruint, uint, Address, Bytes,
-    FixedBytes, Log, LogData, B256, I256, U256,
+    self,
+    address,
+    b256,
+    bytes,
+    fixed_bytes,
+    hex,
+    hex_literal,
+    ruint,
+    uint,
+    Address,
+    Bytes,
+    FixedBytes,
+    Log,
+    LogData,
+    B256,
+    I256,
+    U256,
 };
 pub use bitvec;
 pub use bytecode::*;
 pub use constants::*;
 pub use env::*;
-<<<<<<< HEAD
-pub use hashbrown::{hash_map, hash_set, HashMap, HashSet};
 pub use keccak256::keccak256;
-=======
 
 cfg_if::cfg_if! {
     if #[cfg(feature = "std")] {
@@ -43,7 +56,6 @@
     }
 }
 
->>>>>>> 4c15846a
 #[cfg(feature = "c-kzg")]
 pub use kzg::{EnvKzgSettings, KzgSettings};
 pub use precompile::*;
