--- conflicted
+++ resolved
@@ -12,52 +12,6 @@
 #[derive(Clone, Copy, Debug, Hash)]
 #[cfg_attr(feature = "serde", derive(serde::Serialize, serde::Deserialize))]
 #[allow(non_camel_case_types)]
-<<<<<<< HEAD
-pub enum OptimismSpecId {
-    FRONTIER = 0,
-    FRONTIER_THAWING = 1,
-    HOMESTEAD = 2,
-    DAO_FORK = 3,
-    TANGERINE = 4,
-    SPURIOUS_DRAGON = 5,
-    BYZANTIUM = 6,
-    CONSTANTINOPLE = 7,
-    PETERSBURG = 8,
-    ISTANBUL = 9,
-    MUIR_GLACIER = 10,
-    BERLIN = 11,
-    LONDON = 12,
-    ARROW_GLACIER = 13,
-    GRAY_GLACIER = 14,
-    MERGE = 15,
-    BEDROCK = 16,
-    REGOLITH = 17,
-    SHANGHAI = 18,
-    CANYON = 19,
-    CANCUN = 20,
-    ECOTONE = 21,
-    FJORD = 22,
-    GRANITE = 23,
-    PRAGUE = 24,
-    PRAGUE_EOF = 25,
-    HOLOCENE = 26,
-    ISTHMUS = 27,
-    #[default]
-    LATEST = u8::MAX,
-}
-
-impl OptimismSpecId {
-    /// Returns the `OptimismSpecId` for the given `u8`.
-    #[inline]
-    pub fn try_from_u8(spec_id: u8) -> Option<Self> {
-        Self::n(spec_id)
-    }
-
-    /// Returns `true` if the given specification ID is enabled in this spec.
-    #[inline]
-    pub const fn is_enabled_in(self, other: Self) -> bool {
-        Self::enabled(self, other)
-=======
 pub enum OpSpecId {
     BEDROCK = 100,
     REGOLITH,
@@ -65,6 +19,8 @@
     ECOTONE,
     FJORD,
     GRANITE,
+    HOLOCENE,
+    ISTHMUS,
 }
 
 impl OpSpecId {
@@ -73,9 +29,10 @@
         match self {
             Self::BEDROCK | Self::REGOLITH => SpecId::MERGE,
             Self::CANYON => SpecId::SHANGHAI,
-            Self::ECOTONE | Self::FJORD | Self::GRANITE => SpecId::CANCUN,
-        }
->>>>>>> 17c4543e
+            Self::ECOTONE | Self::FJORD | Self::GRANITE | Self::HOLOCENE | Self::ISTHMUS => {
+                SpecId::CANCUN
+            }
+        }
     }
 
     pub const fn is_enabled_in(self, other: OpSpecId) -> bool {
@@ -83,44 +40,9 @@
     }
 }
 
-<<<<<<< HEAD
-    /// Converts the `OptimismSpecId` into a `SpecId`.
-    const fn into_eth_spec_id(self) -> SpecId {
-        match self {
-            OptimismSpecId::FRONTIER => SpecId::FRONTIER,
-            OptimismSpecId::FRONTIER_THAWING => SpecId::FRONTIER_THAWING,
-            OptimismSpecId::HOMESTEAD => SpecId::HOMESTEAD,
-            OptimismSpecId::DAO_FORK => SpecId::DAO_FORK,
-            OptimismSpecId::TANGERINE => SpecId::TANGERINE,
-            OptimismSpecId::SPURIOUS_DRAGON => SpecId::SPURIOUS_DRAGON,
-            OptimismSpecId::BYZANTIUM => SpecId::BYZANTIUM,
-            OptimismSpecId::CONSTANTINOPLE => SpecId::CONSTANTINOPLE,
-            OptimismSpecId::PETERSBURG => SpecId::PETERSBURG,
-            OptimismSpecId::ISTANBUL => SpecId::ISTANBUL,
-            OptimismSpecId::MUIR_GLACIER => SpecId::MUIR_GLACIER,
-            OptimismSpecId::BERLIN => SpecId::BERLIN,
-            OptimismSpecId::LONDON => SpecId::LONDON,
-            OptimismSpecId::ARROW_GLACIER => SpecId::ARROW_GLACIER,
-            OptimismSpecId::GRAY_GLACIER => SpecId::GRAY_GLACIER,
-            OptimismSpecId::MERGE | OptimismSpecId::BEDROCK | OptimismSpecId::REGOLITH => {
-                SpecId::MERGE
-            }
-            OptimismSpecId::SHANGHAI | OptimismSpecId::CANYON => SpecId::SHANGHAI,
-            OptimismSpecId::CANCUN
-            | OptimismSpecId::ECOTONE
-            | OptimismSpecId::FJORD
-            | OptimismSpecId::GRANITE
-            | OptimismSpecId::HOLOCENE
-            | OptimismSpecId::ISTHMUS => SpecId::CANCUN,
-            OptimismSpecId::PRAGUE => SpecId::PRAGUE,
-            OptimismSpecId::PRAGUE_EOF => SpecId::PRAGUE_EOF,
-            OptimismSpecId::LATEST => SpecId::LATEST,
-        }
-=======
 impl From<OpSpecId> for OpSpec {
     fn from(spec: OpSpecId) -> Self {
         OpSpec::Op(spec)
->>>>>>> 17c4543e
     }
 }
 
@@ -155,6 +77,8 @@
             OpSpecId::ECOTONE => name::ECOTONE,
             OpSpecId::FJORD => name::FJORD,
             OpSpecId::GRANITE => name::GRANITE,
+            OpSpecId::HOLOCENE => name::HOLOCENE,
+            OpSpecId::ISTHMUS => name::ISTHMUS,
         }
     }
 }
@@ -183,46 +107,11 @@
         }
     }
 
-<<<<<<< HEAD
-impl From<OptimismSpecId> for &'static str {
-    fn from(value: OptimismSpecId) -> Self {
-        match value {
-            OptimismSpecId::FRONTIER
-            | OptimismSpecId::FRONTIER_THAWING
-            | OptimismSpecId::HOMESTEAD
-            | OptimismSpecId::DAO_FORK
-            | OptimismSpecId::TANGERINE
-            | OptimismSpecId::SPURIOUS_DRAGON
-            | OptimismSpecId::BYZANTIUM
-            | OptimismSpecId::CONSTANTINOPLE
-            | OptimismSpecId::PETERSBURG
-            | OptimismSpecId::ISTANBUL
-            | OptimismSpecId::MUIR_GLACIER
-            | OptimismSpecId::BERLIN
-            | OptimismSpecId::LONDON
-            | OptimismSpecId::ARROW_GLACIER
-            | OptimismSpecId::GRAY_GLACIER
-            | OptimismSpecId::MERGE
-            | OptimismSpecId::SHANGHAI
-            | OptimismSpecId::CANCUN
-            | OptimismSpecId::PRAGUE
-            | OptimismSpecId::PRAGUE_EOF => value.into_eth_spec_id().into(),
-            OptimismSpecId::BEDROCK => id::BEDROCK,
-            OptimismSpecId::REGOLITH => id::REGOLITH,
-            OptimismSpecId::CANYON => id::CANYON,
-            OptimismSpecId::ECOTONE => id::ECOTONE,
-            OptimismSpecId::FJORD => id::FJORD,
-            OptimismSpecId::GRANITE => id::GRANITE,
-            OptimismSpecId::HOLOCENE => id::HOLOCENE,
-            OptimismSpecId::ISTHMUS => id::ISTHMUS,
-            OptimismSpecId::LATEST => id::LATEST,
-=======
     /// Converts the [`OpSpec`] into a [`SpecId`].
     pub const fn into_eth_spec(self) -> SpecId {
         match self {
             OpSpec::Eth(spec) => spec,
             OpSpec::Op(spec) => spec.into_eth_spec(),
->>>>>>> 17c4543e
         }
     }
 }
@@ -240,146 +129,11 @@
     }
 }
 
-<<<<<<< HEAD
-spec!(FRONTIER, FrontierSpec);
-// FRONTIER_THAWING no EVM spec change
-spec!(HOMESTEAD, HomesteadSpec);
-// DAO_FORK no EVM spec change
-spec!(TANGERINE, TangerineSpec);
-spec!(SPURIOUS_DRAGON, SpuriousDragonSpec);
-spec!(BYZANTIUM, ByzantiumSpec);
-// CONSTANTINOPLE was overridden with PETERSBURG
-spec!(PETERSBURG, PetersburgSpec);
-spec!(ISTANBUL, IstanbulSpec);
-// MUIR_GLACIER no EVM spec change
-spec!(BERLIN, BerlinSpec);
-spec!(LONDON, LondonSpec);
-// ARROW_GLACIER no EVM spec change
-// GRAY_GLACIER no EVM spec change
-spec!(MERGE, MergeSpec);
-spec!(SHANGHAI, ShanghaiSpec);
-spec!(CANCUN, CancunSpec);
-spec!(PRAGUE, PragueSpec);
-spec!(PRAGUE_EOF, PragueEofSpec);
-
-spec!(LATEST, LatestSpec);
-
-// Optimism Hardforks
-spec!(BEDROCK, BedrockSpec);
-spec!(REGOLITH, RegolithSpec);
-spec!(CANYON, CanyonSpec);
-spec!(ECOTONE, EcotoneSpec);
-spec!(FJORD, FjordSpec);
-spec!(GRANITE, GraniteSpec);
-spec!(HOLOCENE, HoloceneSpec);
-spec!(ISTHMUS, IsthmusSpec);
-
-#[macro_export]
-macro_rules! optimism_spec_to_generic {
-    ($spec_id:expr, $e:expr) => {{
-        // We are transitioning from var to generic spec.
-        match $spec_id {
-            $crate::OptimismSpecId::FRONTIER | $crate::OptimismSpecId::FRONTIER_THAWING => {
-                use $crate::FrontierSpec as SPEC;
-                $e
-            }
-            $crate::OptimismSpecId::HOMESTEAD | $crate::OptimismSpecId::DAO_FORK => {
-                use $crate::HomesteadSpec as SPEC;
-                $e
-            }
-            $crate::OptimismSpecId::TANGERINE => {
-                use $crate::TangerineSpec as SPEC;
-                $e
-            }
-            $crate::OptimismSpecId::SPURIOUS_DRAGON => {
-                use $crate::SpuriousDragonSpec as SPEC;
-                $e
-            }
-            $crate::OptimismSpecId::BYZANTIUM => {
-                use $crate::ByzantiumSpec as SPEC;
-                $e
-            }
-            $crate::OptimismSpecId::PETERSBURG | $crate::OptimismSpecId::CONSTANTINOPLE => {
-                use $crate::PetersburgSpec as SPEC;
-                $e
-            }
-            $crate::OptimismSpecId::ISTANBUL | $crate::OptimismSpecId::MUIR_GLACIER => {
-                use $crate::IstanbulSpec as SPEC;
-                $e
-            }
-            $crate::OptimismSpecId::BERLIN => {
-                use $crate::BerlinSpec as SPEC;
-                $e
-            }
-            $crate::OptimismSpecId::LONDON
-            | $crate::OptimismSpecId::ARROW_GLACIER
-            | $crate::OptimismSpecId::GRAY_GLACIER => {
-                use $crate::LondonSpec as SPEC;
-                $e
-            }
-            $crate::OptimismSpecId::MERGE => {
-                use $crate::MergeSpec as SPEC;
-                $e
-            }
-            $crate::OptimismSpecId::SHANGHAI => {
-                use $crate::ShanghaiSpec as SPEC;
-                $e
-            }
-            $crate::OptimismSpecId::CANCUN => {
-                use $crate::CancunSpec as SPEC;
-                $e
-            }
-            $crate::OptimismSpecId::LATEST => {
-                use $crate::LatestSpec as SPEC;
-                $e
-            }
-            $crate::OptimismSpecId::PRAGUE => {
-                use $crate::PragueSpec as SPEC;
-                $e
-            }
-            $crate::OptimismSpecId::PRAGUE_EOF => {
-                use $crate::PragueEofSpec as SPEC;
-                $e
-            }
-            $crate::OptimismSpecId::BEDROCK => {
-                use $crate::BedrockSpec as SPEC;
-                $e
-            }
-            $crate::OptimismSpecId::REGOLITH => {
-                use $crate::RegolithSpec as SPEC;
-                $e
-            }
-            $crate::OptimismSpecId::CANYON => {
-                use $crate::CanyonSpec as SPEC;
-                $e
-            }
-            $crate::OptimismSpecId::GRANITE => {
-                use $crate::GraniteSpec as SPEC;
-                $e
-            }
-            $crate::OptimismSpecId::ECOTONE => {
-                use $crate::EcotoneSpec as SPEC;
-                $e
-            }
-            $crate::OptimismSpecId::FJORD => {
-                use $crate::FjordSpec as SPEC;
-                $e
-            }
-            $crate::OptimismSpecId::HOLOCENE => {
-                use $crate::HoloceneSpec as SPEC;
-                $e
-            }
-            $crate::OptimismSpecId::ISTHMUS => {
-                use $crate::IsthmusSpec as SPEC;
-                $e
-            }
-=======
 impl From<OpSpec> for &'static str {
     fn from(value: OpSpec) -> Self {
         match value {
             OpSpec::Eth(eth) => eth.into(),
             OpSpec::Op(op) => op.into(),
->>>>>>> 17c4543e
         }
     }
 }
@@ -389,229 +143,6 @@
     use super::*;
 
     #[test]
-<<<<<<< HEAD
-    fn optimism_spec_to_generic() {
-        optimism_spec_to_generic!(
-            OptimismSpecId::FRONTIER,
-            assert_eq!(SPEC::SPEC_ID, SpecId::FRONTIER)
-        );
-        optimism_spec_to_generic!(
-            OptimismSpecId::FRONTIER_THAWING,
-            assert_eq!(SPEC::SPEC_ID, SpecId::FRONTIER)
-        );
-        optimism_spec_to_generic!(
-            OptimismSpecId::HOMESTEAD,
-            assert_eq!(SPEC::SPEC_ID, SpecId::HOMESTEAD)
-        );
-        optimism_spec_to_generic!(
-            OptimismSpecId::DAO_FORK,
-            assert_eq!(SPEC::SPEC_ID, SpecId::HOMESTEAD)
-        );
-        optimism_spec_to_generic!(
-            OptimismSpecId::TANGERINE,
-            assert_eq!(SPEC::SPEC_ID, SpecId::TANGERINE)
-        );
-        optimism_spec_to_generic!(
-            OptimismSpecId::SPURIOUS_DRAGON,
-            assert_eq!(SPEC::SPEC_ID, SpecId::SPURIOUS_DRAGON)
-        );
-        optimism_spec_to_generic!(
-            OptimismSpecId::BYZANTIUM,
-            assert_eq!(SPEC::SPEC_ID, SpecId::BYZANTIUM)
-        );
-        optimism_spec_to_generic!(
-            OptimismSpecId::CONSTANTINOPLE,
-            assert_eq!(SPEC::SPEC_ID, SpecId::PETERSBURG)
-        );
-        optimism_spec_to_generic!(
-            OptimismSpecId::PETERSBURG,
-            assert_eq!(SPEC::SPEC_ID, SpecId::PETERSBURG)
-        );
-        optimism_spec_to_generic!(
-            OptimismSpecId::ISTANBUL,
-            assert_eq!(SPEC::SPEC_ID, SpecId::ISTANBUL)
-        );
-        optimism_spec_to_generic!(
-            OptimismSpecId::MUIR_GLACIER,
-            assert_eq!(SPEC::SPEC_ID, SpecId::ISTANBUL)
-        );
-        optimism_spec_to_generic!(
-            OptimismSpecId::BERLIN,
-            assert_eq!(SPEC::SPEC_ID, SpecId::BERLIN)
-        );
-        optimism_spec_to_generic!(
-            OptimismSpecId::LONDON,
-            assert_eq!(SPEC::SPEC_ID, SpecId::LONDON)
-        );
-        optimism_spec_to_generic!(
-            OptimismSpecId::ARROW_GLACIER,
-            assert_eq!(SPEC::SPEC_ID, SpecId::LONDON)
-        );
-        optimism_spec_to_generic!(
-            OptimismSpecId::GRAY_GLACIER,
-            assert_eq!(SPEC::SPEC_ID, SpecId::LONDON)
-        );
-        optimism_spec_to_generic!(
-            OptimismSpecId::MERGE,
-            assert_eq!(SPEC::SPEC_ID, SpecId::MERGE)
-        );
-        optimism_spec_to_generic!(
-            OptimismSpecId::BEDROCK,
-            assert_eq!(SPEC::SPEC_ID, SpecId::MERGE)
-        );
-        optimism_spec_to_generic!(
-            OptimismSpecId::REGOLITH,
-            assert_eq!(SPEC::SPEC_ID, SpecId::MERGE)
-        );
-        optimism_spec_to_generic!(
-            OptimismSpecId::SHANGHAI,
-            assert_eq!(SPEC::SPEC_ID, SpecId::SHANGHAI)
-        );
-        optimism_spec_to_generic!(
-            OptimismSpecId::CANYON,
-            assert_eq!(SPEC::SPEC_ID, SpecId::SHANGHAI)
-        );
-        optimism_spec_to_generic!(
-            OptimismSpecId::CANCUN,
-            assert_eq!(SPEC::SPEC_ID, SpecId::CANCUN)
-        );
-        optimism_spec_to_generic!(
-            OptimismSpecId::ECOTONE,
-            assert_eq!(SPEC::SPEC_ID, SpecId::CANCUN)
-        );
-        optimism_spec_to_generic!(
-            OptimismSpecId::FJORD,
-            assert_eq!(SPEC::SPEC_ID, SpecId::CANCUN)
-        );
-        optimism_spec_to_generic!(
-            OptimismSpecId::PRAGUE,
-            assert_eq!(SPEC::SPEC_ID, SpecId::PRAGUE)
-        );
-        optimism_spec_to_generic!(
-            OptimismSpecId::LATEST,
-            assert_eq!(SPEC::SPEC_ID, SpecId::LATEST)
-        );
-        optimism_spec_to_generic!(
-            OptimismSpecId::FRONTIER,
-            assert_eq!(SPEC::OPTIMISM_SPEC_ID, OptimismSpecId::FRONTIER)
-        );
-        optimism_spec_to_generic!(
-            OptimismSpecId::FRONTIER_THAWING,
-            assert_eq!(SPEC::OPTIMISM_SPEC_ID, OptimismSpecId::FRONTIER)
-        );
-        optimism_spec_to_generic!(
-            OptimismSpecId::HOMESTEAD,
-            assert_eq!(SPEC::OPTIMISM_SPEC_ID, OptimismSpecId::HOMESTEAD)
-        );
-        optimism_spec_to_generic!(
-            OptimismSpecId::DAO_FORK,
-            assert_eq!(SPEC::OPTIMISM_SPEC_ID, OptimismSpecId::HOMESTEAD)
-        );
-        optimism_spec_to_generic!(
-            OptimismSpecId::TANGERINE,
-            assert_eq!(SPEC::OPTIMISM_SPEC_ID, OptimismSpecId::TANGERINE)
-        );
-        optimism_spec_to_generic!(
-            OptimismSpecId::SPURIOUS_DRAGON,
-            assert_eq!(SPEC::OPTIMISM_SPEC_ID, OptimismSpecId::SPURIOUS_DRAGON)
-        );
-        optimism_spec_to_generic!(
-            OptimismSpecId::BYZANTIUM,
-            assert_eq!(SPEC::OPTIMISM_SPEC_ID, OptimismSpecId::BYZANTIUM)
-        );
-        optimism_spec_to_generic!(
-            OptimismSpecId::CONSTANTINOPLE,
-            assert_eq!(SPEC::OPTIMISM_SPEC_ID, OptimismSpecId::PETERSBURG)
-        );
-        optimism_spec_to_generic!(
-            OptimismSpecId::PETERSBURG,
-            assert_eq!(SPEC::OPTIMISM_SPEC_ID, OptimismSpecId::PETERSBURG)
-        );
-        optimism_spec_to_generic!(
-            OptimismSpecId::ISTANBUL,
-            assert_eq!(SPEC::OPTIMISM_SPEC_ID, OptimismSpecId::ISTANBUL)
-        );
-        optimism_spec_to_generic!(
-            OptimismSpecId::MUIR_GLACIER,
-            assert_eq!(SPEC::OPTIMISM_SPEC_ID, OptimismSpecId::ISTANBUL)
-        );
-        optimism_spec_to_generic!(
-            OptimismSpecId::BERLIN,
-            assert_eq!(SPEC::OPTIMISM_SPEC_ID, OptimismSpecId::BERLIN)
-        );
-        optimism_spec_to_generic!(
-            OptimismSpecId::LONDON,
-            assert_eq!(SPEC::OPTIMISM_SPEC_ID, OptimismSpecId::LONDON)
-        );
-        optimism_spec_to_generic!(
-            OptimismSpecId::ARROW_GLACIER,
-            assert_eq!(SPEC::OPTIMISM_SPEC_ID, OptimismSpecId::LONDON)
-        );
-        optimism_spec_to_generic!(
-            OptimismSpecId::GRAY_GLACIER,
-            assert_eq!(SPEC::OPTIMISM_SPEC_ID, OptimismSpecId::LONDON)
-        );
-        optimism_spec_to_generic!(
-            OptimismSpecId::MERGE,
-            assert_eq!(SPEC::OPTIMISM_SPEC_ID, OptimismSpecId::MERGE)
-        );
-        optimism_spec_to_generic!(
-            OptimismSpecId::BEDROCK,
-            assert_eq!(SPEC::OPTIMISM_SPEC_ID, OptimismSpecId::BEDROCK)
-        );
-        optimism_spec_to_generic!(
-            OptimismSpecId::REGOLITH,
-            assert_eq!(SPEC::OPTIMISM_SPEC_ID, OptimismSpecId::REGOLITH)
-        );
-        optimism_spec_to_generic!(
-            OptimismSpecId::SHANGHAI,
-            assert_eq!(SPEC::OPTIMISM_SPEC_ID, OptimismSpecId::SHANGHAI)
-        );
-        optimism_spec_to_generic!(
-            OptimismSpecId::CANYON,
-            assert_eq!(SPEC::OPTIMISM_SPEC_ID, OptimismSpecId::CANYON)
-        );
-        optimism_spec_to_generic!(
-            OptimismSpecId::CANCUN,
-            assert_eq!(SPEC::OPTIMISM_SPEC_ID, OptimismSpecId::CANCUN)
-        );
-        optimism_spec_to_generic!(
-            OptimismSpecId::ECOTONE,
-            assert_eq!(SPEC::OPTIMISM_SPEC_ID, OptimismSpecId::ECOTONE)
-        );
-        optimism_spec_to_generic!(
-            OptimismSpecId::FJORD,
-            assert_eq!(SPEC::OPTIMISM_SPEC_ID, OptimismSpecId::FJORD)
-        );
-        optimism_spec_to_generic!(
-            OptimismSpecId::GRANITE,
-            assert_eq!(SPEC::OPTIMISM_SPEC_ID, OptimismSpecId::GRANITE)
-        );
-        optimism_spec_to_generic!(
-            OptimismSpecId::PRAGUE,
-            assert_eq!(SPEC::OPTIMISM_SPEC_ID, OptimismSpecId::PRAGUE)
-        );
-        optimism_spec_to_generic!(
-            OptimismSpecId::PRAGUE_EOF,
-            assert_eq!(SPEC::OPTIMISM_SPEC_ID, OptimismSpecId::PRAGUE_EOF)
-        );
-        optimism_spec_to_generic!(
-            OptimismSpecId::HOLOCENE,
-            assert_eq!(SPEC::OPTIMISM_SPEC_ID, OptimismSpecId::HOLOCENE)
-        );
-        optimism_spec_to_generic!(
-            OptimismSpecId::ISTHMUS,
-            assert_eq!(SPEC::OPTIMISM_SPEC_ID, OptimismSpecId::ISTHMUS)
-        );
-        optimism_spec_to_generic!(
-            OptimismSpecId::LATEST,
-            assert_eq!(SPEC::OPTIMISM_SPEC_ID, OptimismSpecId::LATEST)
-        );
-    }
-
-    #[test]
-=======
->>>>>>> 17c4543e
     fn test_bedrock_post_merge_hardforks() {
         assert!(OpSpec::Op(OpSpecId::BEDROCK).is_enabled_in(SpecId::MERGE));
         assert!(!OpSpec::Op(OpSpecId::BEDROCK).is_enabled_in(SpecId::SHANGHAI));
