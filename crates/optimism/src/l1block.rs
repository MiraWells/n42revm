--- conflicted
+++ resolved
@@ -19,8 +19,7 @@
 pub const BASE_FEE_SCALAR_OFFSET: usize = 16;
 /// The two 4-byte Ecotone fee scalar values are packed into the same storage slot as the 8-byte sequence number.
 /// Byte offset within the storage slot of the 4-byte blobBaseFeeScalar attribute.
-<<<<<<< HEAD
-const BLOB_BASE_FEE_SCALAR_OFFSET: usize = 20;
+pub const BLOB_BASE_FEE_SCALAR_OFFSET: usize = 20;
 /// The Isthmus operator fee scalar values are similarly packed. Byte offset within
 /// the storage slot of the 4-byte operatorFeeScalar attribute.
 const OPERATOR_FEE_SCALAR_OFFSET: usize = 28;
@@ -32,9 +31,6 @@
 ///
 /// Allows users to use 6 decimal points of precision when specifying the operator_fee_scalar.
 const OPERATOR_FEE_SCALAR_DECIMAL: u64 = 1_000_000;
-=======
-pub const BLOB_BASE_FEE_SCALAR_OFFSET: usize = 20;
->>>>>>> 17c4543e
 
 pub const L1_BASE_FEE_SLOT: U256 = U256::from_limbs([1u64, 0, 0, 0]);
 pub const L1_OVERHEAD_SLOT: U256 = U256::from_limbs([5u64, 0, 0, 0]);
@@ -49,7 +45,7 @@
 
 /// This storage slot stores the 32-bit operatorFeeScalar and operatorFeeConstant attributes at
 /// offsets [OPERATOR_FEE_SCALAR_OFFSET] and [OPERATOR_FEE_CONSTANT_OFFSET] respectively.
-const OPERATOR_FEE_SCALARS_SLOT: U256 = U256::from_limbs([8u64, 0, 0, 0]);
+pub const OPERATOR_FEE_SCALARS_SLOT: U256 = U256::from_limbs([8u64, 0, 0, 0]);
 
 /// An empty 64-bit set of scalar values.
 const EMPTY_SCALARS: [u8; 8] = [0u8; 8];
@@ -142,15 +138,9 @@
                     .as_ref(),
             );
 
-<<<<<<< HEAD
-            // Check if the L1 fee scalars are empty. If so, we use the Bedrock cost function. The L1 fee overhead is
-            // only necessary if `empty_scalars` is true, as it was deprecated in Ecotone.
-            let empty_ecotone_scalars = l1_blob_base_fee.is_zero()
-=======
             // Check if the L1 fee scalars are empty. If so, we use the Bedrock cost function.
             // The L1 fee overhead is only necessary if `empty_scalars` is true, as it was deprecated in Ecotone.
-            let empty_scalars = l1_blob_base_fee.is_zero()
->>>>>>> 17c4543e
+            let empty_ecotone_scalars = l1_blob_base_fee.is_zero()
                 && l1_fee_scalars[BASE_FEE_SCALAR_OFFSET..BLOB_BASE_FEE_SCALAR_OFFSET + 4]
                     == EMPTY_SCALARS;
 
@@ -159,7 +149,7 @@
                 .transpose()?;
 
             // Pre-isthmus L1 block info
-            if !spec_id.is_enabled_in(OptimismSpecId::ISTHMUS) {
+            if !spec_id.is_enabled_in(OpSpecId::ISTHMUS) {
                 Ok(L1BlockInfo {
                     l1_base_fee,
                     l1_base_fee_scalar,
@@ -238,8 +228,8 @@
     /// Calculate the operator fee for executing this transaction.
     ///
     /// Introduced in isthmus. Prior to isthmus, the operator fee is always zero.
-    pub fn operator_fee_charge(&self, gas_limit: U256, spec_id: OptimismSpecId) -> U256 {
-        if !spec_id.is_enabled_in(OptimismSpecId::ISTHMUS) {
+    pub fn operator_fee_charge(&self, gas_limit: U256, spec_id: OpSpecId) -> U256 {
+        if !spec_id.is_enabled_in(OpSpecId::ISTHMUS) {
             return U256::ZERO;
         }
         let operator_fee_scalar = self
@@ -258,8 +248,8 @@
     /// Calculate the operator fee for executing this transaction.
     ///
     /// Introduced in isthmus. Prior to isthmus, the operator fee is always zero.
-    pub fn operator_fee_refund(&self, gas: &Gas, spec_id: OptimismSpecId) -> U256 {
-        if !spec_id.is_enabled_in(OptimismSpecId::ISTHMUS) {
+    pub fn operator_fee_refund(&self, gas: &Gas, spec_id: OpSpecId) -> U256 {
+        if !spec_id.is_enabled_in(OpSpecId::ISTHMUS) {
             return U256::ZERO;
         }
 
