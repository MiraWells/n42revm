[package]
authors = ["Dragan Rakita <dragan0rakita@gmail.com>"]
description = "revm Precompiles - Ethereum compatible precompiled contracts"
edition = "2021"
keywords = ["no_std", "ethereum", "evm", "revm", "precompiles"]
license = "MIT"
name = "revm-precompile"
repository = "https://github.com/bluealloy/revm"
version = "7.0.0"

[package.metadata.docs.rs]
all-features = true
rustdoc-args = ["--cfg", "docsrs"]

[lints.rust]
unreachable_pub = "warn"
unused_must_use = "deny"
rust_2018_idioms = "deny"

[lints.rustdoc]
all = "warn"

[dependencies]
<<<<<<< HEAD
revm-primitives = { workspace = true }
bn = { package = "substrate-bn", version = "0.6", default-features = false }
once_cell = { version = "1.19", default-features = false, features = ["alloc"] }
ripemd = { version = "0.1", default-features = false }
sha2 = { version = "0.10", default-features = false }
# modexp precompile
aurora-engine-modexp = { version = "1.1", default-features = false }

# Optional KZG point evaluation precompile
c-kzg = { workspace = true, default-features = false, optional = true }

# ecRecover precompile
k256 = { version = "0.13.3", default-features = false, features = ["ecdsa"] }
secp256k1 = { version = "0.29.0", default-features = false, features = [
=======
revm-primitives = { path = "../primitives", version = "4.0.0", default-features = false }
once_cell = { version = "1.19", default-features = false, features = ["alloc"] }

# ecRecover
k256 = { version = "0.13.3", default-features = false, features = ["ecdsa"] }
secp256k1 = { version = ">=0.28, <=0.29", default-features = false, features = [
>>>>>>> 41e2f7f9
    "alloc",
    "recovery",
    "rand",
    "global-context",
], optional = true }

<<<<<<< HEAD
# BLS12-381 precompiles
blst = { version = "0.3.11", optional = true }

# p256verify precompile
p256 = { version = "0.13.2", optional = true, default-features = false, features = ["ecdsa"] }

[dev-dependencies]
criterion = { version = "0.5" }
rand = { version = "0.8", features = ["std"] }
eyre = "0.6.12"
rstest = "0.19.0"
=======
# SHA2-256 and RIPEMD-160
sha2 = { version = "0.10", default-features = false }
ripemd = { version = "0.1", default-features = false }

# modexp
aurora-engine-modexp = { version = "1.1", default-features = false }

# ecAdd, ecMul, ecPairing
bn = { package = "substrate-bn", version = "0.6", default-features = false }

# KZG point evaluation precompile
c-kzg = { version = "1.0.2", default-features = false, optional = true }

# BLS12-381 precompiles
blst = { version = "0.3.12", optional = true }

# p256verify precompile
p256 = { version = "0.13.2", optional = true, default-features = false, features = [
    "ecdsa",
] }

[dev-dependencies]
criterion = "0.5"
rand = { version = "0.8", features = ["std"] }
eyre = "0.6.12"
rstest = "0.21.0"
>>>>>>> 41e2f7f9
serde = "1.0"
serde_json = "1.0"
serde_derive = "1.0"

[features]
default = ["std", "c-kzg", "secp256k1", "portable", "blst"]
std = [
    "revm-primitives/std",
    "k256/std",
    "once_cell/std",
    "ripemd/std",
    "sha2/std",
    "c-kzg?/std",
    "secp256k1?/std",
]
hashbrown = ["revm-primitives/hashbrown"]
asm-keccak = ["revm-primitives/asm-keccak"]

optimism = ["revm-primitives/optimism", "secp256r1"]
# Optimism default handler enabled Optimism handler register by default in EvmBuilder.
optimism-default-handler = [
    "optimism",
    "revm-primitives/optimism-default-handler",
]
negate-optimism-default-handler = [
    "revm-primitives/negate-optimism-default-handler",
]

# Enables the p256verify precompile.
secp256r1 = ["dep:p256"]

# These libraries may not work on all no_std platforms as they depend on C.

# Enables the KZG point evaluation precompile.
c-kzg = ["dep:c-kzg", "revm-primitives/c-kzg"]
portable = ["revm-primitives/portable", "c-kzg?/portable"]

# Use `secp256k1` as a faster alternative to `k256`.
# The problem that `secp256k1` has is it fails to build for `wasm` target on Windows and Mac as it is c lib.
# In Linux it passes. If you don't require to build wasm on win/mac, it is safe to use it and it is enabled by default.
secp256k1 = ["dep:secp256k1"]

# Enables the BLS12-381 precompiles.
blst = ["dep:blst"]

<<<<<<< HEAD
rwasm = [
    "revm-primitives/rwasm",
]
revm-rwasm = [
    "rwasm",
]

=======
>>>>>>> 41e2f7f9
[[bench]]
name = "bench"
path = "benches/bench.rs"
harness = false<|MERGE_RESOLUTION|>--- conflicted
+++ resolved
@@ -21,48 +21,18 @@
 all = "warn"
 
 [dependencies]
-<<<<<<< HEAD
 revm-primitives = { workspace = true }
-bn = { package = "substrate-bn", version = "0.6", default-features = false }
-once_cell = { version = "1.19", default-features = false, features = ["alloc"] }
-ripemd = { version = "0.1", default-features = false }
-sha2 = { version = "0.10", default-features = false }
-# modexp precompile
-aurora-engine-modexp = { version = "1.1", default-features = false }
-
-# Optional KZG point evaluation precompile
-c-kzg = { workspace = true, default-features = false, optional = true }
-
-# ecRecover precompile
-k256 = { version = "0.13.3", default-features = false, features = ["ecdsa"] }
-secp256k1 = { version = "0.29.0", default-features = false, features = [
-=======
-revm-primitives = { path = "../primitives", version = "4.0.0", default-features = false }
 once_cell = { version = "1.19", default-features = false, features = ["alloc"] }
 
 # ecRecover
 k256 = { version = "0.13.3", default-features = false, features = ["ecdsa"] }
 secp256k1 = { version = ">=0.28, <=0.29", default-features = false, features = [
->>>>>>> 41e2f7f9
     "alloc",
     "recovery",
     "rand",
     "global-context",
 ], optional = true }
 
-<<<<<<< HEAD
-# BLS12-381 precompiles
-blst = { version = "0.3.11", optional = true }
-
-# p256verify precompile
-p256 = { version = "0.13.2", optional = true, default-features = false, features = ["ecdsa"] }
-
-[dev-dependencies]
-criterion = { version = "0.5" }
-rand = { version = "0.8", features = ["std"] }
-eyre = "0.6.12"
-rstest = "0.19.0"
-=======
 # SHA2-256 and RIPEMD-160
 sha2 = { version = "0.10", default-features = false }
 ripemd = { version = "0.1", default-features = false }
@@ -89,7 +59,6 @@
 rand = { version = "0.8", features = ["std"] }
 eyre = "0.6.12"
 rstest = "0.21.0"
->>>>>>> 41e2f7f9
 serde = "1.0"
 serde_json = "1.0"
 serde_derive = "1.0"
@@ -135,7 +104,6 @@
 # Enables the BLS12-381 precompiles.
 blst = ["dep:blst"]
 
-<<<<<<< HEAD
 rwasm = [
     "revm-primitives/rwasm",
 ]
@@ -143,8 +111,6 @@
     "rwasm",
 ]
 
-=======
->>>>>>> 41e2f7f9
 [[bench]]
 name = "bench"
 path = "benches/bench.rs"
