use crate::{
    utilities::{bool_to_bytes32, right_pad},
    Address, Error, Precompile, PrecompileResult, PrecompileWithAddress,
};
use bn::{AffineG1, AffineG2, Fq, Fq2, Group, Gt, G1, G2};
<<<<<<< HEAD
=======
use revm_primitives::PrecompileOutput;
>>>>>>> 41e2f7f9

pub mod add {
    use super::*;

    const ADDRESS: Address = crate::u64_to_address(6);

    pub const ISTANBUL_ADD_GAS_COST: u64 = 150;
    pub const ISTANBUL: PrecompileWithAddress = PrecompileWithAddress(
        ADDRESS,
        Precompile::Standard(|input, gas_limit| run_add(input, ISTANBUL_ADD_GAS_COST, gas_limit)),
    );

    pub const BYZANTIUM_ADD_GAS_COST: u64 = 500;
    pub const BYZANTIUM: PrecompileWithAddress = PrecompileWithAddress(
        ADDRESS,
        Precompile::Standard(|input, gas_limit| run_add(input, BYZANTIUM_ADD_GAS_COST, gas_limit)),
    );
}

pub mod mul {
    use super::*;

    const ADDRESS: Address = crate::u64_to_address(7);

    pub const ISTANBUL_MUL_GAS_COST: u64 = 6_000;
    pub const ISTANBUL: PrecompileWithAddress = PrecompileWithAddress(
        ADDRESS,
        Precompile::Standard(|input, gas_limit| run_mul(input, ISTANBUL_MUL_GAS_COST, gas_limit)),
    );

    pub const BYZANTIUM_MUL_GAS_COST: u64 = 40_000;
    pub const BYZANTIUM: PrecompileWithAddress = PrecompileWithAddress(
        ADDRESS,
        Precompile::Standard(|input, gas_limit| run_mul(input, BYZANTIUM_MUL_GAS_COST, gas_limit)),
    );
}

pub mod pair {
    use super::*;

    const ADDRESS: Address = crate::u64_to_address(8);

    pub const ISTANBUL_PAIR_PER_POINT: u64 = 34_000;
    pub const ISTANBUL_PAIR_BASE: u64 = 45_000;
    pub const ISTANBUL: PrecompileWithAddress = PrecompileWithAddress(
        ADDRESS,
        Precompile::Standard(|input, gas_limit| {
            run_pair(
                input,
                ISTANBUL_PAIR_PER_POINT,
                ISTANBUL_PAIR_BASE,
                gas_limit,
            )
        }),
    );

    pub const BYZANTIUM_PAIR_PER_POINT: u64 = 80_000;
    pub const BYZANTIUM_PAIR_BASE: u64 = 100_000;
    pub const BYZANTIUM: PrecompileWithAddress = PrecompileWithAddress(
        ADDRESS,
        Precompile::Standard(|input, gas_limit| {
            run_pair(
                input,
                BYZANTIUM_PAIR_PER_POINT,
                BYZANTIUM_PAIR_BASE,
                gas_limit,
            )
        }),
    );
}

/// Input length for the add operation.
/// `ADD` takes two uncompressed G1 points (64 bytes each).
pub const ADD_INPUT_LEN: usize = 64 + 64;

/// Input length for the multiplication operation.
/// `MUL` takes an uncompressed G1 point (64 bytes) and scalar (32 bytes).
pub const MUL_INPUT_LEN: usize = 64 + 32;

/// Pair element length.
/// `PAIR` elements are composed of an uncompressed G1 point (64 bytes) and an uncompressed G2 point
/// (128 bytes).
pub const PAIR_ELEMENT_LEN: usize = 64 + 128;

/// Reads a single `Fq` from the input slice.
///
/// # Panics
///
/// Panics if the input is not at least 32 bytes long.
#[inline]
pub fn read_fq(input: &[u8]) -> Result<Fq, Error> {
    Fq::from_slice(&input[..32]).map_err(|_| Error::Bn128FieldPointNotAMember)
}

/// Reads the `x` and `y` points from the input slice.
///
/// # Panics
///
/// Panics if the input is not at least 64 bytes long.
#[inline]
pub fn read_point(input: &[u8]) -> Result<G1, Error> {
    let px = read_fq(&input[0..32])?;
    let py = read_fq(&input[32..64])?;
    new_g1_point(px, py)
}

/// Creates a new `G1` point from the given `x` and `y` coordinates.
pub fn new_g1_point(px: Fq, py: Fq) -> Result<G1, Error> {
    if px == Fq::zero() && py == Fq::zero() {
        Ok(G1::zero())
    } else {
        AffineG1::new(px, py)
            .map(Into::into)
            .map_err(|_| Error::Bn128AffineGFailedToCreate)
    }
}

pub fn run_add(input: &[u8], gas_cost: u64, gas_limit: u64) -> PrecompileResult {
    if gas_cost > gas_limit {
<<<<<<< HEAD
        return Err(Error::OutOfGas);
=======
        return Err(Error::OutOfGas.into());
>>>>>>> 41e2f7f9
    }

    let input = right_pad::<ADD_INPUT_LEN>(input);

    let p1 = read_point(&input[..64])?;
    let p2 = read_point(&input[64..])?;

    let mut output = [0u8; 64];
    if let Some(sum) = AffineG1::from_jacobian(p1 + p2) {
        sum.x().to_big_endian(&mut output[..32]).unwrap();
        sum.y().to_big_endian(&mut output[32..]).unwrap();
    }
<<<<<<< HEAD
    Ok((gas_cost, output.into()))
=======
    Ok(PrecompileOutput::new(gas_cost, output.into()))
>>>>>>> 41e2f7f9
}

pub fn run_mul(input: &[u8], gas_cost: u64, gas_limit: u64) -> PrecompileResult {
    if gas_cost > gas_limit {
<<<<<<< HEAD
        return Err(Error::OutOfGas);
=======
        return Err(Error::OutOfGas.into());
>>>>>>> 41e2f7f9
    }

    let input = right_pad::<MUL_INPUT_LEN>(input);

    let p = read_point(&input[..64])?;

    // `Fr::from_slice` can only fail when the length is not 32.
    let fr = bn::Fr::from_slice(&input[64..96]).unwrap();

    let mut output = [0u8; 64];
    if let Some(mul) = AffineG1::from_jacobian(p * fr) {
        mul.x().to_big_endian(&mut output[..32]).unwrap();
        mul.y().to_big_endian(&mut output[32..]).unwrap();
    }
<<<<<<< HEAD
    Ok((gas_cost, output.into()))
=======
    Ok(PrecompileOutput::new(gas_cost, output.into()))
>>>>>>> 41e2f7f9
}

pub fn run_pair(
    input: &[u8],
    pair_per_point_cost: u64,
    pair_base_cost: u64,
    gas_limit: u64,
) -> PrecompileResult {
    let gas_used = (input.len() / PAIR_ELEMENT_LEN) as u64 * pair_per_point_cost + pair_base_cost;
    if gas_used > gas_limit {
        return Err(Error::OutOfGas.into());
    }

    if input.len() % PAIR_ELEMENT_LEN != 0 {
        return Err(Error::Bn128PairLength.into());
    }

    let success = if input.is_empty() {
        true
    } else {
        let elements = input.len() / PAIR_ELEMENT_LEN;

        let mut mul = Gt::one();
        for idx in 0..elements {
            let read_fq_at = |n: usize| {
                debug_assert!(n < PAIR_ELEMENT_LEN / 32);
                let start = idx * PAIR_ELEMENT_LEN + n * 32;
                // SAFETY: We're reading `6 * 32 == PAIR_ELEMENT_LEN` bytes from `input[idx..]`
                // per iteration. This is guaranteed to be in-bounds.
                let slice = unsafe { input.get_unchecked(start..start + 32) };
                Fq::from_slice(slice).map_err(|_| Error::Bn128FieldPointNotAMember)
            };
            let ax = read_fq_at(0)?;
            let ay = read_fq_at(1)?;
            let bay = read_fq_at(2)?;
            let bax = read_fq_at(3)?;
            let bby = read_fq_at(4)?;
            let bbx = read_fq_at(5)?;

            let a = new_g1_point(ax, ay)?;
            let b = {
                let ba = Fq2::new(bax, bay);
                let bb = Fq2::new(bbx, bby);
                if ba.is_zero() && bb.is_zero() {
                    G2::zero()
                } else {
                    G2::from(AffineG2::new(ba, bb).map_err(|_| Error::Bn128AffineGFailedToCreate)?)
                }
            };

            mul = mul * bn::pairing(a, b);
        }

        mul == Gt::one()
    };
    Ok(PrecompileOutput::new(gas_used, bool_to_bytes32(success)))
}

#[cfg(test)]
mod tests {
    use crate::bn128::add::BYZANTIUM_ADD_GAS_COST;
    use crate::bn128::mul::BYZANTIUM_MUL_GAS_COST;
    use crate::bn128::pair::{BYZANTIUM_PAIR_BASE, BYZANTIUM_PAIR_PER_POINT};
<<<<<<< HEAD
    use revm_primitives::hex;
=======
    use revm_primitives::{hex, PrecompileErrors};
>>>>>>> 41e2f7f9

    use super::*;

    #[test]
    fn test_alt_bn128_add() {
        let input = hex::decode(
            "\
             18b18acfb4c2c30276db5411368e7185b311dd124691610c5d3b74034e093dc9\
             063c909c4720840cb5134cb9f59fa749755796819658d32efc0d288198f37266\
             07c2b7f58a84bd6145f00c9c2bc0bb1a187f20ff2c92963a88019e7c6a014eed\
             06614e20c147e940f2d70da3f74c9a17df361706a4485c742bd6788478fa17d7",
        )
        .unwrap();
        let expected = hex::decode(
            "\
            2243525c5efd4b9c3d3c45ac0ca3fe4dd85e830a4ce6b65fa1eeaee202839703\
            301d1d33be6da8e509df21cc35964723180eed7532537db9ae5e7d48f195c915",
        )
        .unwrap();

<<<<<<< HEAD
        let (_, res) = run_add(&input, BYZANTIUM_ADD_GAS_COST, 500).unwrap();
        assert_eq!(res, expected);
=======
        let outcome = run_add(&input, BYZANTIUM_ADD_GAS_COST, 500).unwrap();
        assert_eq!(outcome.bytes, expected);
>>>>>>> 41e2f7f9

        // zero sum test
        let input = hex::decode(
            "\
            0000000000000000000000000000000000000000000000000000000000000000\
            0000000000000000000000000000000000000000000000000000000000000000\
            0000000000000000000000000000000000000000000000000000000000000000\
            0000000000000000000000000000000000000000000000000000000000000000",
        )
        .unwrap();
        let expected = hex::decode(
            "\
            0000000000000000000000000000000000000000000000000000000000000000\
            0000000000000000000000000000000000000000000000000000000000000000",
        )
        .unwrap();

<<<<<<< HEAD
        let (_, res) = run_add(&input, BYZANTIUM_ADD_GAS_COST, 500).unwrap();
        assert_eq!(res, expected);
=======
        let outcome = run_add(&input, BYZANTIUM_ADD_GAS_COST, 500).unwrap();
        assert_eq!(outcome.bytes, expected);
>>>>>>> 41e2f7f9

        // out of gas test
        let input = hex::decode(
            "\
            0000000000000000000000000000000000000000000000000000000000000000\
            0000000000000000000000000000000000000000000000000000000000000000\
            0000000000000000000000000000000000000000000000000000000000000000\
            0000000000000000000000000000000000000000000000000000000000000000",
        )
        .unwrap();

        let res = run_add(&input, BYZANTIUM_ADD_GAS_COST, 499);
        println!("{:?}", res);
<<<<<<< HEAD
        assert!(matches!(res, Err(Error::OutOfGas)));
=======
        assert!(matches!(res, Err(PrecompileErrors::Error(Error::OutOfGas))));
>>>>>>> 41e2f7f9

        // no input test
        let input = [0u8; 0];
        let expected = hex::decode(
            "\
            0000000000000000000000000000000000000000000000000000000000000000\
            0000000000000000000000000000000000000000000000000000000000000000",
        )
        .unwrap();

<<<<<<< HEAD
        let (_, res) = run_add(&input, BYZANTIUM_ADD_GAS_COST, 500).unwrap();
        assert_eq!(res, expected);
=======
        let outcome = run_add(&input, BYZANTIUM_ADD_GAS_COST, 500).unwrap();
        assert_eq!(outcome.bytes, expected);
>>>>>>> 41e2f7f9

        // point not on curve fail
        let input = hex::decode(
            "\
            1111111111111111111111111111111111111111111111111111111111111111\
            1111111111111111111111111111111111111111111111111111111111111111\
            1111111111111111111111111111111111111111111111111111111111111111\
            1111111111111111111111111111111111111111111111111111111111111111",
        )
        .unwrap();

        let res = run_add(&input, BYZANTIUM_ADD_GAS_COST, 500);
<<<<<<< HEAD
        assert!(matches!(res, Err(Error::Bn128AffineGFailedToCreate)));
=======
        assert!(matches!(
            res,
            Err(PrecompileErrors::Error(Error::Bn128AffineGFailedToCreate))
        ));
>>>>>>> 41e2f7f9
    }

    #[test]
    fn test_alt_bn128_mul() {
        let input = hex::decode(
            "\
            2bd3e6d0f3b142924f5ca7b49ce5b9d54c4703d7ae5648e61d02268b1a0a9fb7\
            21611ce0a6af85915e2f1d70300909ce2e49dfad4a4619c8390cae66cefdb204\
            00000000000000000000000000000000000000000000000011138ce750fa15c2",
        )
        .unwrap();
        let expected = hex::decode(
            "\
            070a8d6a982153cae4be29d434e8faef8a47b274a053f5a4ee2a6c9c13c31e5c\
            031b8ce914eba3a9ffb989f9cdd5b0f01943074bf4f0f315690ec3cec6981afc",
        )
        .unwrap();

<<<<<<< HEAD
        let (_, res) = run_mul(&input, BYZANTIUM_MUL_GAS_COST, 40_000).unwrap();
        assert_eq!(res, expected);
=======
        let outcome = run_mul(&input, BYZANTIUM_MUL_GAS_COST, 40_000).unwrap();
        assert_eq!(outcome.bytes, expected);
>>>>>>> 41e2f7f9

        // out of gas test
        let input = hex::decode(
            "\
            0000000000000000000000000000000000000000000000000000000000000000\
            0000000000000000000000000000000000000000000000000000000000000000\
            0200000000000000000000000000000000000000000000000000000000000000",
        )
        .unwrap();

        let res = run_mul(&input, BYZANTIUM_MUL_GAS_COST, 39_999);
<<<<<<< HEAD
        assert!(matches!(res, Err(Error::OutOfGas)));
=======
        assert!(matches!(res, Err(PrecompileErrors::Error(Error::OutOfGas))));
>>>>>>> 41e2f7f9

        // zero multiplication test
        let input = hex::decode(
            "\
            0000000000000000000000000000000000000000000000000000000000000000\
            0000000000000000000000000000000000000000000000000000000000000000\
            0200000000000000000000000000000000000000000000000000000000000000",
        )
        .unwrap();
        let expected = hex::decode(
            "\
            0000000000000000000000000000000000000000000000000000000000000000\
            0000000000000000000000000000000000000000000000000000000000000000",
        )
        .unwrap();

<<<<<<< HEAD
        let (_, res) = run_mul(&input, BYZANTIUM_MUL_GAS_COST, 40_000).unwrap();
        assert_eq!(res, expected);
=======
        let outcome = run_mul(&input, BYZANTIUM_MUL_GAS_COST, 40_000).unwrap();
        assert_eq!(outcome.bytes, expected);
>>>>>>> 41e2f7f9

        // no input test
        let input = [0u8; 0];
        let expected = hex::decode(
            "\
            0000000000000000000000000000000000000000000000000000000000000000\
            0000000000000000000000000000000000000000000000000000000000000000",
        )
        .unwrap();

<<<<<<< HEAD
        let (_, res) = run_mul(&input, BYZANTIUM_MUL_GAS_COST, 40_000).unwrap();
        assert_eq!(res, expected);
=======
        let outcome = run_mul(&input, BYZANTIUM_MUL_GAS_COST, 40_000).unwrap();
        assert_eq!(outcome.bytes, expected);
>>>>>>> 41e2f7f9

        // point not on curve fail
        let input = hex::decode(
            "\
            1111111111111111111111111111111111111111111111111111111111111111\
            1111111111111111111111111111111111111111111111111111111111111111\
            0f00000000000000000000000000000000000000000000000000000000000000",
        )
        .unwrap();

        let res = run_mul(&input, BYZANTIUM_MUL_GAS_COST, 40_000);
<<<<<<< HEAD
        assert!(matches!(res, Err(Error::Bn128AffineGFailedToCreate)));
=======
        assert!(matches!(
            res,
            Err(PrecompileErrors::Error(Error::Bn128AffineGFailedToCreate))
        ));
>>>>>>> 41e2f7f9
    }

    #[test]
    fn test_alt_bn128_pair() {
        let input = hex::decode(
            "\
            1c76476f4def4bb94541d57ebba1193381ffa7aa76ada664dd31c16024c43f59\
            3034dd2920f673e204fee2811c678745fc819b55d3e9d294e45c9b03a76aef41\
            209dd15ebff5d46c4bd888e51a93cf99a7329636c63514396b4a452003a35bf7\
            04bf11ca01483bfa8b34b43561848d28905960114c8ac04049af4b6315a41678\
            2bb8324af6cfc93537a2ad1a445cfd0ca2a71acd7ac41fadbf933c2a51be344d\
            120a2a4cf30c1bf9845f20c6fe39e07ea2cce61f0c9bb048165fe5e4de877550\
            111e129f1cf1097710d41c4ac70fcdfa5ba2023c6ff1cbeac322de49d1b6df7c\
            2032c61a830e3c17286de9462bf242fca2883585b93870a73853face6a6bf411\
            198e9393920d483a7260bfb731fb5d25f1aa493335a9e71297e485b7aef312c2\
            1800deef121f1e76426a00665e5c4479674322d4f75edadd46debd5cd992f6ed\
            090689d0585ff075ec9e99ad690c3395bc4b313370b38ef355acdadcd122975b\
            12c85ea5db8c6deb4aab71808dcb408fe3d1e7690c43d37b4ce6cc0166fa7daa",
        )
        .unwrap();
        let expected =
            hex::decode("0000000000000000000000000000000000000000000000000000000000000001")
                .unwrap();

<<<<<<< HEAD
        let (_, res) = run_pair(
=======
        let outcome = run_pair(
>>>>>>> 41e2f7f9
            &input,
            BYZANTIUM_PAIR_PER_POINT,
            BYZANTIUM_PAIR_BASE,
            260_000,
        )
        .unwrap();
<<<<<<< HEAD
        assert_eq!(res, expected);
=======
        assert_eq!(outcome.bytes, expected);
>>>>>>> 41e2f7f9

        // out of gas test
        let input = hex::decode(
            "\
            1c76476f4def4bb94541d57ebba1193381ffa7aa76ada664dd31c16024c43f59\
            3034dd2920f673e204fee2811c678745fc819b55d3e9d294e45c9b03a76aef41\
            209dd15ebff5d46c4bd888e51a93cf99a7329636c63514396b4a452003a35bf7\
            04bf11ca01483bfa8b34b43561848d28905960114c8ac04049af4b6315a41678\
            2bb8324af6cfc93537a2ad1a445cfd0ca2a71acd7ac41fadbf933c2a51be344d\
            120a2a4cf30c1bf9845f20c6fe39e07ea2cce61f0c9bb048165fe5e4de877550\
            111e129f1cf1097710d41c4ac70fcdfa5ba2023c6ff1cbeac322de49d1b6df7c\
            2032c61a830e3c17286de9462bf242fca2883585b93870a73853face6a6bf411\
            198e9393920d483a7260bfb731fb5d25f1aa493335a9e71297e485b7aef312c2\
            1800deef121f1e76426a00665e5c4479674322d4f75edadd46debd5cd992f6ed\
            090689d0585ff075ec9e99ad690c3395bc4b313370b38ef355acdadcd122975b\
            12c85ea5db8c6deb4aab71808dcb408fe3d1e7690c43d37b4ce6cc0166fa7daa",
        )
        .unwrap();

        let res = run_pair(
            &input,
            BYZANTIUM_PAIR_PER_POINT,
            BYZANTIUM_PAIR_BASE,
            259_999,
        );
<<<<<<< HEAD
        assert!(matches!(res, Err(Error::OutOfGas)));
=======
        assert!(matches!(res, Err(PrecompileErrors::Error(Error::OutOfGas))));
>>>>>>> 41e2f7f9

        // no input test
        let input = [0u8; 0];
        let expected =
            hex::decode("0000000000000000000000000000000000000000000000000000000000000001")
                .unwrap();

<<<<<<< HEAD
        let (_, res) = run_pair(
=======
        let outcome = run_pair(
>>>>>>> 41e2f7f9
            &input,
            BYZANTIUM_PAIR_PER_POINT,
            BYZANTIUM_PAIR_BASE,
            260_000,
        )
        .unwrap();
<<<<<<< HEAD
        assert_eq!(res, expected);
=======
        assert_eq!(outcome.bytes, expected);
>>>>>>> 41e2f7f9

        // point not on curve fail
        let input = hex::decode(
            "\
            1111111111111111111111111111111111111111111111111111111111111111\
            1111111111111111111111111111111111111111111111111111111111111111\
            1111111111111111111111111111111111111111111111111111111111111111\
            1111111111111111111111111111111111111111111111111111111111111111\
            1111111111111111111111111111111111111111111111111111111111111111\
            1111111111111111111111111111111111111111111111111111111111111111",
        )
        .unwrap();

        let res = run_pair(
            &input,
            BYZANTIUM_PAIR_PER_POINT,
            BYZANTIUM_PAIR_BASE,
            260_000,
        );
<<<<<<< HEAD
        assert!(matches!(res, Err(Error::Bn128AffineGFailedToCreate)));
=======
        assert!(matches!(
            res,
            Err(PrecompileErrors::Error(Error::Bn128AffineGFailedToCreate))
        ));
>>>>>>> 41e2f7f9

        // invalid input length
        let input = hex::decode(
            "\
            1111111111111111111111111111111111111111111111111111111111111111\
            1111111111111111111111111111111111111111111111111111111111111111\
            111111111111111111111111111111\
        ",
        )
        .unwrap();

        let res = run_pair(
            &input,
            BYZANTIUM_PAIR_PER_POINT,
            BYZANTIUM_PAIR_BASE,
            260_000,
        );
<<<<<<< HEAD
        assert!(matches!(res, Err(Error::Bn128PairLength)));
=======
        assert!(matches!(
            res,
            Err(PrecompileErrors::Error(Error::Bn128PairLength))
        ));
>>>>>>> 41e2f7f9
    }
}<|MERGE_RESOLUTION|>--- conflicted
+++ resolved
@@ -3,10 +3,7 @@
     Address, Error, Precompile, PrecompileResult, PrecompileWithAddress,
 };
 use bn::{AffineG1, AffineG2, Fq, Fq2, Group, Gt, G1, G2};
-<<<<<<< HEAD
-=======
 use revm_primitives::PrecompileOutput;
->>>>>>> 41e2f7f9
 
 pub mod add {
     use super::*;
@@ -126,11 +123,7 @@
 
 pub fn run_add(input: &[u8], gas_cost: u64, gas_limit: u64) -> PrecompileResult {
     if gas_cost > gas_limit {
-<<<<<<< HEAD
-        return Err(Error::OutOfGas);
-=======
         return Err(Error::OutOfGas.into());
->>>>>>> 41e2f7f9
     }
 
     let input = right_pad::<ADD_INPUT_LEN>(input);
@@ -143,20 +136,12 @@
         sum.x().to_big_endian(&mut output[..32]).unwrap();
         sum.y().to_big_endian(&mut output[32..]).unwrap();
     }
-<<<<<<< HEAD
-    Ok((gas_cost, output.into()))
-=======
     Ok(PrecompileOutput::new(gas_cost, output.into()))
->>>>>>> 41e2f7f9
 }
 
 pub fn run_mul(input: &[u8], gas_cost: u64, gas_limit: u64) -> PrecompileResult {
     if gas_cost > gas_limit {
-<<<<<<< HEAD
-        return Err(Error::OutOfGas);
-=======
         return Err(Error::OutOfGas.into());
->>>>>>> 41e2f7f9
     }
 
     let input = right_pad::<MUL_INPUT_LEN>(input);
@@ -171,11 +156,7 @@
         mul.x().to_big_endian(&mut output[..32]).unwrap();
         mul.y().to_big_endian(&mut output[32..]).unwrap();
     }
-<<<<<<< HEAD
-    Ok((gas_cost, output.into()))
-=======
     Ok(PrecompileOutput::new(gas_cost, output.into()))
->>>>>>> 41e2f7f9
 }
 
 pub fn run_pair(
@@ -239,11 +220,7 @@
     use crate::bn128::add::BYZANTIUM_ADD_GAS_COST;
     use crate::bn128::mul::BYZANTIUM_MUL_GAS_COST;
     use crate::bn128::pair::{BYZANTIUM_PAIR_BASE, BYZANTIUM_PAIR_PER_POINT};
-<<<<<<< HEAD
-    use revm_primitives::hex;
-=======
     use revm_primitives::{hex, PrecompileErrors};
->>>>>>> 41e2f7f9
 
     use super::*;
 
@@ -264,13 +241,8 @@
         )
         .unwrap();
 
-<<<<<<< HEAD
-        let (_, res) = run_add(&input, BYZANTIUM_ADD_GAS_COST, 500).unwrap();
-        assert_eq!(res, expected);
-=======
         let outcome = run_add(&input, BYZANTIUM_ADD_GAS_COST, 500).unwrap();
         assert_eq!(outcome.bytes, expected);
->>>>>>> 41e2f7f9
 
         // zero sum test
         let input = hex::decode(
@@ -288,13 +260,8 @@
         )
         .unwrap();
 
-<<<<<<< HEAD
-        let (_, res) = run_add(&input, BYZANTIUM_ADD_GAS_COST, 500).unwrap();
-        assert_eq!(res, expected);
-=======
         let outcome = run_add(&input, BYZANTIUM_ADD_GAS_COST, 500).unwrap();
         assert_eq!(outcome.bytes, expected);
->>>>>>> 41e2f7f9
 
         // out of gas test
         let input = hex::decode(
@@ -308,11 +275,7 @@
 
         let res = run_add(&input, BYZANTIUM_ADD_GAS_COST, 499);
         println!("{:?}", res);
-<<<<<<< HEAD
-        assert!(matches!(res, Err(Error::OutOfGas)));
-=======
         assert!(matches!(res, Err(PrecompileErrors::Error(Error::OutOfGas))));
->>>>>>> 41e2f7f9
 
         // no input test
         let input = [0u8; 0];
@@ -323,13 +286,8 @@
         )
         .unwrap();
 
-<<<<<<< HEAD
-        let (_, res) = run_add(&input, BYZANTIUM_ADD_GAS_COST, 500).unwrap();
-        assert_eq!(res, expected);
-=======
         let outcome = run_add(&input, BYZANTIUM_ADD_GAS_COST, 500).unwrap();
         assert_eq!(outcome.bytes, expected);
->>>>>>> 41e2f7f9
 
         // point not on curve fail
         let input = hex::decode(
@@ -342,14 +300,10 @@
         .unwrap();
 
         let res = run_add(&input, BYZANTIUM_ADD_GAS_COST, 500);
-<<<<<<< HEAD
-        assert!(matches!(res, Err(Error::Bn128AffineGFailedToCreate)));
-=======
         assert!(matches!(
             res,
             Err(PrecompileErrors::Error(Error::Bn128AffineGFailedToCreate))
         ));
->>>>>>> 41e2f7f9
     }
 
     #[test]
@@ -368,13 +322,8 @@
         )
         .unwrap();
 
-<<<<<<< HEAD
-        let (_, res) = run_mul(&input, BYZANTIUM_MUL_GAS_COST, 40_000).unwrap();
-        assert_eq!(res, expected);
-=======
         let outcome = run_mul(&input, BYZANTIUM_MUL_GAS_COST, 40_000).unwrap();
         assert_eq!(outcome.bytes, expected);
->>>>>>> 41e2f7f9
 
         // out of gas test
         let input = hex::decode(
@@ -386,11 +335,7 @@
         .unwrap();
 
         let res = run_mul(&input, BYZANTIUM_MUL_GAS_COST, 39_999);
-<<<<<<< HEAD
-        assert!(matches!(res, Err(Error::OutOfGas)));
-=======
         assert!(matches!(res, Err(PrecompileErrors::Error(Error::OutOfGas))));
->>>>>>> 41e2f7f9
 
         // zero multiplication test
         let input = hex::decode(
@@ -407,13 +352,8 @@
         )
         .unwrap();
 
-<<<<<<< HEAD
-        let (_, res) = run_mul(&input, BYZANTIUM_MUL_GAS_COST, 40_000).unwrap();
-        assert_eq!(res, expected);
-=======
         let outcome = run_mul(&input, BYZANTIUM_MUL_GAS_COST, 40_000).unwrap();
         assert_eq!(outcome.bytes, expected);
->>>>>>> 41e2f7f9
 
         // no input test
         let input = [0u8; 0];
@@ -424,13 +364,8 @@
         )
         .unwrap();
 
-<<<<<<< HEAD
-        let (_, res) = run_mul(&input, BYZANTIUM_MUL_GAS_COST, 40_000).unwrap();
-        assert_eq!(res, expected);
-=======
         let outcome = run_mul(&input, BYZANTIUM_MUL_GAS_COST, 40_000).unwrap();
         assert_eq!(outcome.bytes, expected);
->>>>>>> 41e2f7f9
 
         // point not on curve fail
         let input = hex::decode(
@@ -442,14 +377,10 @@
         .unwrap();
 
         let res = run_mul(&input, BYZANTIUM_MUL_GAS_COST, 40_000);
-<<<<<<< HEAD
-        assert!(matches!(res, Err(Error::Bn128AffineGFailedToCreate)));
-=======
         assert!(matches!(
             res,
             Err(PrecompileErrors::Error(Error::Bn128AffineGFailedToCreate))
         ));
->>>>>>> 41e2f7f9
     }
 
     #[test]
@@ -474,22 +405,14 @@
             hex::decode("0000000000000000000000000000000000000000000000000000000000000001")
                 .unwrap();
 
-<<<<<<< HEAD
-        let (_, res) = run_pair(
-=======
         let outcome = run_pair(
->>>>>>> 41e2f7f9
             &input,
             BYZANTIUM_PAIR_PER_POINT,
             BYZANTIUM_PAIR_BASE,
             260_000,
         )
         .unwrap();
-<<<<<<< HEAD
-        assert_eq!(res, expected);
-=======
-        assert_eq!(outcome.bytes, expected);
->>>>>>> 41e2f7f9
+        assert_eq!(outcome.bytes, expected);
 
         // out of gas test
         let input = hex::decode(
@@ -515,11 +438,7 @@
             BYZANTIUM_PAIR_BASE,
             259_999,
         );
-<<<<<<< HEAD
-        assert!(matches!(res, Err(Error::OutOfGas)));
-=======
         assert!(matches!(res, Err(PrecompileErrors::Error(Error::OutOfGas))));
->>>>>>> 41e2f7f9
 
         // no input test
         let input = [0u8; 0];
@@ -527,22 +446,14 @@
             hex::decode("0000000000000000000000000000000000000000000000000000000000000001")
                 .unwrap();
 
-<<<<<<< HEAD
-        let (_, res) = run_pair(
-=======
         let outcome = run_pair(
->>>>>>> 41e2f7f9
             &input,
             BYZANTIUM_PAIR_PER_POINT,
             BYZANTIUM_PAIR_BASE,
             260_000,
         )
         .unwrap();
-<<<<<<< HEAD
-        assert_eq!(res, expected);
-=======
-        assert_eq!(outcome.bytes, expected);
->>>>>>> 41e2f7f9
+        assert_eq!(outcome.bytes, expected);
 
         // point not on curve fail
         let input = hex::decode(
@@ -562,14 +473,10 @@
             BYZANTIUM_PAIR_BASE,
             260_000,
         );
-<<<<<<< HEAD
-        assert!(matches!(res, Err(Error::Bn128AffineGFailedToCreate)));
-=======
         assert!(matches!(
             res,
             Err(PrecompileErrors::Error(Error::Bn128AffineGFailedToCreate))
         ));
->>>>>>> 41e2f7f9
 
         // invalid input length
         let input = hex::decode(
@@ -587,13 +494,9 @@
             BYZANTIUM_PAIR_BASE,
             260_000,
         );
-<<<<<<< HEAD
-        assert!(matches!(res, Err(Error::Bn128PairLength)));
-=======
         assert!(matches!(
             res,
             Err(PrecompileErrors::Error(Error::Bn128PairLength))
         ));
->>>>>>> 41e2f7f9
     }
 }