--- conflicted
+++ resolved
@@ -62,7 +62,147 @@
 }
 
 impl Precompiles {
-<<<<<<< HEAD
+    /// Returns the precompiles for the given spec.
+    pub fn new(spec: SpecId) -> &'static Self {
+        match spec {
+            SpecId::HOMESTEAD => Self::homestead(),
+            SpecId::BYZANTIUM => Self::byzantium(),
+            SpecId::ISTANBUL => Self::istanbul(),
+            SpecId::BERLIN => Self::berlin(),
+            SpecId::CANCUN => Self::cancun(),
+            SpecId::LATEST => Self::latest(),
+        }
+    }
+
+    /// Returns precompiles for Homestead spec.
+    pub fn homestead() -> &'static Self {
+        static INSTANCE: OnceBox<Precompiles> = OnceBox::new();
+        INSTANCE.get_or_init(|| {
+            let mut inner = vec![
+                secp256k1::ECRECOVER,
+                hash::SHA256,
+                hash::RIPEMD160,
+                identity::FUN,
+            ];
+            inner.sort_unstable_by_key(|i| i.0);
+            Box::new(Self { inner })
+        })
+    }
+
+    /// Returns precompiles for Byzantium spec.
+    pub fn byzantium() -> &'static Self {
+        static INSTANCE: OnceBox<Precompiles> = OnceBox::new();
+        INSTANCE.get_or_init(|| {
+            let mut precompiles = Self::homestead().clone();
+            precompiles.extend([
+                // EIP-196: Precompiled contracts for addition and scalar multiplication on the elliptic curve alt_bn128.
+                // EIP-197: Precompiled contracts for optimal ate pairing check on the elliptic curve alt_bn128.
+                bn128::add::BYZANTIUM,
+                bn128::mul::BYZANTIUM,
+                bn128::pair::BYZANTIUM,
+                // EIP-198: Big integer modular exponentiation.
+                modexp::BYZANTIUM,
+            ]);
+            Box::new(precompiles)
+        })
+    }
+
+    /// Returns precompiles for Istanbul spec.
+    pub fn istanbul() -> &'static Self {
+        static INSTANCE: OnceBox<Precompiles> = OnceBox::new();
+        INSTANCE.get_or_init(|| {
+            let mut precompiles = Self::byzantium().clone();
+            precompiles.extend([
+                // EIP-152: Add BLAKE2 compression function `F` precompile.
+                blake2::FUN,
+                // EIP-1108: Reduce alt_bn128 precompile gas costs.
+                bn128::add::ISTANBUL,
+                bn128::mul::ISTANBUL,
+                bn128::pair::ISTANBUL,
+            ]);
+            Box::new(precompiles)
+        })
+    }
+
+    /// Returns precompiles for Berlin spec.
+    pub fn berlin() -> &'static Self {
+        static INSTANCE: OnceBox<Precompiles> = OnceBox::new();
+        INSTANCE.get_or_init(|| {
+            let mut precompiles = Self::istanbul().clone();
+            precompiles.extend([
+                // EIP-2565: ModExp Gas Cost.
+                modexp::BERLIN,
+            ]);
+            Box::new(precompiles)
+        })
+    }
+
+    /// Returns precompiles for Cancun spec.
+    ///
+    /// If `std` feature is not enabled KZG Point Evaluation precompile will not be included.
+    pub fn cancun() -> &'static Self {
+        static INSTANCE: OnceBox<Precompiles> = OnceBox::new();
+        INSTANCE.get_or_init(|| {
+            let precompiles = Self::berlin().clone();
+
+            // Don't include KZG point evaluation precompile in no_std builds.
+            #[cfg(feature = "c-kzg")]
+            let precompiles = {
+                let mut precompiles = precompiles;
+                precompiles.extend([
+                    // EIP-4844: Shard Blob Transactions
+                    kzg_point_evaluation::POINT_EVALUATION,
+                ]);
+                precompiles
+            };
+
+            Box::new(precompiles)
+        })
+    }
+
+    /// Returns the precompiles for the latest spec.
+    pub fn latest() -> &'static Self {
+        Self::cancun()
+    }
+
+    /// Returns an iterator over the precompiles addresses.
+    #[inline]
+    pub fn addresses(&self) -> impl Iterator<Item = &Address> + '_ {
+        self.inner.iter().map(|i| &i.0)
+    }
+
+    /// Consumes the type and returns all precompile addresses.
+    #[inline]
+    pub fn into_addresses(self) -> impl Iterator<Item = Address> {
+        self.inner.into_iter().map(|precompile| precompile.0)
+    }
+
+    /// Is the given address a precompile.
+    #[inline]
+    pub fn contains(&self, address: &Address) -> bool {
+        self.get(address).is_some()
+    }
+
+    /// Returns the precompile for the given address.
+    #[inline]
+    pub fn get(&self, address: &Address) -> Option<Precompile> {
+        //return None;
+        self.inner
+            .binary_search_by_key(address, |i| i.0)
+            .ok()
+            .map(|i| self.inner[i].1.clone())
+    }
+
+    /// Is the precompiles list empty.
+    pub fn is_empty(&self) -> bool {
+        self.inner.len() == 0
+    }
+
+    /// Returns the number of precompiles.
+    pub fn len(&self) -> usize {
+        self.inner.len()
+    }
+
     /// Extends the precompiles with the given precompiles.
     ///
     /// Other precompiles with overwrite existing precompiles.
@@ -102,13 +242,7 @@
 }
 
 #[derive(Clone, Debug)]
-pub struct PrecompileWithAddress(pub Address, pub Precompile);
-
-impl From<(Address, Precompile)> for PrecompileWithAddress {
-    fn from(value: (Address, Precompile)) -> Self {
-        PrecompileWithAddress(value.0, value.1)
-    }
-}
+pub struct PrecompileWithAddress(Address, Precompile);
 
 impl From<PrecompileWithAddress> for (Address, Precompile) {
     fn from(value: PrecompileWithAddress) -> Self {
@@ -141,221 +275,6 @@
             LATEST => Self::LATEST,
             #[cfg(feature = "optimism")]
             BEDROCK | REGOLITH => Self::BERLIN,
-=======
-    /// Returns the precompiles for the given spec.
-    pub fn new(spec: SpecId) -> &'static Self {
-        match spec {
-            SpecId::HOMESTEAD => Self::homestead(),
-            SpecId::BYZANTIUM => Self::byzantium(),
-            SpecId::ISTANBUL => Self::istanbul(),
-            SpecId::BERLIN => Self::berlin(),
-            SpecId::CANCUN => Self::cancun(),
-            SpecId::LATEST => Self::latest(),
->>>>>>> 6ab51248
-        }
-    }
-
-    /// Returns precompiles for Homestead spec.
-    pub fn homestead() -> &'static Self {
-        static INSTANCE: OnceBox<Precompiles> = OnceBox::new();
-        INSTANCE.get_or_init(|| {
-            let mut inner = vec![
-                secp256k1::ECRECOVER,
-                hash::SHA256,
-                hash::RIPEMD160,
-                identity::FUN,
-            ];
-            inner.sort_unstable_by_key(|i| i.0);
-            Box::new(Self { inner })
-        })
-    }
-
-    /// Returns precompiles for Byzantium spec.
-    pub fn byzantium() -> &'static Self {
-        static INSTANCE: OnceBox<Precompiles> = OnceBox::new();
-        INSTANCE.get_or_init(|| {
-            let mut precompiles = Self::homestead().clone();
-            precompiles.extend([
-                // EIP-196: Precompiled contracts for addition and scalar multiplication on the elliptic curve alt_bn128.
-                // EIP-197: Precompiled contracts for optimal ate pairing check on the elliptic curve alt_bn128.
-                bn128::add::BYZANTIUM,
-                bn128::mul::BYZANTIUM,
-                bn128::pair::BYZANTIUM,
-                // EIP-198: Big integer modular exponentiation.
-                modexp::BYZANTIUM,
-            ]);
-            Box::new(precompiles)
-        })
-    }
-
-    /// Returns precompiles for Istanbul spec.
-    pub fn istanbul() -> &'static Self {
-        static INSTANCE: OnceBox<Precompiles> = OnceBox::new();
-        INSTANCE.get_or_init(|| {
-            let mut precompiles = Self::byzantium().clone();
-            precompiles.extend([
-                // EIP-152: Add BLAKE2 compression function `F` precompile.
-                blake2::FUN,
-                // EIP-1108: Reduce alt_bn128 precompile gas costs.
-                bn128::add::ISTANBUL,
-                bn128::mul::ISTANBUL,
-                bn128::pair::ISTANBUL,
-            ]);
-            Box::new(precompiles)
-        })
-    }
-
-    /// Returns precompiles for Berlin spec.
-    pub fn berlin() -> &'static Self {
-        static INSTANCE: OnceBox<Precompiles> = OnceBox::new();
-        INSTANCE.get_or_init(|| {
-            let mut precompiles = Self::istanbul().clone();
-            precompiles.extend([
-                // EIP-2565: ModExp Gas Cost.
-                modexp::BERLIN,
-            ]);
-            Box::new(precompiles)
-        })
-    }
-
-    /// Returns precompiles for Cancun spec.
-    ///
-    /// If `std` feature is not enabled KZG Point Evaluation precompile will not be included.
-    pub fn cancun() -> &'static Self {
-        static INSTANCE: OnceBox<Precompiles> = OnceBox::new();
-        INSTANCE.get_or_init(|| {
-            let precompiles = Self::berlin().clone();
-
-            // Don't include KZG point evaluation precompile in no_std builds.
-            #[cfg(feature = "c-kzg")]
-            let precompiles = {
-                let mut precompiles = precompiles;
-                precompiles.extend([
-                    // EIP-4844: Shard Blob Transactions
-                    kzg_point_evaluation::POINT_EVALUATION,
-                ]);
-                precompiles
-            };
-
-            Box::new(precompiles)
-        })
-    }
-
-    /// Returns the precompiles for the latest spec.
-    pub fn latest() -> &'static Self {
-        Self::cancun()
-    }
-
-    /// Returns an iterator over the precompiles addresses.
-    #[inline]
-    pub fn addresses(&self) -> impl Iterator<Item = &Address> + '_ {
-        self.inner.iter().map(|i| &i.0)
-    }
-
-    /// Consumes the type and returns all precompile addresses.
-    #[inline]
-    pub fn into_addresses(self) -> impl Iterator<Item = Address> {
-        self.inner.into_iter().map(|precompile| precompile.0)
-    }
-
-    /// Is the given address a precompile.
-    #[inline]
-    pub fn contains(&self, address: &Address) -> bool {
-        self.get(address).is_some()
-    }
-
-    /// Returns the precompile for the given address.
-    #[inline]
-    pub fn get(&self, address: &Address) -> Option<Precompile> {
-        //return None;
-        self.inner
-            .binary_search_by_key(address, |i| i.0)
-            .ok()
-            .map(|i| self.inner[i].1.clone())
-    }
-
-    /// Is the precompiles list empty.
-    pub fn is_empty(&self) -> bool {
-        self.inner.len() == 0
-    }
-
-    /// Returns the number of precompiles.
-    pub fn len(&self) -> usize {
-        self.inner.len()
-    }
-
-    /// Extends the precompiles with the given precompiles.
-    ///
-    /// Other precompiles with overwrite existing precompiles.
-    pub fn extend(&mut self, other: impl IntoIterator<Item = PrecompileWithAddress>) {
-        self.inner = self
-            .inner
-            .iter()
-            .cloned()
-            .chain(other)
-            .map(|i| (i.0, i.1.clone()))
-            .collect::<BTreeMap<Address, Precompile>>()
-            .into_iter()
-            .map(|(k, v)| PrecompileWithAddress(k, v))
-            .collect::<Vec<_>>();
-    }
-}
-
-impl Default for Precompiles {
-    fn default() -> Self {
-        Self::new(SpecId::LATEST).clone() //berlin
-    }
-}
-
-#[derive(Clone)]
-pub enum Precompile {
-    Standard(StandardPrecompileFn),
-    Env(EnvPrecompileFn),
-}
-
-impl fmt::Debug for Precompile {
-    fn fmt(&self, f: &mut fmt::Formatter<'_>) -> fmt::Result {
-        match self {
-            Precompile::Standard(_) => f.write_str("Standard"),
-            Precompile::Env(_) => f.write_str("Env"),
-        }
-    }
-}
-
-#[derive(Clone, Debug)]
-pub struct PrecompileWithAddress(Address, Precompile);
-
-impl From<PrecompileWithAddress> for (Address, Precompile) {
-    fn from(value: PrecompileWithAddress) -> Self {
-        (value.0, value.1)
-    }
-}
-
-#[derive(Copy, Clone, Debug, PartialEq, Eq, Hash, Ord, PartialOrd)]
-pub enum SpecId {
-    HOMESTEAD,
-    BYZANTIUM,
-    ISTANBUL,
-    BERLIN,
-    CANCUN,
-    LATEST,
-}
-
-impl SpecId {
-    /// Returns the appropriate precompile Spec for the primitive [SpecId](revm_primitives::SpecId)
-    pub const fn from_spec_id(spec_id: revm_primitives::SpecId) -> Self {
-        use revm_primitives::SpecId::*;
-        match spec_id {
-            FRONTIER | FRONTIER_THAWING | HOMESTEAD | DAO_FORK | TANGERINE | SPURIOUS_DRAGON => {
-                Self::HOMESTEAD
-            }
-            BYZANTIUM | CONSTANTINOPLE | PETERSBURG => Self::BYZANTIUM,
-            ISTANBUL | MUIR_GLACIER => Self::ISTANBUL,
-            BERLIN | LONDON | ARROW_GLACIER | GRAY_GLACIER | MERGE | SHANGHAI => Self::BERLIN,
-            CANCUN => Self::CANCUN,
-            LATEST => Self::LATEST,
-            #[cfg(feature = "optimism")]
-            BEDROCK | REGOLITH => Self::BERLIN,
         }
     }
 }
