--- conflicted
+++ resolved
@@ -305,11 +305,7 @@
 
 /// Rounds up `x` to the closest multiple of 32. If `x % 32 == 0` then `x` is returned.
 #[inline]
-<<<<<<< HEAD
-pub(crate) fn next_multiple_of_32(x: usize) -> Option<usize> {
-=======
 pub fn next_multiple_of_32(x: usize) -> usize {
->>>>>>> 54565d73
     let r = x.bitand(31).not().wrapping_add(1).bitand(31);
     x.saturating_add(r)
 }
