--- conflicted
+++ resolved
@@ -3,7 +3,6 @@
     primitives::{Address, Bytecode, Bytes, Env, TransactTo, B256, U256},
     CallInputs,
 };
-use revm_primitives::ExecutionEnvironment;
 
 /// EVM contract information.
 #[derive(Clone, Debug, Default)]
@@ -12,12 +11,8 @@
     /// Contracts data
     pub input: Bytes,
     /// Bytecode contains contract code, size of original code, analysis with gas block and jump
-<<<<<<< HEAD
     /// table.
     /// Note that current code is extended with push padding and STOP at the end.
-=======
-    /// table. Note that current code is extended with push padding and STOP at end.
->>>>>>> 576fbfc4
     pub bytecode: Bytecode,
     /// Bytecode hash for legacy. For EOF this would be None.
     pub hash: Option<B256>,
