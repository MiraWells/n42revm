//! # revm-interpreter
//!
//! REVM Interpreter.
#![warn(unreachable_pub, unused_crate_dependencies)]
#![deny(unused_must_use, rust_2018_idioms)]
#![cfg_attr(not(feature = "std"), no_std)]
#![cfg_attr(docsrs, feature(doc_cfg, doc_auto_cfg))]

extern crate alloc;

#[macro_use]
mod macros;

pub mod gas;
mod host;
mod inner_models;
mod instruction_result;
pub mod instructions;
mod interpreter;

// Reexport primary types.
pub use gas::Gas;
pub use host::{DummyHost, Host};
pub use inner_models::*;
pub use instruction_result::*;
pub use instructions::{opcode, Instruction, OpCode, OPCODE_JUMPMAP};
pub use interpreter::{
<<<<<<< HEAD
    analysis, BytecodeLocked, Contract, Interpreter, SharedMemory, SharedStack, MAX_CODE_SIZE,
    MAX_INITCODE_SIZE,
=======
    analysis, next_multiple_of_32, BytecodeLocked, Contract, Interpreter, InterpreterAction,
    InterpreterResult, SharedMemory, Stack, EMPTY_SHARED_MEMORY, MAX_CODE_SIZE, MAX_INITCODE_SIZE,
    STACK_LIMIT,
>>>>>>> 54565d73
};
#[doc(hidden)]
pub use revm_primitives as primitives;<|MERGE_RESOLUTION|>--- conflicted
+++ resolved
@@ -25,14 +25,9 @@
 pub use instruction_result::*;
 pub use instructions::{opcode, Instruction, OpCode, OPCODE_JUMPMAP};
 pub use interpreter::{
-<<<<<<< HEAD
-    analysis, BytecodeLocked, Contract, Interpreter, SharedMemory, SharedStack, MAX_CODE_SIZE,
-    MAX_INITCODE_SIZE,
-=======
     analysis, next_multiple_of_32, BytecodeLocked, Contract, Interpreter, InterpreterAction,
-    InterpreterResult, SharedMemory, Stack, EMPTY_SHARED_MEMORY, MAX_CODE_SIZE, MAX_INITCODE_SIZE,
-    STACK_LIMIT,
->>>>>>> 54565d73
+    InterpreterResult, SharedMemory, SharedStack, EMPTY_SHARED_MEMORY, EMPTY_SHARED_STACK,
+    MAX_CODE_SIZE, MAX_INITCODE_SIZE,
 };
 #[doc(hidden)]
 pub use revm_primitives as primitives;