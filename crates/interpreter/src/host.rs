use crate::primitives::Bytecode;
use crate::SharedStack;
use crate::{
    primitives::{Address, Bytes, Env, B256, U256},
    SelfDestructResult,
};
use alloc::vec::Vec;
pub use dummy::DummyHost;

mod dummy;

/// EVM context host.
pub trait Host {
    /// Returns a mutable reference to the environment.
    fn env(&mut self) -> &mut Env;

    /// Load an account.
    ///
    /// Returns (is_cold, is_new_account)
    fn load_account(&mut self, address: Address) -> Option<(bool, bool)>;

    /// Get the block hash of the given block `number`.
    fn block_hash(&mut self, number: U256) -> Option<B256>;

    /// Get balance of `address` and if the account is cold.
    fn balance(&mut self, address: Address) -> Option<(U256, bool)>;

    /// Get code of `address` and if the account is cold.
    fn code(&mut self, address: Address) -> Option<(Bytecode, bool)>;

    /// Get code hash of `address` and if the account is cold.
    fn code_hash(&mut self, address: Address) -> Option<(B256, bool)>;

    /// Get storage value of `address` at `index` and if the account is cold.
    fn sload(&mut self, address: Address, index: U256) -> Option<(U256, bool)>;

    /// Set storage value of account address at index.
    ///
    /// Returns (original, present, new, is_cold).
    fn sstore(
        &mut self,
        address: Address,
        index: U256,
        value: U256,
    ) -> Option<(U256, U256, U256, bool)>;

    /// Get the transient storage value of `address` at `index`.
    fn tload(&mut self, address: Address, index: U256) -> U256;

    /// Set the transient storage value of `address` at `index`.
    fn tstore(&mut self, address: Address, index: U256, value: U256);

    /// Emit a log owned by `address` with given `topics` and `data`.
    fn log(&mut self, address: Address, topics: Vec<B256>, data: Bytes);

<<<<<<< HEAD
    /// Invoke a call operation.
    fn call(
        &mut self,
        input: &mut CallInputs,
        shared_memory: &mut SharedMemory,
        shared_stack: &mut SharedStack,
    ) -> (InstructionResult, Gas, Bytes);

    /// Invoke a create operation.
    fn create(
        &mut self,
        inputs: &mut CreateInputs,
        shared_memory: &mut SharedMemory,
        shared_stack: &mut SharedStack,
    ) -> (InstructionResult, Option<Address>, Gas, Bytes);

=======
>>>>>>> 54565d73
    /// Mark `address` to be deleted, with funds transferred to `target`.
    fn selfdestruct(&mut self, address: Address, target: Address) -> Option<SelfDestructResult>;
}<|MERGE_RESOLUTION|>--- conflicted
+++ resolved
@@ -1,5 +1,4 @@
 use crate::primitives::Bytecode;
-use crate::SharedStack;
 use crate::{
     primitives::{Address, Bytes, Env, B256, U256},
     SelfDestructResult,
@@ -53,25 +52,6 @@
     /// Emit a log owned by `address` with given `topics` and `data`.
     fn log(&mut self, address: Address, topics: Vec<B256>, data: Bytes);
 
-<<<<<<< HEAD
-    /// Invoke a call operation.
-    fn call(
-        &mut self,
-        input: &mut CallInputs,
-        shared_memory: &mut SharedMemory,
-        shared_stack: &mut SharedStack,
-    ) -> (InstructionResult, Gas, Bytes);
-
-    /// Invoke a create operation.
-    fn create(
-        &mut self,
-        inputs: &mut CreateInputs,
-        shared_memory: &mut SharedMemory,
-        shared_stack: &mut SharedStack,
-    ) -> (InstructionResult, Option<Address>, Gas, Bytes);
-
-=======
->>>>>>> 54565d73
     /// Mark `address` to be deleted, with funds transferred to `target`.
     fn selfdestruct(&mut self, address: Address, target: Address) -> Option<SelfDestructResult>;
 }