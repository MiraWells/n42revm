--- conflicted
+++ resolved
@@ -1,12 +1,7 @@
 use crate::primitives::Bytecode;
 use crate::{
     primitives::{Address, Bytes, Env, B256, U256},
-<<<<<<< HEAD
-    CallInputs, CreateInputs, Gas, InstructionResult, SelfDestructResult,
-=======
-    CallInputs, CreateInputs, Gas, InstructionResult, Interpreter, SelfDestructResult,
-    SharedMemory,
->>>>>>> 7a99f166
+    CallInputs, CreateInputs, Gas, InstructionResult, SelfDestructResult, SharedMemory,
 };
 use alloc::vec::Vec;
 pub use dummy::DummyHost;
@@ -15,19 +10,6 @@
 
 /// EVM context host.
 pub trait Host {
-<<<<<<< HEAD
-=======
-    /// Called before the interpreter executes an instruction.
-    fn step(&mut self, interpreter: &mut Interpreter<'_>) -> InstructionResult;
-
-    /// Called after the interpreter executes an instruction.
-    fn step_end(
-        &mut self,
-        interpreter: &mut Interpreter<'_>,
-        ret: InstructionResult,
-    ) -> InstructionResult;
-
->>>>>>> 7a99f166
     /// Returns a mutable reference to the environment.
     fn env(&mut self) -> &mut Env;
 
