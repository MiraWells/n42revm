use crate::primitives::{Address, Bytecode, Env, Log, B256, U256};

mod dummy;
pub use dummy::DummyHost;

/// EVM context host.
pub trait Host {
    /// Returns a reference to the environment.
    fn env(&self) -> &Env;

    /// Returns a mutable reference to the environment.
    fn env_mut(&mut self) -> &mut Env;

    /// Load an account.
    ///
    /// Returns (is_cold, is_new_account)
    fn load_account(&mut self, address: Address) -> Option<LoadAccountResult>;

    /// Get the block hash of the given block `number`.
    fn block_hash(&mut self, number: U256) -> Option<B256>;

    /// Get balance of `address` and if the account is cold.
    fn balance(&mut self, address: Address) -> Option<(U256, bool)>;

    /// Get code of `address` and if the account is cold.
    fn code(&mut self, address: Address) -> Option<(Bytecode, bool)>;

    /// Get code hash of `address` and if the account is cold.
    fn code_hash(&mut self, address: Address) -> Option<(B256, bool)>;

    /// Get storage value of `address` at `index` and if the account is cold.
    fn sload(&mut self, address: Address, index: U256) -> Option<(U256, bool)>;

    /// Set storage value of account address at index.
    ///
    /// Returns (original, present, new, is_cold).
    fn sstore(&mut self, address: Address, index: U256, value: U256) -> Option<SStoreResult>;

    /// Get the transient storage value of `address` at `index`.
    fn tload(&mut self, address: Address, index: U256) -> U256;

    /// Set the transient storage value of `address` at `index`.
    fn tstore(&mut self, address: Address, index: U256, value: U256);

    /// Emit a log owned by `address` with given `LogData`.
    fn log(&mut self, log: Log);

    /// Mark `address` to be deleted, with funds transferred to `target`.
    fn selfdestruct(&mut self, address: Address, target: Address) -> Option<SelfDestructResult>;
}

/// Represents the result of an `sstore` operation.
#[derive(Debug, Clone, PartialEq, Eq)]
#[cfg_attr(feature = "serde", derive(serde::Serialize, serde::Deserialize))]
pub struct SStoreResult {
    /// Value of the storage when it is first read
    pub original_value: U256,
    /// Current value of the storage
    pub present_value: U256,
    /// New value that is set
    pub new_value: U256,
    /// Is storage slot loaded from database
    pub is_cold: bool,
}

<<<<<<< HEAD
#[derive(Debug, Clone, Default, PartialEq, Eq)]
pub struct LoadAccountResult {
    /// Is account cold loaded
    pub is_cold: bool,
    /// Is account empty, if true account is not created.
    pub is_empty: bool,
}

/// Result of a call that resulted in a self destruct.
#[derive(Default, Clone, Debug, PartialEq, Eq, Hash)]
#[cfg_attr(feature = "serde", derive(serde::Serialize, serde::Deserialize))]
pub struct SelfDestructResult {
    pub had_value: bool,
    pub target_exists: bool,
    pub is_cold: bool,
    pub previously_destroyed: bool,
=======
#[cfg(test)]
mod tests {
    use super::*;

    fn assert_host<H: Host + ?Sized>() {}

    #[test]
    fn object_safety() {
        assert_host::<DummyHost>();
        assert_host::<dyn Host>();
    }
>>>>>>> 8af9531c
}<|MERGE_RESOLUTION|>--- conflicted
+++ resolved
@@ -63,7 +63,6 @@
     pub is_cold: bool,
 }
 
-<<<<<<< HEAD
 #[derive(Debug, Clone, Default, PartialEq, Eq)]
 pub struct LoadAccountResult {
     /// Is account cold loaded
@@ -80,7 +79,8 @@
     pub target_exists: bool,
     pub is_cold: bool,
     pub previously_destroyed: bool,
-=======
+}
+
 #[cfg(test)]
 mod tests {
     use super::*;
@@ -92,5 +92,4 @@
         assert_host::<DummyHost>();
         assert_host::<dyn Host>();
     }
->>>>>>> 8af9531c
 }