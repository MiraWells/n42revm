macro_rules! check_staticcall {
    ($interp:expr) => {
        if $interp.is_static {
            $interp.instruction_result = InstructionResult::StateChangeDuringStaticCall;
            return;
        }
    };
}

macro_rules! check {
    ($interp:expr, $min:ident) => {
        // TODO: Force const-eval on the condition with a `const {}` block once they are stable
        if !<SPEC as $crate::primitives::Spec>::enabled($crate::primitives::SpecId::$min) {
            $interp.instruction_result = InstructionResult::NotActivated;
            return;
        }
    };
}

macro_rules! gas {
    ($interp:expr, $gas:expr) => {
        if !$interp.gas.record_cost($gas) {
            $interp.instruction_result = InstructionResult::OutOfGas;
            return;
        }
    };
}

macro_rules! refund {
    ($interp:expr, $gas:expr) => {
        $interp.gas.record_refund($gas)
    };
}

macro_rules! gas_or_fail {
    ($interp:expr, $gas:expr) => {
        match $gas {
            Some(gas_used) => gas!($interp, gas_used),
            None => {
                $interp.instruction_result = InstructionResult::OutOfGas;
                return;
            }
        }
    };
}

macro_rules! shared_memory_resize {
    ($interp:expr, $offset:expr, $len:expr) => {
        let size = $offset.saturating_add($len);
        if size > $interp.shared_memory.len() {
            // We are fine with saturating to usize if size is close to MAX value.
            let rounded_size = crate::interpreter::next_multiple_of_32(size);

            #[cfg(feature = "memory_limit")]
            if $interp.shared_memory.limit_reached(size) {
                $interp.instruction_result = InstructionResult::MemoryLimitOOG;
                return;
            }

            // Gas is calculated in evm words (256bits).
            let words_num = rounded_size / 32;
            if !$interp.gas.record_memory(crate::gas::memory_gas(words_num)) {
                $interp.instruction_result = InstructionResult::MemoryLimitOOG;
                return;
            }
            $interp.shared_memory.resize(rounded_size);
        }
    };
}

macro_rules! pop_address {
    ($interp:expr, $x1:ident) => {
        if $interp.shared_stack.len() < 1 {
            $interp.instruction_result = InstructionResult::StackUnderflow;
            return;
        }
<<<<<<< HEAD
        // Safety: Length is checked above.
        let $x1 = Address::from_word(B256::from(unsafe { $interp.shared_stack.pop_unsafe() }));
=======
        // SAFETY: Length is checked above.
        let $x1 = Address::from_word(B256::from(unsafe { $interp.stack.pop_unsafe() }));
>>>>>>> 54565d73
    };
    ($interp:expr, $x1:ident, $x2:ident) => {
        if $interp.stack.len() < 2 {
            $interp.instruction_result = InstructionResult::StackUnderflow;
            return;
        }
        // SAFETY: Length is checked above.
        let $x1 = Address::from_word(B256::from(unsafe { $interp.stack.pop_unsafe() }));
        let $x2 = Address::from_word(B256::from(unsafe { $interp.stack.pop_unsafe() }));
    };
}

macro_rules! pop {
    ($interp:expr, $x1:ident) => {
        if $interp.shared_stack.len() < 1 {
            $interp.instruction_result = InstructionResult::StackUnderflow;
            return;
        }
<<<<<<< HEAD
        // Safety: Length is checked above.
        let $x1 = unsafe { $interp.shared_stack.pop_unsafe() };
=======
        // SAFETY: Length is checked above.
        let $x1 = unsafe { $interp.stack.pop_unsafe() };
>>>>>>> 54565d73
    };
    ($interp:expr, $x1:ident, $x2:ident) => {
        if $interp.shared_stack.len() < 2 {
            $interp.instruction_result = InstructionResult::StackUnderflow;
            return;
        }
<<<<<<< HEAD
        // Safety: Length is checked above.
        let ($x1, $x2) = unsafe { $interp.shared_stack.pop2_unsafe() };
=======
        // SAFETY: Length is checked above.
        let ($x1, $x2) = unsafe { $interp.stack.pop2_unsafe() };
>>>>>>> 54565d73
    };
    ($interp:expr, $x1:ident, $x2:ident, $x3:ident) => {
        if $interp.shared_stack.len() < 3 {
            $interp.instruction_result = InstructionResult::StackUnderflow;
            return;
        }
<<<<<<< HEAD
        // Safety: Length is checked above.
        let ($x1, $x2, $x3) = unsafe { $interp.shared_stack.pop3_unsafe() };
=======
        // SAFETY: Length is checked above.
        let ($x1, $x2, $x3) = unsafe { $interp.stack.pop3_unsafe() };
>>>>>>> 54565d73
    };

    ($interp:expr, $x1:ident, $x2:ident, $x3:ident, $x4:ident) => {
        if $interp.shared_stack.len() < 4 {
            $interp.instruction_result = InstructionResult::StackUnderflow;
            return;
        }
<<<<<<< HEAD
        // Safety: Length is checked above.
        let ($x1, $x2, $x3, $x4) = unsafe { $interp.shared_stack.pop4_unsafe() };
=======
        // SAFETY: Length is checked above.
        let ($x1, $x2, $x3, $x4) = unsafe { $interp.stack.pop4_unsafe() };
>>>>>>> 54565d73
    };
}

macro_rules! pop_top {
    ($interp:expr, $x1:ident) => {
        if $interp.shared_stack.len() < 1 {
            $interp.instruction_result = InstructionResult::StackUnderflow;
            return;
        }
<<<<<<< HEAD
        // Safety: Length is checked above.
        let $x1 = unsafe { $interp.shared_stack.top_unsafe() };
=======
        // SAFETY: Length is checked above.
        let $x1 = unsafe { $interp.stack.top_unsafe() };
>>>>>>> 54565d73
    };
    ($interp:expr, $x1:ident, $x2:ident) => {
        if $interp.shared_stack.len() < 2 {
            $interp.instruction_result = InstructionResult::StackUnderflow;
            return;
        }
<<<<<<< HEAD
        // Safety: Length is checked above.
        let ($x1, $x2) = unsafe { $interp.shared_stack.pop_top_unsafe() };
=======
        // SAFETY: Length is checked above.
        let ($x1, $x2) = unsafe { $interp.stack.pop_top_unsafe() };
>>>>>>> 54565d73
    };
    ($interp:expr, $x1:ident, $x2:ident, $x3:ident) => {
        if $interp.shared_stack.len() < 3 {
            $interp.instruction_result = InstructionResult::StackUnderflow;
            return;
        }
<<<<<<< HEAD
        // Safety: Length is checked above.
        let ($x1, $x2, $x3) = unsafe { $interp.shared_stack.pop2_top_unsafe() };
=======
        // SAFETY: Length is checked above.
        let ($x1, $x2, $x3) = unsafe { $interp.stack.pop2_top_unsafe() };
>>>>>>> 54565d73
    };
}

#[macro_export]
macro_rules! push_b256 {
	($interp:expr, $($x:expr),* $(,)?) => ($(
        match $interp.shared_stack.push_b256($x) {
            Ok(()) => {},
            Err(e) => {
                $interp.instruction_result = e;
                return;
            },
        }
    )*)
}

#[macro_export]
macro_rules! push {
    ($interp:expr, $($x:expr),* $(,)?) => ($(
        match $interp.shared_stack.push($x) {
            Ok(()) => {},
            Err(e) => {
                $interp.instruction_result = e;
                return;
            }
        }
    )*)
}

macro_rules! as_u64_saturated {
    ($v:expr) => {{
        let x: &[u64; 4] = $v.as_limbs();
        if x[1] == 0 && x[2] == 0 && x[3] == 0 {
            x[0]
        } else {
            u64::MAX
        }
    }};
}

macro_rules! as_usize_saturated {
    ($v:expr) => {
        as_u64_saturated!($v) as usize
    };
}

macro_rules! as_usize_or_fail {
    ($interp:expr, $v:expr) => {
        as_usize_or_fail!($interp, $v, InstructionResult::InvalidOperandOOG)
    };

    ($interp:expr, $v:expr, $reason:expr) => {{
        let x = $v.as_limbs();
        if x[1] != 0 || x[2] != 0 || x[3] != 0 {
            $interp.instruction_result = $reason;
            return;
        }
        x[0] as usize
    }};
}<|MERGE_RESOLUTION|>--- conflicted
+++ resolved
@@ -74,22 +74,17 @@
             $interp.instruction_result = InstructionResult::StackUnderflow;
             return;
         }
-<<<<<<< HEAD
-        // Safety: Length is checked above.
+        // SAFETY: Length is checked above.
         let $x1 = Address::from_word(B256::from(unsafe { $interp.shared_stack.pop_unsafe() }));
-=======
-        // SAFETY: Length is checked above.
-        let $x1 = Address::from_word(B256::from(unsafe { $interp.stack.pop_unsafe() }));
->>>>>>> 54565d73
     };
     ($interp:expr, $x1:ident, $x2:ident) => {
-        if $interp.stack.len() < 2 {
-            $interp.instruction_result = InstructionResult::StackUnderflow;
-            return;
-        }
-        // SAFETY: Length is checked above.
-        let $x1 = Address::from_word(B256::from(unsafe { $interp.stack.pop_unsafe() }));
-        let $x2 = Address::from_word(B256::from(unsafe { $interp.stack.pop_unsafe() }));
+        if $interp.shared_stack.len() < 2 {
+            $interp.instruction_result = InstructionResult::StackUnderflow;
+            return;
+        }
+        // SAFETY: Length is checked above.
+        let $x1 = Address::from_word(B256::from(unsafe { $interp.shared_stack.pop_unsafe() }));
+        let $x2 = Address::from_word(B256::from(unsafe { $interp.shared_stack.pop_unsafe() }));
     };
 }
 
@@ -99,39 +94,24 @@
             $interp.instruction_result = InstructionResult::StackUnderflow;
             return;
         }
-<<<<<<< HEAD
-        // Safety: Length is checked above.
+        // SAFETY: Length is checked above.
         let $x1 = unsafe { $interp.shared_stack.pop_unsafe() };
-=======
-        // SAFETY: Length is checked above.
-        let $x1 = unsafe { $interp.stack.pop_unsafe() };
->>>>>>> 54565d73
     };
     ($interp:expr, $x1:ident, $x2:ident) => {
         if $interp.shared_stack.len() < 2 {
             $interp.instruction_result = InstructionResult::StackUnderflow;
             return;
         }
-<<<<<<< HEAD
-        // Safety: Length is checked above.
+        // SAFETY: Length is checked above.
         let ($x1, $x2) = unsafe { $interp.shared_stack.pop2_unsafe() };
-=======
-        // SAFETY: Length is checked above.
-        let ($x1, $x2) = unsafe { $interp.stack.pop2_unsafe() };
->>>>>>> 54565d73
     };
     ($interp:expr, $x1:ident, $x2:ident, $x3:ident) => {
         if $interp.shared_stack.len() < 3 {
             $interp.instruction_result = InstructionResult::StackUnderflow;
             return;
         }
-<<<<<<< HEAD
-        // Safety: Length is checked above.
+        // SAFETY: Length is checked above.
         let ($x1, $x2, $x3) = unsafe { $interp.shared_stack.pop3_unsafe() };
-=======
-        // SAFETY: Length is checked above.
-        let ($x1, $x2, $x3) = unsafe { $interp.stack.pop3_unsafe() };
->>>>>>> 54565d73
     };
 
     ($interp:expr, $x1:ident, $x2:ident, $x3:ident, $x4:ident) => {
@@ -139,13 +119,8 @@
             $interp.instruction_result = InstructionResult::StackUnderflow;
             return;
         }
-<<<<<<< HEAD
-        // Safety: Length is checked above.
+        // SAFETY: Length is checked above.
         let ($x1, $x2, $x3, $x4) = unsafe { $interp.shared_stack.pop4_unsafe() };
-=======
-        // SAFETY: Length is checked above.
-        let ($x1, $x2, $x3, $x4) = unsafe { $interp.stack.pop4_unsafe() };
->>>>>>> 54565d73
     };
 }
 
@@ -155,39 +130,24 @@
             $interp.instruction_result = InstructionResult::StackUnderflow;
             return;
         }
-<<<<<<< HEAD
-        // Safety: Length is checked above.
+        // SAFETY: Length is checked above.
         let $x1 = unsafe { $interp.shared_stack.top_unsafe() };
-=======
-        // SAFETY: Length is checked above.
-        let $x1 = unsafe { $interp.stack.top_unsafe() };
->>>>>>> 54565d73
     };
     ($interp:expr, $x1:ident, $x2:ident) => {
         if $interp.shared_stack.len() < 2 {
             $interp.instruction_result = InstructionResult::StackUnderflow;
             return;
         }
-<<<<<<< HEAD
-        // Safety: Length is checked above.
+        // SAFETY: Length is checked above.
         let ($x1, $x2) = unsafe { $interp.shared_stack.pop_top_unsafe() };
-=======
-        // SAFETY: Length is checked above.
-        let ($x1, $x2) = unsafe { $interp.stack.pop_top_unsafe() };
->>>>>>> 54565d73
     };
     ($interp:expr, $x1:ident, $x2:ident, $x3:ident) => {
         if $interp.shared_stack.len() < 3 {
             $interp.instruction_result = InstructionResult::StackUnderflow;
             return;
         }
-<<<<<<< HEAD
-        // Safety: Length is checked above.
+        // SAFETY: Length is checked above.
         let ($x1, $x2, $x3) = unsafe { $interp.shared_stack.pop2_top_unsafe() };
-=======
-        // SAFETY: Length is checked above.
-        let ($x1, $x2, $x3) = unsafe { $interp.stack.pop2_top_unsafe() };
->>>>>>> 54565d73
     };
 }
 
