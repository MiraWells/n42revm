--- conflicted
+++ resolved
@@ -5,11 +5,7 @@
 };
 
 /// EIP-1344: ChainID opcode
-<<<<<<< HEAD
-pub fn chainid<SPEC: Spec, H: Host>(interpreter: &mut Interpreter, host: &mut H) {
-=======
 pub fn chainid<H: Host, SPEC: Spec>(interpreter: &mut Interpreter<'_>, host: &mut H) {
->>>>>>> 7a99f166
     check!(interpreter, ISTANBUL);
     gas!(interpreter, gas::BASE);
     push!(interpreter, U256::from(host.env().cfg.chain_id));
@@ -30,11 +26,7 @@
     push!(interpreter, host.env().block.number);
 }
 
-<<<<<<< HEAD
-pub fn difficulty<SPEC: Spec, H: Host>(interpreter: &mut Interpreter, host: &mut H) {
-=======
 pub fn difficulty<H: Host, SPEC: Spec>(interpreter: &mut Interpreter<'_>, host: &mut H) {
->>>>>>> 7a99f166
     gas!(interpreter, gas::BASE);
     if SPEC::enabled(MERGE) {
         push_b256!(interpreter, host.env().block.prevrandao.unwrap());
@@ -54,11 +46,7 @@
 }
 
 /// EIP-3198: BASEFEE opcode
-<<<<<<< HEAD
-pub fn basefee<SPEC: Spec, H: Host>(interpreter: &mut Interpreter, host: &mut H) {
-=======
 pub fn basefee<H: Host, SPEC: Spec>(interpreter: &mut Interpreter<'_>, host: &mut H) {
->>>>>>> 7a99f166
     check!(interpreter, LONDON);
     gas!(interpreter, gas::BASE);
     push!(interpreter, host.env().block.basefee);
@@ -70,11 +58,7 @@
 }
 
 // EIP-4844: Shard Blob Transactions
-<<<<<<< HEAD
-pub fn blob_hash<SPEC: Spec, H: Host>(interpreter: &mut Interpreter, host: &mut H) {
-=======
 pub fn blob_hash<H: Host, SPEC: Spec>(interpreter: &mut Interpreter<'_>, host: &mut H) {
->>>>>>> 7a99f166
     check!(interpreter, CANCUN);
     gas!(interpreter, gas::VERYLOW);
     pop_top!(interpreter, index);
@@ -86,11 +70,7 @@
 }
 
 /// EIP-7516: BLOBBASEFEE opcode
-<<<<<<< HEAD
-pub fn blob_basefee<SPEC: Spec, H: Host>(interpreter: &mut Interpreter, host: &mut H) {
-=======
 pub fn blob_basefee<H: Host, SPEC: Spec>(interpreter: &mut Interpreter<'_>, host: &mut H) {
->>>>>>> 7a99f166
     check!(interpreter, CANCUN);
     gas!(interpreter, gas::BASE);
     push!(
