--- conflicted
+++ resolved
@@ -11,15 +11,9 @@
     let hash = if len == 0 {
         KECCAK_EMPTY
     } else {
-<<<<<<< HEAD
-        let from = as_usize_or_fail!(interpreter, from, InstructionResult::InvalidOperandOOG);
+        let from = as_usize_or_fail!(interpreter, from);
         shared_memory_resize!(interpreter, from, len);
-        keccak256(interpreter.shared_memory.get_slice(from, len))
-=======
-        let from = as_usize_or_fail!(interpreter, from);
-        memory_resize!(interpreter, from, len);
-        crate::primitives::keccak256(interpreter.memory.slice(from, len))
->>>>>>> 1f317568
+        crate::primitives::keccak256(interpreter.shared_memory.slice(from, len))
     };
 
     push_b256!(interpreter, hash);
@@ -132,19 +126,9 @@
         return;
     }
     if len != 0 {
-<<<<<<< HEAD
-        let memory_offset = as_usize_or_fail!(
-            interpreter,
-            memory_offset,
-            InstructionResult::InvalidOperandOOG
-        );
+        let memory_offset = as_usize_or_fail!(interpreter, memory_offset);
         shared_memory_resize!(interpreter, memory_offset, len);
         interpreter.shared_memory.set(
-=======
-        let memory_offset = as_usize_or_fail!(interpreter, memory_offset);
-        memory_resize!(interpreter, memory_offset, len);
-        interpreter.memory.set(
->>>>>>> 1f317568
             memory_offset,
             &interpreter.return_data_buffer[data_offset..data_end],
         );
