use crate::{
    gas,
    primitives::{Spec, U256},
    Host, InstructionResult, Interpreter,
};
use core::cmp::max;

pub fn mload<H: Host>(interpreter: &mut Interpreter<'_>, _host: &mut H) {
    gas!(interpreter, gas::VERYLOW);
    pop!(interpreter, index);
    let index = as_usize_or_fail!(interpreter, index);
    shared_memory_resize!(interpreter, index, 32);
    push!(
        interpreter,
        U256::from_be_bytes::<32>(
            interpreter
                .shared_memory
                .slice(index, 32)
                .try_into()
                .unwrap()
        )
    );
}

pub fn mstore<H: Host>(interpreter: &mut Interpreter<'_>, _host: &mut H) {
    gas!(interpreter, gas::VERYLOW);
    pop!(interpreter, index, value);
    let index = as_usize_or_fail!(interpreter, index);
    shared_memory_resize!(interpreter, index, 32);
    interpreter.shared_memory.set_u256(index, value);
}

pub fn mstore8<H: Host>(interpreter: &mut Interpreter<'_>, _host: &mut H) {
    gas!(interpreter, gas::VERYLOW);
    pop!(interpreter, index, value);
    let index = as_usize_or_fail!(interpreter, index);
    shared_memory_resize!(interpreter, index, 1);
    interpreter.shared_memory.set_byte(index, value.byte(0))
}

pub fn msize<H: Host>(interpreter: &mut Interpreter<'_>, _host: &mut H) {
    gas!(interpreter, gas::BASE);
    push!(interpreter, U256::from(interpreter.shared_memory.len()));
}

// EIP-5656: MCOPY - Memory copying instruction
<<<<<<< HEAD
pub fn mcopy<SPEC: Spec, H: Host>(interpreter: &mut Interpreter, _host: &mut H) {
=======
pub fn mcopy<H: Host, SPEC: Spec>(interpreter: &mut Interpreter<'_>, _host: &mut H) {
>>>>>>> 7a99f166
    check!(interpreter, CANCUN);
    pop!(interpreter, dst, src, len);

    // into usize or fail
    let len = as_usize_or_fail!(interpreter, len);
    // deduce gas
    gas_or_fail!(interpreter, gas::verylowcopy_cost(len as u64));
    if len == 0 {
        return;
    }

    let dst = as_usize_or_fail!(interpreter, dst);
    let src = as_usize_or_fail!(interpreter, src);
    // resize memory
    shared_memory_resize!(interpreter, max(dst, src), len);
    // copy memory in place
    interpreter.shared_memory.copy(dst, src, len);
}<|MERGE_RESOLUTION|>--- conflicted
+++ resolved
@@ -44,11 +44,7 @@
 }
 
 // EIP-5656: MCOPY - Memory copying instruction
-<<<<<<< HEAD
-pub fn mcopy<SPEC: Spec, H: Host>(interpreter: &mut Interpreter, _host: &mut H) {
-=======
 pub fn mcopy<H: Host, SPEC: Spec>(interpreter: &mut Interpreter<'_>, _host: &mut H) {
->>>>>>> 7a99f166
     check!(interpreter, CANCUN);
     pop!(interpreter, dst, src, len);
 
