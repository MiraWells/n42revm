--- conflicted
+++ resolved
@@ -65,11 +65,7 @@
     *op3 = op1.mul_mod(op2, *op3)
 }
 
-<<<<<<< HEAD
-pub fn exp<SPEC: Spec, H: Host>(interpreter: &mut Interpreter, _host: &mut H) {
-=======
 pub fn exp<H: Host, SPEC: Spec>(interpreter: &mut Interpreter<'_>, _host: &mut H) {
->>>>>>> 7a99f166
     pop_top!(interpreter, op1, op2);
     gas_or_fail!(interpreter, gas::exp_cost::<SPEC>(*op2));
     *op2 = op1.pow(*op2);
