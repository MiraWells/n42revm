--- conflicted
+++ resolved
@@ -10,12 +10,8 @@
 use alloc::sync::Arc;
 use core::fmt;
 
-<<<<<<< HEAD
-pub type Instruction<H> = fn(&mut Interpreter, &mut H);
-=======
 /// EVM opcode function signature.
 pub type Instruction<H> = fn(&mut Interpreter<'_>, &mut H);
->>>>>>> 7a99f166
 
 pub type InstructionTable<H> = [Instruction<H>; 256];
 
@@ -23,7 +19,7 @@
 pub type InstructionTableArc<H> = Arc<InstructionTable<H>>;
 
 /// EVM opcode function signature.
-pub type BoxedInstruction<'a, H> = Box<dyn Fn(&mut Interpreter, &mut H) + 'a>;
+pub type BoxedInstruction<'a, H> = Box<dyn Fn(&mut Interpreter<'_>, &mut H) + 'a>;
 
 /// A table of instructions.
 pub type BoxedInstructionTable<'a, H> = [BoxedInstruction<'a, H>; 256];
@@ -72,36 +68,18 @@
         };
 
         /// Return the instruction function for the given opcode and spec.
-        pub fn instruction<SPEC:Spec,H:Host>(opcode: u8) -> Instruction<H> {
+        pub fn instruction<H:Host, SPEC:Spec>(opcode: u8) -> Instruction<H> {
             match opcode {
                 $($name => $f,)*
                 _ => control::not_found,
             }
         }
 
-<<<<<<< HEAD
-=======
-        // in `eval`:
-        (const { make_instruction_table::<H, SPEC>() })[opcode as usize](interpreter, host)
-        */
-
-        /// Evaluates the opcode in the given context.
-        #[inline(always)]
-        pub fn eval<H: Host, SPEC: Spec>(opcode: u8, interpreter: &mut Interpreter<'_>, host: &mut H) {
-            // See https://github.com/bluealloy/revm/issues/310#issuecomment-1664381513
-            // for previous efforts on optimizing this function.
-            let f: Instruction<H> = match opcode {
-                $($name => $f as Instruction<H>,)*
-                _ => control::not_found as Instruction<H>,
-            };
-            f(interpreter, host);
-        }
->>>>>>> 7a99f166
     };
 }
 
-pub fn boxed_instruction<'a, SPEC: Spec, H: Host + 'a>(opcode: u8) -> BoxedInstruction<'a, H> {
-    let instruction = instruction::<SPEC, H>(opcode);
+pub fn boxed_instruction<'a, H: Host + 'a, SPEC: Spec>(opcode: u8) -> BoxedInstruction<'a, H> {
+    let instruction = instruction::<H, SPEC>(opcode);
     Box::new(instruction)
 }
 
@@ -111,20 +89,20 @@
         core::array::from_fn(|_| control::not_found::<H> as Instruction<H>);
     let mut i = 0;
     while i < 256 {
-        table[i] = instruction::<SPEC, H>(i as u8);
+        table[i] = instruction::<H, SPEC>(i as u8);
         i += 1;
     }
     table
 }
 
 /// Make instruction talbe
-pub fn make_boxed_instruction_table<'a, SPEC: Spec, H: Host + 'a>() -> BoxedInstructionTable<'a, H>
+pub fn make_boxed_instruction_table<'a, H: Host + 'a, SPEC: Spec>() -> BoxedInstructionTable<'a, H>
 {
-    let mut table: BoxedInstructionTable<H> =
+    let mut table: BoxedInstructionTable<'_, H> =
         core::array::from_fn(|_| Box::new(control::not_found::<H>) as BoxedInstruction<'a, H>);
     let mut i = 0;
     while i < 256 {
-        table[i] = boxed_instruction::<SPEC, H>(i as u8);
+        table[i] = boxed_instruction::<H, SPEC>(i as u8);
         i += 1;
     }
     table
@@ -147,7 +125,7 @@
     0x07 => SMOD       => arithmetic::smod,
     0x08 => ADDMOD     => arithmetic::addmod,
     0x09 => MULMOD     => arithmetic::mulmod,
-    0x0A => EXP        => arithmetic::exp::<SPEC, H>,
+    0x0A => EXP        => arithmetic::exp::<H,SPEC>,
     0x0B => SIGNEXTEND => arithmetic::signextend,
     // 0x0C
     // 0x0D
@@ -164,9 +142,9 @@
     0x18 => XOR    => bitwise::bitxor,
     0x19 => NOT    => bitwise::not,
     0x1A => BYTE   => bitwise::byte,
-    0x1B => SHL    => bitwise::shl::<SPEC, H>,
-    0x1C => SHR    => bitwise::shr::<SPEC, H>,
-    0x1D => SAR    => bitwise::sar::<SPEC, H>,
+    0x1B => SHL    => bitwise::shl::<H, SPEC>,
+    0x1C => SHR    => bitwise::shr::<H, SPEC>,
+    0x1D => SAR    => bitwise::sar::<H, SPEC>,
     // 0x1E
     // 0x1F
     0x20 => KECCAK256 => system::keccak256,
@@ -186,7 +164,7 @@
     // 0x2E
     // 0x2F
     0x30 => ADDRESS   => system::address,
-    0x31 => BALANCE   => host::balance::<SPEC, H>,
+    0x31 => BALANCE   => host::balance::<H, SPEC>,
     0x32 => ORIGIN    => host_env::origin,
     0x33 => CALLER    => system::caller,
     0x34 => CALLVALUE => system::callvalue,
@@ -197,22 +175,22 @@
     0x39 => CODECOPY     => system::codecopy,
 
     0x3A => GASPRICE       => host_env::gasprice,
-    0x3B => EXTCODESIZE    => host::extcodesize::<SPEC, H>,
-    0x3C => EXTCODECOPY    => host::extcodecopy::<SPEC, H>,
-    0x3D => RETURNDATASIZE => system::returndatasize::<SPEC, H>,
-    0x3E => RETURNDATACOPY => system::returndatacopy::<SPEC, H>,
-    0x3F => EXTCODEHASH    => host::extcodehash::<SPEC, H>,
+    0x3B => EXTCODESIZE    => host::extcodesize::<H, SPEC>,
+    0x3C => EXTCODECOPY    => host::extcodecopy::<H, SPEC>,
+    0x3D => RETURNDATASIZE => system::returndatasize::<H, SPEC>,
+    0x3E => RETURNDATACOPY => system::returndatacopy::<H, SPEC>,
+    0x3F => EXTCODEHASH    => host::extcodehash::<H, SPEC>,
     0x40 => BLOCKHASH      => host::blockhash,
     0x41 => COINBASE       => host_env::coinbase,
     0x42 => TIMESTAMP      => host_env::timestamp,
     0x43 => NUMBER         => host_env::number,
-    0x44 => DIFFICULTY     => host_env::difficulty::<SPEC, H>,
+    0x44 => DIFFICULTY     => host_env::difficulty::<H, SPEC>,
     0x45 => GASLIMIT       => host_env::gaslimit,
-    0x46 => CHAINID        => host_env::chainid::<SPEC, H>,
-    0x47 => SELFBALANCE    => host::selfbalance::<SPEC, H>,
-    0x48 => BASEFEE        => host_env::basefee::<SPEC, H>,
-    0x49 => BLOBHASH       => host_env::blob_hash::<SPEC, H>,
-    0x4A => BLOBBASEFEE    => host_env::blob_basefee::<SPEC, H>,
+    0x46 => CHAINID        => host_env::chainid::<H, SPEC>,
+    0x47 => SELFBALANCE    => host::selfbalance::<H, SPEC>,
+    0x48 => BASEFEE        => host_env::basefee::<H, SPEC>,
+    0x49 => BLOBHASH       => host_env::blob_hash::<H, SPEC>,
+    0x4A => BLOBBASEFEE    => host_env::blob_basefee::<H, SPEC>,
     // 0x4B
     // 0x4C
     // 0x4D
@@ -222,19 +200,19 @@
     0x51 => MLOAD    => memory::mload,
     0x52 => MSTORE   => memory::mstore,
     0x53 => MSTORE8  => memory::mstore8,
-    0x54 => SLOAD    => host::sload::<SPEC, H>,
-    0x55 => SSTORE   => host::sstore::<SPEC, H>,
+    0x54 => SLOAD    => host::sload::<H, SPEC>,
+    0x55 => SSTORE   => host::sstore::<H, SPEC>,
     0x56 => JUMP     => control::jump,
     0x57 => JUMPI    => control::jumpi,
     0x58 => PC       => control::pc,
     0x59 => MSIZE    => memory::msize,
     0x5A => GAS      => system::gas,
     0x5B => JUMPDEST => control::jumpdest,
-    0x5C => TLOAD    => host::tload::<SPEC, H>,
-    0x5D => TSTORE   => host::tstore::<SPEC, H>,
-    0x5E => MCOPY    => memory::mcopy::<SPEC, H>,
-
-    0x5F => PUSH0  => stack::push0::<SPEC, H>,
+    0x5C => TLOAD    => host::tload::<H, SPEC>,
+    0x5D => TSTORE   => host::tstore::<H, SPEC>,
+    0x5E => MCOPY    => memory::mcopy::<H, SPEC>,
+
+    0x5F => PUSH0  => stack::push0::<H, SPEC>,
     0x60 => PUSH1  => stack::push::<1, H>,
     0x61 => PUSH2  => stack::push::<2, H>,
     0x62 => PUSH3  => stack::push::<3, H>,
@@ -382,22 +360,22 @@
     // 0xED
     // 0xEE
     // 0xEF
-    0xF0 => CREATE       => host::create::<false, SPEC, H>,
-    0xF1 => CALL         => host::call::<SPEC, H>,
-    0xF2 => CALLCODE     => host::call_code::<SPEC, H>,
+    0xF0 => CREATE       => host::create::<false, H, SPEC>,
+    0xF1 => CALL         => host::call::<H, SPEC>,
+    0xF2 => CALLCODE     => host::call_code::<H, SPEC>,
     0xF3 => RETURN       => control::ret,
-    0xF4 => DELEGATECALL => host::delegate_call::<SPEC, H>,
-    0xF5 => CREATE2      => host::create::<true, SPEC, H>,
+    0xF4 => DELEGATECALL => host::delegate_call::<H, SPEC>,
+    0xF5 => CREATE2      => host::create::<true, H, SPEC>,
     // 0xF6
     // 0xF7
     // 0xF8
     // 0xF9
-    0xFA => STATICCALL   => host::static_call::<SPEC, H>,
+    0xFA => STATICCALL   => host::static_call::<H, SPEC>,
     // 0xFB
     // 0xFC
-    0xFD => REVERT       => control::revert::<SPEC, H>,
+    0xFD => REVERT       => control::revert::<H, SPEC>,
     0xFE => INVALID      => control::invalid,
-    0xFF => SELFDESTRUCT => host::selfdestruct::<SPEC, H>,
+    0xFF => SELFDESTRUCT => host::selfdestruct::<H, SPEC>,
 }
 
 /// An EVM opcode.
