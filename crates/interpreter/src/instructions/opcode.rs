//! EVM opcode definitions and utilities.

use super::*;
use crate::{
    gas,
    primitives::{Spec, SpecId},
    Host, Interpreter,
};
use core::fmt;

/// EVM opcode function signature.
pub type Instruction<H> = fn(&mut Interpreter, &mut H);

macro_rules! opcodes {
    ($($val:literal => $name:ident => $f:expr),* $(,)?) => {
        // Constants for each opcode. This also takes care of duplicate names.
        $(
            #[doc = concat!("The `", stringify!($val), "` (\"", stringify!($name),"\") opcode.")]
            pub const $name: u8 = $val;
        )*

        /// Maps each opcode to its name.
        pub const OPCODE_JUMPMAP: [Option<&'static str>; 256] = {
            let mut map = [None; 256];
            let mut prev: u8 = 0;
            $(
                let val: u8 = $val;
                assert!(val == 0 || val > prev, "opcodes must be sorted in ascending order");
                prev = val;
                map[$val] = Some(stringify!($name));
            )*
            let _ = prev;
            map
        };

        // Requires `inline_const` and `const_mut_refs` unstable features,
        // but provides ~+2% extra performance.
        // See: https://github.com/bluealloy/revm/issues/310#issuecomment-1664381513
        /*
        type InstructionTable<H> = [Instruction<H>; 256];

        const fn make_instruction_table<H: Host, SPEC: Spec>() -> InstructionTable<H> {
            let mut table: InstructionTable<H> = [control::not_found; 256];
            let mut i = 0usize;
            while i < 256 {
                table[i] = match i as u8 {
                    $($name => $f,)*
                    _ => control::not_found,
                };
                i += 1;
            }
            table
        }

        // in `eval`:
        (const { make_instruction_table::<H, SPEC>() })[opcode as usize](interpreter, host)
        */

        /// Evaluates the opcode in the given context.
        #[inline(always)]
        pub fn eval<H: Host, SPEC: Spec>(opcode: u8, interpreter: &mut Interpreter, host: &mut H) {
            // See https://github.com/bluealloy/revm/issues/310#issuecomment-1664381513
            // for previous efforts on optimizing this function.
            let f: Instruction<H> = match opcode {
                $($name => $f as Instruction<H>,)*
                _ => control::not_found as Instruction<H>,
            };
            f(interpreter, host);
        }
    };
}

// When adding new opcodes:
// 1. add the opcode to the list below; make sure it's sorted by opcode value
// 2. add its gas info in the `opcode_gas_info` function below
// 3. implement the opcode in the corresponding module;
//    the function signature must be the exact same as the others
opcodes! {
    0x00 => STOP => control::stop,

    0x01 => ADD        => arithmetic::wrapped_add,
    0x02 => MUL        => arithmetic::wrapping_mul,
    0x03 => SUB        => arithmetic::wrapping_sub,
    0x04 => DIV        => arithmetic::div,
    0x05 => SDIV       => arithmetic::sdiv,
    0x06 => MOD        => arithmetic::rem,
    0x07 => SMOD       => arithmetic::smod,
    0x08 => ADDMOD     => arithmetic::addmod,
    0x09 => MULMOD     => arithmetic::mulmod,
    0x0A => EXP        => arithmetic::exp::<H, SPEC>,
    0x0B => SIGNEXTEND => arithmetic::signextend,
    // 0x0C
    // 0x0D
    // 0x0E
    // 0x0F
    0x10 => LT     => bitwise::lt,
    0x11 => GT     => bitwise::gt,
    0x12 => SLT    => bitwise::slt,
    0x13 => SGT    => bitwise::sgt,
    0x14 => EQ     => bitwise::eq,
    0x15 => ISZERO => bitwise::iszero,
    0x16 => AND    => bitwise::bitand,
    0x17 => OR     => bitwise::bitor,
    0x18 => XOR    => bitwise::bitxor,
    0x19 => NOT    => bitwise::not,
    0x1A => BYTE   => bitwise::byte,
    0x1B => SHL    => bitwise::shl::<H, SPEC>,
    0x1C => SHR    => bitwise::shr::<H, SPEC>,
    0x1D => SAR    => bitwise::sar::<H, SPEC>,
    // 0x1E
    // 0x1F
    0x20 => KECCAK256 => system::keccak256,
    // 0x21
    // 0x22
    // 0x23
    // 0x24
    // 0x25
    // 0x26
    // 0x27
    // 0x28
    // 0x29
    // 0x2A
    // 0x2B
    // 0x2C
    // 0x2D
    // 0x2E
    // 0x2F
    0x30 => ADDRESS   => system::address,
    0x31 => BALANCE   => host::balance::<H, SPEC>,
    0x32 => ORIGIN    => host_env::origin,
    0x33 => CALLER    => system::caller,
    0x34 => CALLVALUE => system::callvalue,
    0x35 => CALLDATALOAD => system::calldataload,
    0x36 => CALLDATASIZE => system::calldatasize,
    0x37 => CALLDATACOPY => system::calldatacopy,
    0x38 => CODESIZE     => system::codesize,
    0x39 => CODECOPY     => system::codecopy,

    0x3A => GASPRICE       => host_env::gasprice,
    0x3B => EXTCODESIZE    => host::extcodesize::<H, SPEC>,
    0x3C => EXTCODECOPY    => host::extcodecopy::<H, SPEC>,
    0x3D => RETURNDATASIZE => system::returndatasize::<H, SPEC>,
    0x3E => RETURNDATACOPY => system::returndatacopy::<H, SPEC>,
    0x3F => EXTCODEHASH    => host::extcodehash::<H, SPEC>,
    0x40 => BLOCKHASH      => host::blockhash,
    0x41 => COINBASE       => host_env::coinbase,
    0x42 => TIMESTAMP      => host_env::timestamp,
    0x43 => NUMBER         => host_env::number,
    0x44 => DIFFICULTY     => host_env::difficulty::<H, SPEC>,
    0x45 => GASLIMIT       => host_env::gaslimit,
    0x46 => CHAINID        => host_env::chainid::<H, SPEC>,
    0x47 => SELFBALANCE    => host::selfbalance::<H, SPEC>,
    0x48 => BASEFEE        => host_env::basefee::<H, SPEC>,
    0x49 => BLOBHASH       => host_env::blob_hash::<H, SPEC>,
    0x4A => BLOBBASEFEE    => host_env::blob_basefee::<H, SPEC>,
    // 0x4B
    // 0x4C
    // 0x4D
    // 0x4E
    // 0x4F
    0x50 => POP      => stack::pop,
    0x51 => MLOAD    => memory::mload,
    0x52 => MSTORE   => memory::mstore,
    0x53 => MSTORE8  => memory::mstore8,
    0x54 => SLOAD    => host::sload::<H, SPEC>,
    0x55 => SSTORE   => host::sstore::<H, SPEC>,
    0x56 => JUMP     => control::jump,
    0x57 => JUMPI    => control::jumpi,
    0x58 => PC       => control::pc,
    0x59 => MSIZE    => memory::msize,
    0x5A => GAS      => system::gas,
    0x5B => JUMPDEST => control::jumpdest,
    0x5C => TLOAD    => host::tload::<H, SPEC>,
    0x5D => TSTORE   => host::tstore::<H, SPEC>,
    0x5E => MCOPY    => memory::mcopy::<H, SPEC>,

    0x5F => PUSH0  => stack::push0::<H, SPEC>,
    0x60 => PUSH1  => stack::push::<H, 1>,
    0x61 => PUSH2  => stack::push::<H, 2>,
    0x62 => PUSH3  => stack::push::<H, 3>,
    0x63 => PUSH4  => stack::push::<H, 4>,
    0x64 => PUSH5  => stack::push::<H, 5>,
    0x65 => PUSH6  => stack::push::<H, 6>,
    0x66 => PUSH7  => stack::push::<H, 7>,
    0x67 => PUSH8  => stack::push::<H, 8>,
    0x68 => PUSH9  => stack::push::<H, 9>,
    0x69 => PUSH10 => stack::push::<H, 10>,
    0x6A => PUSH11 => stack::push::<H, 11>,
    0x6B => PUSH12 => stack::push::<H, 12>,
    0x6C => PUSH13 => stack::push::<H, 13>,
    0x6D => PUSH14 => stack::push::<H, 14>,
    0x6E => PUSH15 => stack::push::<H, 15>,
    0x6F => PUSH16 => stack::push::<H, 16>,
    0x70 => PUSH17 => stack::push::<H, 17>,
    0x71 => PUSH18 => stack::push::<H, 18>,
    0x72 => PUSH19 => stack::push::<H, 19>,
    0x73 => PUSH20 => stack::push::<H, 20>,
    0x74 => PUSH21 => stack::push::<H, 21>,
    0x75 => PUSH22 => stack::push::<H, 22>,
    0x76 => PUSH23 => stack::push::<H, 23>,
    0x77 => PUSH24 => stack::push::<H, 24>,
    0x78 => PUSH25 => stack::push::<H, 25>,
    0x79 => PUSH26 => stack::push::<H, 26>,
    0x7A => PUSH27 => stack::push::<H, 27>,
    0x7B => PUSH28 => stack::push::<H, 28>,
    0x7C => PUSH29 => stack::push::<H, 29>,
    0x7D => PUSH30 => stack::push::<H, 30>,
    0x7E => PUSH31 => stack::push::<H, 31>,
    0x7F => PUSH32 => stack::push::<H, 32>,

    0x80 => DUP1  => stack::dup::<H, 1>,
    0x81 => DUP2  => stack::dup::<H, 2>,
    0x82 => DUP3  => stack::dup::<H, 3>,
    0x83 => DUP4  => stack::dup::<H, 4>,
    0x84 => DUP5  => stack::dup::<H, 5>,
    0x85 => DUP6  => stack::dup::<H, 6>,
    0x86 => DUP7  => stack::dup::<H, 7>,
    0x87 => DUP8  => stack::dup::<H, 8>,
    0x88 => DUP9  => stack::dup::<H, 9>,
    0x89 => DUP10 => stack::dup::<H, 10>,
    0x8A => DUP11 => stack::dup::<H, 11>,
    0x8B => DUP12 => stack::dup::<H, 12>,
    0x8C => DUP13 => stack::dup::<H, 13>,
    0x8D => DUP14 => stack::dup::<H, 14>,
    0x8E => DUP15 => stack::dup::<H, 15>,
    0x8F => DUP16 => stack::dup::<H, 16>,

    0x90 => SWAP1  => stack::swap::<H, 1>,
    0x91 => SWAP2  => stack::swap::<H, 2>,
    0x92 => SWAP3  => stack::swap::<H, 3>,
    0x93 => SWAP4  => stack::swap::<H, 4>,
    0x94 => SWAP5  => stack::swap::<H, 5>,
    0x95 => SWAP6  => stack::swap::<H, 6>,
    0x96 => SWAP7  => stack::swap::<H, 7>,
    0x97 => SWAP8  => stack::swap::<H, 8>,
    0x98 => SWAP9  => stack::swap::<H, 9>,
    0x99 => SWAP10 => stack::swap::<H, 10>,
    0x9A => SWAP11 => stack::swap::<H, 11>,
    0x9B => SWAP12 => stack::swap::<H, 12>,
    0x9C => SWAP13 => stack::swap::<H, 13>,
    0x9D => SWAP14 => stack::swap::<H, 14>,
    0x9E => SWAP15 => stack::swap::<H, 15>,
    0x9F => SWAP16 => stack::swap::<H, 16>,

    0xA0 => LOG0 => host::log::<H, 0>,
    0xA1 => LOG1 => host::log::<H, 1>,
    0xA2 => LOG2 => host::log::<H, 2>,
    0xA3 => LOG3 => host::log::<H, 3>,
    0xA4 => LOG4 => host::log::<H, 4>,
    // 0xA5
    // 0xA6
    // 0xA7
    // 0xA8
    // 0xA9
    // 0xAA
    // 0xAB
    // 0xAC
    // 0xAD
    // 0xAE
    // 0xAF
    // 0xB0
    // 0xB1
    // 0xB2
    // 0xB3
    // 0xB4
    // 0xB5
    // 0xB6
    // 0xB7
    // 0xB8
    // 0xB9
    // 0xBA
    // 0xBB
    // 0xBC
    // 0xBD
    // 0xBE
    // 0xBF
    // 0xC0
    // 0xC1
    // 0xC2
    // 0xC3
    // 0xC4
    // 0xC5
    // 0xC6
    // 0xC7
    // 0xC8
    // 0xC9
    // 0xCA
    // 0xCB
    // 0xCC
    // 0xCD
    // 0xCE
    // 0xCF
    // 0xD0
    // 0xD1
    // 0xD2
    // 0xD3
    // 0xD4
    // 0xD5
    // 0xD6
    // 0xD7
    // 0xD8
    // 0xD9
    // 0xDA
    // 0xDB
    // 0xDC
    // 0xDD
    // 0xDE
    // 0xDF
    // 0xE0
    // 0xE1
    // 0xE2
    // 0xE3
    // 0xE4
    // 0xE5
    // 0xE6
    // 0xE7
    // 0xE8
    // 0xE9
    // 0xEA
    // 0xEB
    // 0xEC
    // 0xED
    // 0xEE
    // 0xEF
    0xF0 => CREATE       => host::create::<H, false, SPEC>,
    0xF1 => CALL         => host::call::<H, SPEC>,
    0xF2 => CALLCODE     => host::call_code::<H, SPEC>,
    0xF3 => RETURN       => control::ret,
    0xF4 => DELEGATECALL => host::delegate_call::<H, SPEC>,
    0xF5 => CREATE2      => host::create::<H, true, SPEC>,
    // 0xF6
    // 0xF7
    // 0xF8
    // 0xF9
    0xFA => STATICCALL   => host::static_call::<H, SPEC>,
    // 0xFB
    // 0xFC
    0xFD => REVERT       => control::revert::<H, SPEC>,
    0xFE => INVALID      => control::invalid,
    0xFF => SELFDESTRUCT => host::selfdestruct::<H, SPEC>,
}

/// An EVM opcode.
///
/// This is always a valid opcode, as declared in the [`opcode`][self] module or the
/// [`OPCODE_JUMPMAP`] constant.
#[derive(Clone, Copy, Debug, Default, PartialEq, Eq, PartialOrd, Ord, Hash)]
#[repr(transparent)]
pub struct OpCode(u8);

impl fmt::Display for OpCode {
    fn fmt(&self, f: &mut fmt::Formatter<'_>) -> fmt::Result {
        let n = self.get();
        if let Some(val) = OPCODE_JUMPMAP[n as usize] {
            f.write_str(val)
        } else {
            write!(f, "UNKNOWN(0x{n:02X})")
        }
    }
}

impl OpCode {
    /// Instantiate a new opcode from a u8.
    #[inline]
    pub const fn new(opcode: u8) -> Option<Self> {
        match OPCODE_JUMPMAP[opcode as usize] {
            Some(_) => Some(Self(opcode)),
            None => None,
        }
    }

    /// Instantiate a new opcode from a u8 without checking if it is valid.
    ///
    /// # Safety
    ///
    /// All code using `Opcode` values assume that they are valid opcodes, so providing an invalid
    /// opcode may cause undefined behavior.
    #[inline]
    pub unsafe fn new_unchecked(opcode: u8) -> Self {
        Self(opcode)
    }

    /// Returns the opcode as a string.
    #[inline]
    pub const fn as_str(self) -> &'static str {
        if let Some(str) = OPCODE_JUMPMAP[self.0 as usize] {
            str
        } else {
            "unknown"
        }
    }

    /// Returns the opcode as a u8.
    #[inline]
    pub const fn get(self) -> u8 {
        self.0
    }

    #[inline]
    #[deprecated(note = "use `new` instead")]
    #[doc(hidden)]
    pub const fn try_from_u8(opcode: u8) -> Option<Self> {
        Self::new(opcode)
    }

    #[inline]
    #[deprecated(note = "use `get` instead")]
    #[doc(hidden)]
    pub const fn u8(self) -> u8 {
        self.get()
    }
}

#[derive(Clone, Copy, Debug, Default, PartialEq, Eq, PartialOrd, Ord, Hash)]
pub struct OpInfo {
    /// Data contains few information packed inside u32:
    /// IS_JUMP (1bit) | IS_GAS_BLOCK_END (1bit) | IS_PUSH (1bit) | gas (29bits)
    data: u32,
}

const JUMP_MASK: u32 = 0x80000000;
const GAS_BLOCK_END_MASK: u32 = 0x40000000;
const IS_PUSH_MASK: u32 = 0x20000000;
const GAS_MASK: u32 = 0x1FFFFFFF;

impl OpInfo {
    /// Creates a new empty [`OpInfo`].
    pub const fn none() -> Self {
        Self { data: 0 }
    }

    /// Creates a new dynamic gas [`OpInfo`].
    pub const fn dynamic_gas() -> Self {
        Self { data: 0 }
    }

    /// Creates a new gas block end [`OpInfo`].
    pub const fn gas_block_end(gas: u64) -> Self {
        Self {
            data: gas as u32 | GAS_BLOCK_END_MASK,
        }
    }

    /// Creates a new [`OpInfo`] with the given gas value.
    pub const fn gas(gas: u64) -> Self {
        Self { data: gas as u32 }
    }

    /// Creates a new push [`OpInfo`].
    pub const fn push_opcode() -> Self {
        Self {
            data: gas::VERYLOW as u32 | IS_PUSH_MASK,
        }
    }

    /// Creates a new jumpdest [`OpInfo`].
    pub const fn jumpdest() -> Self {
        Self {
            data: JUMP_MASK | GAS_BLOCK_END_MASK,
        }
    }

    /// Returns whether the opcode is a jump.
    #[inline]
    pub fn is_jump(self) -> bool {
        self.data & JUMP_MASK == JUMP_MASK
    }

    /// Returns whether the opcode is a gas block end.
    #[inline]
    pub fn is_gas_block_end(self) -> bool {
        self.data & GAS_BLOCK_END_MASK == GAS_BLOCK_END_MASK
    }

    /// Returns whether the opcode is a push.
    #[inline]
    pub fn is_push(self) -> bool {
        self.data & IS_PUSH_MASK == IS_PUSH_MASK
    }

    /// Returns the gas cost of the opcode.
    #[inline]
    pub fn get_gas(self) -> u32 {
        self.data & GAS_MASK
    }
}

const fn opcode_gas_info(opcode: u8, spec: SpecId) -> OpInfo {
    match opcode {
        STOP => OpInfo::gas_block_end(0),
        ADD => OpInfo::gas(gas::VERYLOW),
        MUL => OpInfo::gas(gas::LOW),
        SUB => OpInfo::gas(gas::VERYLOW),
        DIV => OpInfo::gas(gas::LOW),
        SDIV => OpInfo::gas(gas::LOW),
        MOD => OpInfo::gas(gas::LOW),
        SMOD => OpInfo::gas(gas::LOW),
        ADDMOD => OpInfo::gas(gas::MID),
        MULMOD => OpInfo::gas(gas::MID),
        EXP => OpInfo::dynamic_gas(),
        SIGNEXTEND => OpInfo::gas(gas::LOW),
        0x0C => OpInfo::none(),
        0x0D => OpInfo::none(),
        0x0E => OpInfo::none(),
        0x0F => OpInfo::none(),
        LT => OpInfo::gas(gas::VERYLOW),
        GT => OpInfo::gas(gas::VERYLOW),
        SLT => OpInfo::gas(gas::VERYLOW),
        SGT => OpInfo::gas(gas::VERYLOW),
        EQ => OpInfo::gas(gas::VERYLOW),
        ISZERO => OpInfo::gas(gas::VERYLOW),
        AND => OpInfo::gas(gas::VERYLOW),
        OR => OpInfo::gas(gas::VERYLOW),
        XOR => OpInfo::gas(gas::VERYLOW),
        NOT => OpInfo::gas(gas::VERYLOW),
        BYTE => OpInfo::gas(gas::VERYLOW),
        SHL => OpInfo::gas(if SpecId::enabled(spec, SpecId::CONSTANTINOPLE) {
            gas::VERYLOW
        } else {
            0
        }),
        SHR => OpInfo::gas(if SpecId::enabled(spec, SpecId::CONSTANTINOPLE) {
            gas::VERYLOW
        } else {
            0
        }),
        SAR => OpInfo::gas(if SpecId::enabled(spec, SpecId::CONSTANTINOPLE) {
            gas::VERYLOW
        } else {
            0
        }),
        0x1E => OpInfo::none(),
        0x1F => OpInfo::none(),
        KECCAK256 => OpInfo::dynamic_gas(),
        0x21 => OpInfo::none(),
        0x22 => OpInfo::none(),
        0x23 => OpInfo::none(),
        0x24 => OpInfo::none(),
        0x25 => OpInfo::none(),
        0x26 => OpInfo::none(),
        0x27 => OpInfo::none(),
        0x28 => OpInfo::none(),
        0x29 => OpInfo::none(),
        0x2A => OpInfo::none(),
        0x2B => OpInfo::none(),
        0x2C => OpInfo::none(),
        0x2D => OpInfo::none(),
        0x2E => OpInfo::none(),
        0x2F => OpInfo::none(),
        ADDRESS => OpInfo::gas(gas::BASE),
        BALANCE => OpInfo::dynamic_gas(),
        ORIGIN => OpInfo::gas(gas::BASE),
        CALLER => OpInfo::gas(gas::BASE),
        CALLVALUE => OpInfo::gas(gas::BASE),
        CALLDATALOAD => OpInfo::gas(gas::VERYLOW),
        CALLDATASIZE => OpInfo::gas(gas::BASE),
        CALLDATACOPY => OpInfo::dynamic_gas(),
        CODESIZE => OpInfo::gas(gas::BASE),
        CODECOPY => OpInfo::dynamic_gas(),
        GASPRICE => OpInfo::gas(gas::BASE),
        EXTCODESIZE => OpInfo::gas(if SpecId::enabled(spec, SpecId::BERLIN) {
            gas::WARM_STORAGE_READ_COST // add only part of gas
        } else if SpecId::enabled(spec, SpecId::TANGERINE) {
            700
        } else {
            20
        }),
        EXTCODECOPY => OpInfo::gas(if SpecId::enabled(spec, SpecId::BERLIN) {
            gas::WARM_STORAGE_READ_COST // add only part of gas
        } else if SpecId::enabled(spec, SpecId::TANGERINE) {
            700
        } else {
            20
        }),
        RETURNDATASIZE => OpInfo::gas(if SpecId::enabled(spec, SpecId::BYZANTIUM) {
            gas::BASE
        } else {
            0
        }),
        RETURNDATACOPY => OpInfo::dynamic_gas(),
        EXTCODEHASH => OpInfo::gas(if SpecId::enabled(spec, SpecId::BERLIN) {
            gas::WARM_STORAGE_READ_COST // add only part of gas
        } else if SpecId::enabled(spec, SpecId::ISTANBUL) {
            700
        } else if SpecId::enabled(spec, SpecId::PETERSBURG) {
            400 // constantinople
        } else {
            0 // not enabled
        }),
        BLOCKHASH => OpInfo::gas(gas::BLOCKHASH),
        COINBASE => OpInfo::gas(gas::BASE),
        TIMESTAMP => OpInfo::gas(gas::BASE),
        NUMBER => OpInfo::gas(gas::BASE),
        DIFFICULTY => OpInfo::gas(gas::BASE),
        GASLIMIT => OpInfo::gas(gas::BASE),
        CHAINID => OpInfo::gas(if SpecId::enabled(spec, SpecId::ISTANBUL) {
            gas::BASE
        } else {
            0
        }),
        SELFBALANCE => OpInfo::gas(if SpecId::enabled(spec, SpecId::ISTANBUL) {
            gas::LOW
        } else {
            0
        }),
        BASEFEE => OpInfo::gas(if SpecId::enabled(spec, SpecId::LONDON) {
            gas::BASE
        } else {
            0
        }),
        BLOBHASH => OpInfo::gas(if SpecId::enabled(spec, SpecId::CANCUN) {
            gas::VERYLOW
        } else {
            0
        }),
        BLOBBASEFEE => OpInfo::gas(if SpecId::enabled(spec, SpecId::CANCUN) {
            gas::BASE
        } else {
            0
        }),
        0x4B => OpInfo::none(),
        0x4C => OpInfo::none(),
        0x4D => OpInfo::none(),
        0x4E => OpInfo::none(),
        0x4F => OpInfo::none(),
        POP => OpInfo::gas(gas::BASE),
        MLOAD => OpInfo::gas(gas::VERYLOW),
        MSTORE => OpInfo::gas(gas::VERYLOW),
        MSTORE8 => OpInfo::gas(gas::VERYLOW),
        SLOAD => OpInfo::dynamic_gas(),
        SSTORE => OpInfo::gas_block_end(0),
        JUMP => OpInfo::gas_block_end(gas::MID),
        JUMPI => OpInfo::gas_block_end(gas::HIGH),
        PC => OpInfo::gas(gas::BASE),
        MSIZE => OpInfo::gas(gas::BASE),
        GAS => OpInfo::gas_block_end(gas::BASE),
        // gas::JUMPDEST gas is calculated in function call
        JUMPDEST => OpInfo::jumpdest(),
        TLOAD => OpInfo::gas(if SpecId::enabled(spec, SpecId::CANCUN) {
            gas::WARM_STORAGE_READ_COST
        } else {
            0
        }),
        TSTORE => OpInfo::gas(if SpecId::enabled(spec, SpecId::CANCUN) {
            gas::WARM_STORAGE_READ_COST
        } else {
            0
        }),
        MCOPY => OpInfo::dynamic_gas(),

        PUSH0 => OpInfo::gas(if SpecId::enabled(spec, SpecId::SHANGHAI) {
            gas::BASE
        } else {
            0
        }),
        PUSH1 => OpInfo::push_opcode(),
        PUSH2 => OpInfo::push_opcode(),
        PUSH3 => OpInfo::push_opcode(),
        PUSH4 => OpInfo::push_opcode(),
        PUSH5 => OpInfo::push_opcode(),
        PUSH6 => OpInfo::push_opcode(),
        PUSH7 => OpInfo::push_opcode(),
        PUSH8 => OpInfo::push_opcode(),
        PUSH9 => OpInfo::push_opcode(),
        PUSH10 => OpInfo::push_opcode(),
        PUSH11 => OpInfo::push_opcode(),
        PUSH12 => OpInfo::push_opcode(),
        PUSH13 => OpInfo::push_opcode(),
        PUSH14 => OpInfo::push_opcode(),
        PUSH15 => OpInfo::push_opcode(),
        PUSH16 => OpInfo::push_opcode(),
        PUSH17 => OpInfo::push_opcode(),
        PUSH18 => OpInfo::push_opcode(),
        PUSH19 => OpInfo::push_opcode(),
        PUSH20 => OpInfo::push_opcode(),
        PUSH21 => OpInfo::push_opcode(),
        PUSH22 => OpInfo::push_opcode(),
        PUSH23 => OpInfo::push_opcode(),
        PUSH24 => OpInfo::push_opcode(),
        PUSH25 => OpInfo::push_opcode(),
        PUSH26 => OpInfo::push_opcode(),
        PUSH27 => OpInfo::push_opcode(),
        PUSH28 => OpInfo::push_opcode(),
        PUSH29 => OpInfo::push_opcode(),
        PUSH30 => OpInfo::push_opcode(),
        PUSH31 => OpInfo::push_opcode(),
        PUSH32 => OpInfo::push_opcode(),

        DUP1 => OpInfo::gas(gas::VERYLOW),
        DUP2 => OpInfo::gas(gas::VERYLOW),
        DUP3 => OpInfo::gas(gas::VERYLOW),
        DUP4 => OpInfo::gas(gas::VERYLOW),
        DUP5 => OpInfo::gas(gas::VERYLOW),
        DUP6 => OpInfo::gas(gas::VERYLOW),
        DUP7 => OpInfo::gas(gas::VERYLOW),
        DUP8 => OpInfo::gas(gas::VERYLOW),
        DUP9 => OpInfo::gas(gas::VERYLOW),
        DUP10 => OpInfo::gas(gas::VERYLOW),
        DUP11 => OpInfo::gas(gas::VERYLOW),
        DUP12 => OpInfo::gas(gas::VERYLOW),
        DUP13 => OpInfo::gas(gas::VERYLOW),
        DUP14 => OpInfo::gas(gas::VERYLOW),
        DUP15 => OpInfo::gas(gas::VERYLOW),
        DUP16 => OpInfo::gas(gas::VERYLOW),

        SWAP1 => OpInfo::gas(gas::VERYLOW),
        SWAP2 => OpInfo::gas(gas::VERYLOW),
        SWAP3 => OpInfo::gas(gas::VERYLOW),
        SWAP4 => OpInfo::gas(gas::VERYLOW),
        SWAP5 => OpInfo::gas(gas::VERYLOW),
        SWAP6 => OpInfo::gas(gas::VERYLOW),
        SWAP7 => OpInfo::gas(gas::VERYLOW),
        SWAP8 => OpInfo::gas(gas::VERYLOW),
        SWAP9 => OpInfo::gas(gas::VERYLOW),
        SWAP10 => OpInfo::gas(gas::VERYLOW),
        SWAP11 => OpInfo::gas(gas::VERYLOW),
        SWAP12 => OpInfo::gas(gas::VERYLOW),
        SWAP13 => OpInfo::gas(gas::VERYLOW),
        SWAP14 => OpInfo::gas(gas::VERYLOW),
        SWAP15 => OpInfo::gas(gas::VERYLOW),
        SWAP16 => OpInfo::gas(gas::VERYLOW),

        LOG0 => OpInfo::dynamic_gas(),
        LOG1 => OpInfo::dynamic_gas(),
        LOG2 => OpInfo::dynamic_gas(),
        LOG3 => OpInfo::dynamic_gas(),
        LOG4 => OpInfo::dynamic_gas(),
        0xA5 => OpInfo::none(),
        0xA6 => OpInfo::none(),
        0xA7 => OpInfo::none(),
        0xA8 => OpInfo::none(),
        0xA9 => OpInfo::none(),
        0xAA => OpInfo::none(),
        0xAB => OpInfo::none(),
        0xAC => OpInfo::none(),
        0xAD => OpInfo::none(),
        0xAE => OpInfo::none(),
        0xAF => OpInfo::none(),
        0xB0 => OpInfo::none(),
        0xB1 => OpInfo::none(),
        0xB2 => OpInfo::none(),
        0xB3 => OpInfo::none(),
        0xB4 => OpInfo::none(),
        0xB5 => OpInfo::none(),
        0xB6 => OpInfo::none(),
        0xB7 => OpInfo::none(),
        0xB8 => OpInfo::none(),
        0xB9 => OpInfo::none(),
        0xBA => OpInfo::none(),
        0xBB => OpInfo::none(),
        0xBC => OpInfo::none(),
        0xBD => OpInfo::none(),
        0xBE => OpInfo::none(),
        0xBF => OpInfo::none(),
        0xC0 => OpInfo::none(),
        0xC1 => OpInfo::none(),
        0xC2 => OpInfo::none(),
        0xC3 => OpInfo::none(),
        0xC4 => OpInfo::none(),
        0xC5 => OpInfo::none(),
        0xC6 => OpInfo::none(),
        0xC7 => OpInfo::none(),
        0xC8 => OpInfo::none(),
        0xC9 => OpInfo::none(),
        0xCA => OpInfo::none(),
        0xCB => OpInfo::none(),
        0xCC => OpInfo::none(),
        0xCD => OpInfo::none(),
        0xCE => OpInfo::none(),
        0xCF => OpInfo::none(),
        0xD0 => OpInfo::none(),
        0xD1 => OpInfo::none(),
        0xD2 => OpInfo::none(),
        0xD3 => OpInfo::none(),
        0xD4 => OpInfo::none(),
        0xD5 => OpInfo::none(),
        0xD6 => OpInfo::none(),
        0xD7 => OpInfo::none(),
        0xD8 => OpInfo::none(),
        0xD9 => OpInfo::none(),
        0xDA => OpInfo::none(),
        0xDB => OpInfo::none(),
        0xDC => OpInfo::none(),
        0xDD => OpInfo::none(),
        0xDE => OpInfo::none(),
        0xDF => OpInfo::none(),
        0xE0 => OpInfo::none(),
        0xE1 => OpInfo::none(),
        0xE2 => OpInfo::none(),
        0xE3 => OpInfo::none(),
        0xE4 => OpInfo::none(),
        0xE5 => OpInfo::none(),
        0xE6 => OpInfo::none(),
        0xE7 => OpInfo::none(),
        0xE8 => OpInfo::none(),
        0xE9 => OpInfo::none(),
        0xEA => OpInfo::none(),
        0xEB => OpInfo::none(),
        0xEC => OpInfo::none(),
        0xED => OpInfo::none(),
        0xEE => OpInfo::none(),
        0xEF => OpInfo::none(),
        CREATE => OpInfo::gas_block_end(0),
        CALL => OpInfo::gas_block_end(0),
        CALLCODE => OpInfo::gas_block_end(0),
        RETURN => OpInfo::gas_block_end(0),
        DELEGATECALL => OpInfo::gas_block_end(0),
        CREATE2 => OpInfo::gas_block_end(0),
        0xF6 => OpInfo::none(),
        0xF7 => OpInfo::none(),
        0xF8 => OpInfo::none(),
        0xF9 => OpInfo::none(),
        STATICCALL => OpInfo::gas_block_end(0),
        0xFB => OpInfo::none(),
        0xFC => OpInfo::none(),
        REVERT => OpInfo::gas_block_end(0),
        INVALID => OpInfo::gas_block_end(0),
        SELFDESTRUCT => OpInfo::gas_block_end(0),
    }
}

const fn make_gas_table(spec: SpecId) -> [OpInfo; 256] {
    let mut table = [OpInfo::none(); 256];
    let mut i = 0;
    while i < 256 {
        table[i] = opcode_gas_info(i as u8, spec);
        i += 1;
    }
    table
}

/// Returns a lookup table of opcode gas info for the given [`SpecId`].
#[inline]
pub const fn spec_opcode_gas(spec_id: SpecId) -> &'static [OpInfo; 256] {
<<<<<<< HEAD
    match spec_id {
        SpecId::FRONTIER => {
            gas_opcodee!(FRONTIER, SpecId::FRONTIER);
            FRONTIER
        }
        SpecId::FRONTIER_THAWING => {
            gas_opcodee!(FRONTIER_THAWING, SpecId::FRONTIER_THAWING);
            FRONTIER_THAWING
        }
        SpecId::HOMESTEAD => {
            gas_opcodee!(HOMESTEAD, SpecId::HOMESTEAD);
            HOMESTEAD
        }
        SpecId::DAO_FORK => {
            gas_opcodee!(DAO_FORK, SpecId::DAO_FORK);
            DAO_FORK
        }
        SpecId::TANGERINE => {
            gas_opcodee!(TANGERINE, SpecId::TANGERINE);
            TANGERINE
        }
        SpecId::SPURIOUS_DRAGON => {
            gas_opcodee!(SPURIOUS_DRAGON, SpecId::SPURIOUS_DRAGON);
            SPURIOUS_DRAGON
        }
        SpecId::BYZANTIUM => {
            gas_opcodee!(BYZANTIUM, SpecId::BYZANTIUM);
            BYZANTIUM
        }
        SpecId::CONSTANTINOPLE => {
            gas_opcodee!(CONSTANTINOPLE, SpecId::CONSTANTINOPLE);
            CONSTANTINOPLE
        }
        SpecId::PETERSBURG => {
            gas_opcodee!(PETERSBURG, SpecId::PETERSBURG);
            PETERSBURG
        }
        SpecId::ISTANBUL => {
            gas_opcodee!(ISTANBUL, SpecId::ISTANBUL);
            ISTANBUL
        }
        SpecId::MUIR_GLACIER => {
            gas_opcodee!(MUIRGLACIER, SpecId::MUIR_GLACIER);
            MUIRGLACIER
        }
        SpecId::BERLIN => {
            gas_opcodee!(BERLIN, SpecId::BERLIN);
            BERLIN
        }
        SpecId::LONDON => {
            gas_opcodee!(LONDON, SpecId::LONDON);
            LONDON
        }
        SpecId::ARROW_GLACIER => {
            gas_opcodee!(ARROW_GLACIER, SpecId::ARROW_GLACIER);
            ARROW_GLACIER
        }
        SpecId::GRAY_GLACIER => {
            gas_opcodee!(GRAY_GLACIER, SpecId::GRAY_GLACIER);
            GRAY_GLACIER
        }
        SpecId::MERGE => {
            gas_opcodee!(MERGE, SpecId::MERGE);
            MERGE
        }
        SpecId::SHANGHAI => {
            gas_opcodee!(SHANGAI, SpecId::SHANGHAI);
            SHANGAI
        }
        SpecId::CANCUN => {
            gas_opcodee!(CANCUN, SpecId::CANCUN);
            CANCUN
        }
        SpecId::LATEST => {
            gas_opcodee!(LATEST, SpecId::LATEST);
            LATEST
        }
        #[cfg(feature = "optimism")]
        SpecId::BEDROCK => {
            gas_opcodee!(BEDROCK, SpecId::BEDROCK);
            BEDROCK
        }
        #[cfg(feature = "optimism")]
        SpecId::REGOLITH => {
            gas_opcodee!(REGOLITH, SpecId::REGOLITH);
            REGOLITH
        }
=======
    macro_rules! gas_maps {
        ($($id:ident),* $(,)?) => {
            match spec_id {$(
                SpecId::$id => {
                    const TABLE: &[OpInfo; 256] = &make_gas_table(SpecId::$id);
                    TABLE
                }
            )*}
        };
>>>>>>> 8206193e
    }

    gas_maps!(
        FRONTIER,
        FRONTIER_THAWING,
        HOMESTEAD,
        DAO_FORK,
        TANGERINE,
        SPURIOUS_DRAGON,
        BYZANTIUM,
        CONSTANTINOPLE,
        PETERSBURG,
        ISTANBUL,
        MUIR_GLACIER,
        BERLIN,
        LONDON,
        ARROW_GLACIER,
        GRAY_GLACIER,
        MERGE,
        SHANGHAI,
        CANCUN,
        LATEST,
    )
}<|MERGE_RESOLUTION|>--- conflicted
+++ resolved
@@ -832,105 +832,27 @@
 /// Returns a lookup table of opcode gas info for the given [`SpecId`].
 #[inline]
 pub const fn spec_opcode_gas(spec_id: SpecId) -> &'static [OpInfo; 256] {
-<<<<<<< HEAD
-    match spec_id {
-        SpecId::FRONTIER => {
-            gas_opcodee!(FRONTIER, SpecId::FRONTIER);
-            FRONTIER
-        }
-        SpecId::FRONTIER_THAWING => {
-            gas_opcodee!(FRONTIER_THAWING, SpecId::FRONTIER_THAWING);
-            FRONTIER_THAWING
-        }
-        SpecId::HOMESTEAD => {
-            gas_opcodee!(HOMESTEAD, SpecId::HOMESTEAD);
-            HOMESTEAD
-        }
-        SpecId::DAO_FORK => {
-            gas_opcodee!(DAO_FORK, SpecId::DAO_FORK);
-            DAO_FORK
-        }
-        SpecId::TANGERINE => {
-            gas_opcodee!(TANGERINE, SpecId::TANGERINE);
-            TANGERINE
-        }
-        SpecId::SPURIOUS_DRAGON => {
-            gas_opcodee!(SPURIOUS_DRAGON, SpecId::SPURIOUS_DRAGON);
-            SPURIOUS_DRAGON
-        }
-        SpecId::BYZANTIUM => {
-            gas_opcodee!(BYZANTIUM, SpecId::BYZANTIUM);
-            BYZANTIUM
-        }
-        SpecId::CONSTANTINOPLE => {
-            gas_opcodee!(CONSTANTINOPLE, SpecId::CONSTANTINOPLE);
-            CONSTANTINOPLE
-        }
-        SpecId::PETERSBURG => {
-            gas_opcodee!(PETERSBURG, SpecId::PETERSBURG);
-            PETERSBURG
-        }
-        SpecId::ISTANBUL => {
-            gas_opcodee!(ISTANBUL, SpecId::ISTANBUL);
-            ISTANBUL
-        }
-        SpecId::MUIR_GLACIER => {
-            gas_opcodee!(MUIRGLACIER, SpecId::MUIR_GLACIER);
-            MUIRGLACIER
-        }
-        SpecId::BERLIN => {
-            gas_opcodee!(BERLIN, SpecId::BERLIN);
-            BERLIN
-        }
-        SpecId::LONDON => {
-            gas_opcodee!(LONDON, SpecId::LONDON);
-            LONDON
-        }
-        SpecId::ARROW_GLACIER => {
-            gas_opcodee!(ARROW_GLACIER, SpecId::ARROW_GLACIER);
-            ARROW_GLACIER
-        }
-        SpecId::GRAY_GLACIER => {
-            gas_opcodee!(GRAY_GLACIER, SpecId::GRAY_GLACIER);
-            GRAY_GLACIER
-        }
-        SpecId::MERGE => {
-            gas_opcodee!(MERGE, SpecId::MERGE);
-            MERGE
-        }
-        SpecId::SHANGHAI => {
-            gas_opcodee!(SHANGAI, SpecId::SHANGHAI);
-            SHANGAI
-        }
-        SpecId::CANCUN => {
-            gas_opcodee!(CANCUN, SpecId::CANCUN);
-            CANCUN
-        }
-        SpecId::LATEST => {
-            gas_opcodee!(LATEST, SpecId::LATEST);
-            LATEST
-        }
-        #[cfg(feature = "optimism")]
-        SpecId::BEDROCK => {
-            gas_opcodee!(BEDROCK, SpecId::BEDROCK);
-            BEDROCK
-        }
-        #[cfg(feature = "optimism")]
-        SpecId::REGOLITH => {
-            gas_opcodee!(REGOLITH, SpecId::REGOLITH);
-            REGOLITH
-        }
-=======
     macro_rules! gas_maps {
         ($($id:ident),* $(,)?) => {
-            match spec_id {$(
+            match spec_id {
+            $(
                 SpecId::$id => {
                     const TABLE: &[OpInfo; 256] = &make_gas_table(SpecId::$id);
                     TABLE
                 }
-            )*}
+            )*
+                #[cfg(feature = "optimism")]
+                SpecId::BEDROCK => {
+                    const TABLE: &[OpInfo;256] = &make_gas_table(SpecId::BEDROCK);
+                    TABLE
+                }
+                #[cfg(feature = "optimism")]
+                SpecId::REGOLITH => {
+                    const TABLE: &[OpInfo;256] = &make_gas_table(SpecId::REGOLITH);
+                    TABLE
+                }
+            }
         };
->>>>>>> 8206193e
     }
 
     gas_maps!(
