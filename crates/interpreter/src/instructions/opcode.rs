--- conflicted
+++ resolved
@@ -48,14 +48,11 @@
 pub const PC: u8 = 0x58;
 pub const MSIZE: u8 = 0x59;
 pub const JUMPDEST: u8 = 0x5b;
-<<<<<<< HEAD
 
 pub const TLOAD: u8 = 0x5c;
 pub const TSTORE: u8 = 0x5d;
 
-=======
 pub const MCOPY: u8 = 0x5e;
->>>>>>> 968fe98f
 pub const PUSH0: u8 = 0x5f;
 pub const PUSH1: u8 = 0x60;
 pub const PUSH2: u8 = 0x61;
@@ -284,15 +281,9 @@
     /* 0x59 */ Some("MSIZE"),
     /* 0x5a */ Some("GAS"),
     /* 0x5b */ Some("JUMPDEST"),
-<<<<<<< HEAD
     /* 0x5c */ Some("TLOAD"),
     /* 0x5d */ Some("TSTORE"),
-    /* 0x5e */ None,
-=======
-    /* 0x5c */ None,
-    /* 0x5d */ None,
     /* 0x5e */ Some("MCOPY"),
->>>>>>> 968fe98f
     /* 0x5f */ Some("PUSH0"),
     /* 0x60 */ Some("PUSH1"),
     /* 0x61 */ Some("PUSH2"),
@@ -672,7 +663,6 @@
             /* 0x5b  JUMPDEST */
             // gas::JUMPDEST gas is calculated in function call,
             OpInfo::jumpdest(),
-<<<<<<< HEAD
             /* 0x5c TLOAD */
             OpInfo::gas(if SpecId::enabled($spec_id, SpecId::CANCUN) {
                 gas::WARM_STORAGE_READ_COST
@@ -685,12 +675,7 @@
             } else {
                 0
             }),
-            /* 0x5e */ OpInfo::none(),
-=======
-            /* 0x5c */ OpInfo::none(),
-            /* 0x5d */ OpInfo::none(),
-            /* 0x5e  MCOPY */ OpInfo::dynamic_gas(),
->>>>>>> 968fe98f
+            /* 0x5e MCOPY */ OpInfo::dynamic_gas(),
             /* 0x5f PUSH0 */
             OpInfo::gas(if SpecId::enabled($spec_id, SpecId::SHANGHAI) {
                 gas::BASE
