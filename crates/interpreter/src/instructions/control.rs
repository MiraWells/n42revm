<<<<<<< HEAD
use super::utility::{read_i16, read_u16};
=======
>>>>>>> e14740c3
use crate::{
    gas,
    primitives::{Bytes, Spec, U256},
    Host, InstructionResult, Interpreter, InterpreterResult,
};

pub fn rjump<H: Host>(interpreter: &mut Interpreter, _host: &mut H) {
    error_on_disabled_eof!(interpreter);
    gas!(interpreter, gas::BASE);
    let offset = read_i16(interpreter.instruction_pointer) as isize;
    // In spec it is +3 but pointer is already incremented in
    // `Interpreter::step` so for revm is +2.
    interpreter.instruction_pointer = unsafe { interpreter.instruction_pointer.offset(offset + 2) };
}

pub fn rjumpi<H: Host>(interpreter: &mut Interpreter, _host: &mut H) {
    error_on_disabled_eof!(interpreter);
    gas!(interpreter, gas::CONDITION_JUMP_GAS);
    pop!(interpreter, condition);
    // In spec it is +3 but pointer is already incremented in
    // `Interpreter::step` so for revm is +2.
    let mut offset = 2;
    if !condition.is_zero() {
        offset += read_i16(interpreter.instruction_pointer) as isize;
    }

    interpreter.instruction_pointer = unsafe { interpreter.instruction_pointer.offset(offset) };
}

pub fn rjumpv<H: Host>(interpreter: &mut Interpreter, _host: &mut H) {
    error_on_disabled_eof!(interpreter);
    gas!(interpreter, gas::CONDITION_JUMP_GAS);
    pop!(interpreter, case);
    let case = as_isize_saturated!(case);

    let max_index = unsafe { *interpreter.instruction_pointer } as isize;
    // for number of items we are adding 1 to max_index, multiply by 2 as each offset is 2 bytes
    // and add 1 for max_index itself. Note that revm already incremented the instruction pointer
    let mut offset = (max_index + 1) * 2 + 1;

    if case <= max_index {
        offset += read_i16(unsafe {
            interpreter
                .instruction_pointer
                // offset for max_index that is one byte
                .offset(1 + case * 2)
        }) as isize;
    }

    interpreter.instruction_pointer = unsafe { interpreter.instruction_pointer.offset(offset) };
}

pub fn jump<H: Host>(interpreter: &mut Interpreter, _host: &mut H) {
    panic_on_eof!(interpreter);
    gas!(interpreter, gas::MID);
    pop!(interpreter, dest);
<<<<<<< HEAD
    let dest = as_usize_or_fail!(interpreter, dest, InstructionResult::InvalidJump);
    if interpreter.contract.is_valid_jump(dest) {
        // SAFETY: In analysis we are checking create our jump table and we do check above to be
        // sure that jump is safe to execute.
        interpreter.instruction_pointer = unsafe { interpreter.bytecode.as_ptr().add(dest) };
    } else {
        interpreter.instruction_result = InstructionResult::InvalidJump;
    }
=======
    jump_inner(interpreter, dest);
>>>>>>> e14740c3
}

pub fn jumpi<H: Host>(interpreter: &mut Interpreter, _host: &mut H) {
    panic_on_eof!(interpreter);
    gas!(interpreter, gas::HIGH);
    pop!(interpreter, dest, value);
    if value != U256::ZERO {
<<<<<<< HEAD
        let dest = as_usize_or_fail!(interpreter, dest, InstructionResult::InvalidJump);
        if interpreter.contract.is_valid_jump(dest) {
            // SAFETY: In analysis we are checking if jump is valid destination and
            // this `if` makes this unsafe block safe.
            interpreter.instruction_pointer = unsafe { interpreter.bytecode.as_ptr().add(dest) };
        } else {
            interpreter.instruction_result = InstructionResult::InvalidJump
        }
=======
        jump_inner(interpreter, dest);
    }
}

#[inline(always)]
fn jump_inner(interpreter: &mut Interpreter, dest: U256) {
    let dest = as_usize_or_fail!(interpreter, dest, InstructionResult::InvalidJump);
    if !interpreter.contract.is_valid_jump(dest) {
        interpreter.instruction_result = InstructionResult::InvalidJump;
        return;
>>>>>>> e14740c3
    }
    // SAFETY: `is_valid_jump` ensures that `dest` is in bounds.
    interpreter.instruction_pointer = unsafe { interpreter.contract.bytecode.as_ptr().add(dest) };
}

pub fn jumpdest_or_nop<H: Host>(interpreter: &mut Interpreter, _host: &mut H) {
    gas!(interpreter, gas::JUMPDEST);
}

pub fn callf<H: Host>(interpreter: &mut Interpreter, _host: &mut H) {
    error_on_disabled_eof!(interpreter);
    gas!(interpreter, gas::LOW);

    let idx = read_u16(interpreter.instruction_pointer) as usize;
    // TODO Check stack with EOF types.

    if interpreter.function_stack.return_stack_len() == 1024 {
        interpreter.instruction_result = InstructionResult::EOFFunctionStackOverflow;
        return;
    }

    // push current idx and PC to the callf stack.
    // PC is incremented by 2 to point to the next instruction after callf.
    interpreter
        .function_stack
        .push(interpreter.program_counter() + 2, idx);

    interpreter.load_eof_code(idx, 0)
}

pub fn retf<H: Host>(interpreter: &mut Interpreter, _host: &mut H) {
    error_on_disabled_eof!(interpreter);
    gas!(interpreter, gas::RETF_GAS);

    let Some(fframe) = interpreter.function_stack.pop() else {
        panic!("Expected function frame")
    };

    interpreter.load_eof_code(fframe.idx, fframe.pc);
}

pub fn jumpf<H: Host>(interpreter: &mut Interpreter, _host: &mut H) {
    error_on_disabled_eof!(interpreter);
    gas!(interpreter, gas::LOW);

    let idx = read_u16(interpreter.instruction_pointer) as usize;

    // TODO(EOF) do types stack checks

    interpreter.function_stack.set_current_code_idx(idx);
    interpreter.load_eof_code(idx, 0)
}

pub fn pc<H: Host>(interpreter: &mut Interpreter, _host: &mut H) {
    panic_on_eof!(interpreter);
    gas!(interpreter, gas::BASE);
    // - 1 because we have already advanced the instruction pointer in `Interpreter::step`
    push!(interpreter, U256::from(interpreter.program_counter() - 1));
}

#[inline(always)]
fn return_inner(interpreter: &mut Interpreter, instruction_result: InstructionResult) {
    // zero gas cost
    // gas!(interpreter, gas::ZERO);
    pop!(interpreter, offset, len);
    let len = as_usize_or_fail!(interpreter, len);
    // important: offset must be ignored if len is zeros
    let mut output = Bytes::default();
    if len != 0 {
        let offset = as_usize_or_fail!(interpreter, offset);
        shared_memory_resize!(interpreter, offset, len);

        output = interpreter.shared_memory.slice(offset, len).to_vec().into()
    }
    interpreter.instruction_result = instruction_result;
    interpreter.next_action = crate::InterpreterAction::Return {
        result: InterpreterResult {
            output,
            gas: interpreter.gas,
            result: instruction_result,
        },
    };
}

pub fn ret<H: Host>(interpreter: &mut Interpreter, _host: &mut H) {
    return_inner(interpreter, InstructionResult::Return);
}

/// EIP-140: REVERT instruction
pub fn revert<H: Host, SPEC: Spec>(interpreter: &mut Interpreter, _host: &mut H) {
    check!(interpreter, BYZANTIUM);
    return_inner(interpreter, InstructionResult::Revert);
}

/// Stop opcode. This opcode halts the execution.
pub fn stop<H: Host>(interpreter: &mut Interpreter, _host: &mut H) {
    interpreter.instruction_result = InstructionResult::Stop;
}

/// Invalid opcode. This opcode halts the execution.
pub fn invalid<H: Host>(interpreter: &mut Interpreter, _host: &mut H) {
    interpreter.instruction_result = InstructionResult::InvalidFEOpcode;
}

/// Unknown opcode. This opcode halts the execution.
pub fn unknown<H: Host>(interpreter: &mut Interpreter, _host: &mut H) {
    interpreter.instruction_result = InstructionResult::OpcodeNotFound;
}

#[cfg(test)]
mod test {
    use revm_primitives::{bytes, Bytecode, Eof, PragueSpec};

    use super::*;
    use crate::{
        opcode::{make_instruction_table, CALLF, JUMPF, NOP, RETF, RJUMP, RJUMPI, RJUMPV, STOP},
        DummyHost, FunctionReturnFrame, Gas, Interpreter,
    };

    #[test]
    fn rjump() {
        let table = make_instruction_table::<_, PragueSpec>();
        let mut host = DummyHost::default();
        let mut interp = Interpreter::new_bytecode(Bytecode::LegacyRaw(Bytes::from([
            RJUMP, 0x00, 0x02, STOP, STOP,
        ])));
        interp.is_eof = true;
        interp.gas = Gas::new(10000);

        interp.step(&table, &mut host);
        assert_eq!(interp.program_counter(), 5);
    }

    #[test]
    fn rjumpi() {
        let table = make_instruction_table::<_, PragueSpec>();
        let mut host = DummyHost::default();
        let mut interp = Interpreter::new_bytecode(Bytecode::LegacyRaw(Bytes::from([
            RJUMPI, 0x00, 0x03, RJUMPI, 0x00, 0x01, STOP, STOP,
        ])));
        interp.is_eof = true;
        interp.stack.push(U256::from(1)).unwrap();
        interp.stack.push(U256::from(0)).unwrap();
        interp.gas = Gas::new(10000);

        // dont jump
        interp.step(&table, &mut host);
        assert_eq!(interp.program_counter(), 3);
        // jumps to last opcode
        interp.step(&table, &mut host);
        assert_eq!(interp.program_counter(), 7);
    }

    #[test]
    fn rjumpv() {
        let table = make_instruction_table::<_, PragueSpec>();
        let mut host = DummyHost::default();
        let mut interp = Interpreter::new_bytecode(Bytecode::LegacyRaw(Bytes::from([
            RJUMPV,
            0x01, // max index, 0 and 1
            0x00, // first x0001
            0x01,
            0x00, // second 0x002
            0x02,
            NOP,
            NOP,
            NOP,
            RJUMP,
            0xFF,
            (-12i8) as u8,
            STOP,
        ])));
        interp.is_eof = true;
        interp.gas = Gas::new(1000);

        // more then max_index
        interp.stack.push(U256::from(10)).unwrap();
        interp.step(&table, &mut host);
        assert_eq!(interp.program_counter(), 6);

        // cleanup
        interp.step(&table, &mut host);
        interp.step(&table, &mut host);
        interp.step(&table, &mut host);
        interp.step(&table, &mut host);
        assert_eq!(interp.program_counter(), 0);

        // jump to first index of vtable
        interp.stack.push(U256::from(0)).unwrap();
        interp.step(&table, &mut host);
        assert_eq!(interp.program_counter(), 7);

        // cleanup
        interp.step(&table, &mut host);
        interp.step(&table, &mut host);
        interp.step(&table, &mut host);
        assert_eq!(interp.program_counter(), 0);

        // jump to second index of vtable
        interp.stack.push(U256::from(1)).unwrap();
        interp.step(&table, &mut host);
        assert_eq!(interp.program_counter(), 8);
    }

    fn dummy_eof() -> Eof {
        let bytes = bytes!("ef000101000402000100010400000000800000fe");
        Eof::decode(bytes).unwrap()
    }

    #[test]
    fn callf_retf_jumpf() {
        let table = make_instruction_table::<_, PragueSpec>();
        let mut host = DummyHost::default();
        let mut eof = dummy_eof();

        eof.body.code_section.clear();
        eof.header.code_sizes.clear();

        let bytes1 = Bytes::from([CALLF, 0x00, 0x01, JUMPF, 0x00, 0x01]);
        eof.header.code_sizes.push(bytes1.len() as u16);
        eof.body.code_section.push(bytes1.clone());
        let bytes2 = Bytes::from([STOP, RETF]);
        eof.header.code_sizes.push(bytes2.len() as u16);
        eof.body.code_section.push(bytes2.clone());

        let mut interp = Interpreter::new_bytecode(Bytecode::Eof(eof));
        interp.gas = Gas::new(10000);

        assert_eq!(interp.function_stack.current_code_idx, 0);
        assert!(interp.function_stack.return_stack.is_empty());

        // CALLF
        interp.step(&table, &mut host);

        assert_eq!(interp.function_stack.current_code_idx, 1);
        assert_eq!(
            interp.function_stack.return_stack[0],
            FunctionReturnFrame::new(0, 3)
        );
        assert_eq!(interp.instruction_pointer, bytes2.as_ptr());

        // STOP
        interp.step(&table, &mut host);
        // RETF
        interp.step(&table, &mut host);

        assert_eq!(interp.function_stack.current_code_idx, 0);
        assert_eq!(interp.function_stack.return_stack, Vec::new());
        assert_eq!(interp.program_counter(), 3);

        // JUMPF
        interp.step(&table, &mut host);
        assert_eq!(interp.function_stack.current_code_idx, 1);
        assert_eq!(interp.function_stack.return_stack, Vec::new());
        assert_eq!(interp.instruction_pointer, bytes2.as_ptr());
    }
}<|MERGE_RESOLUTION|>--- conflicted
+++ resolved
@@ -1,7 +1,4 @@
-<<<<<<< HEAD
 use super::utility::{read_i16, read_u16};
-=======
->>>>>>> e14740c3
 use crate::{
     gas,
     primitives::{Bytes, Spec, U256},
@@ -58,7 +55,20 @@
     panic_on_eof!(interpreter);
     gas!(interpreter, gas::MID);
     pop!(interpreter, dest);
-<<<<<<< HEAD
+    jump_inner(interpreter, dest);
+}
+
+pub fn jumpi<H: Host>(interpreter: &mut Interpreter, _host: &mut H) {
+    panic_on_eof!(interpreter);
+    gas!(interpreter, gas::HIGH);
+    pop!(interpreter, dest, value);
+    if value != U256::ZERO {
+        jump_inner(interpreter, dest);
+    }
+}
+
+#[inline(always)]
+fn jump_inner(interpreter: &mut Interpreter, dest: U256) {
     let dest = as_usize_or_fail!(interpreter, dest, InstructionResult::InvalidJump);
     if interpreter.contract.is_valid_jump(dest) {
         // SAFETY: In analysis we are checking create our jump table and we do check above to be
@@ -67,40 +77,6 @@
     } else {
         interpreter.instruction_result = InstructionResult::InvalidJump;
     }
-=======
-    jump_inner(interpreter, dest);
->>>>>>> e14740c3
-}
-
-pub fn jumpi<H: Host>(interpreter: &mut Interpreter, _host: &mut H) {
-    panic_on_eof!(interpreter);
-    gas!(interpreter, gas::HIGH);
-    pop!(interpreter, dest, value);
-    if value != U256::ZERO {
-<<<<<<< HEAD
-        let dest = as_usize_or_fail!(interpreter, dest, InstructionResult::InvalidJump);
-        if interpreter.contract.is_valid_jump(dest) {
-            // SAFETY: In analysis we are checking if jump is valid destination and
-            // this `if` makes this unsafe block safe.
-            interpreter.instruction_pointer = unsafe { interpreter.bytecode.as_ptr().add(dest) };
-        } else {
-            interpreter.instruction_result = InstructionResult::InvalidJump
-        }
-=======
-        jump_inner(interpreter, dest);
-    }
-}
-
-#[inline(always)]
-fn jump_inner(interpreter: &mut Interpreter, dest: U256) {
-    let dest = as_usize_or_fail!(interpreter, dest, InstructionResult::InvalidJump);
-    if !interpreter.contract.is_valid_jump(dest) {
-        interpreter.instruction_result = InstructionResult::InvalidJump;
-        return;
->>>>>>> e14740c3
-    }
-    // SAFETY: `is_valid_jump` ensures that `dest` is in bounds.
-    interpreter.instruction_pointer = unsafe { interpreter.contract.bytecode.as_ptr().add(dest) };
 }
 
 pub fn jumpdest_or_nop<H: Host>(interpreter: &mut Interpreter, _host: &mut H) {
