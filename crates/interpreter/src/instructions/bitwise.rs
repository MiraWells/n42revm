--- conflicted
+++ resolved
@@ -112,106 +112,6 @@
     pop_top!(interpreter, op1, op2);
 
     let shift = as_usize_saturated!(op1);
-<<<<<<< HEAD
-    *op2 = if shift >= 256 {
-        // If the shift is 256 or more, the result depends on the sign of the last bit.
-        if op2.bit(255) {
-            U256::MAX // Negative number, all bits set to one.
-        } else {
-            U256::ZERO // Non-negative number, all bits set to zero.
-        }
-    } else {
-        // Normal shift
-        if op2.bit(255) {
-            // Check the most significant bit.
-            // Arithmetic right shift for negative numbers.
-            let shifted_value = *op2 >> shift;
-            let mask = U256::MAX << (256 - shift); // Mask for the sign bits.
-            shifted_value | mask // Apply the mask to simulate the filling of sign bits.
-        } else {
-            // Logical right shift for non-negative numbers.
-            *op2 >> shift
-        }
-    };
-}
-
-#[cfg(test)]
-mod tests {
-    use crate::instructions::bitwise::{byte, sar, shl, shr};
-    use crate::{Contract, DummyHost, Interpreter};
-    use revm_primitives::{uint, Env, LatestSpec, U256};
-
-    #[test]
-    fn test_shift_left() {
-        let mut host = DummyHost::new(Env::default());
-        let mut interpreter = Interpreter::new(Contract::default(), u64::MAX, false);
-
-        struct TestCase {
-            value: U256,
-            shift: U256,
-            expected: U256,
-        }
-
-        uint! {
-            let test_cases = [
-                TestCase {
-                    value: 0x0000000000000000000000000000000000000000000000000000000000000001_U256,
-                    shift: 0x00_U256,
-                    expected: 0x0000000000000000000000000000000000000000000000000000000000000001_U256,
-                },
-                TestCase {
-                    value: 0x0000000000000000000000000000000000000000000000000000000000000001_U256,
-                    shift: 0x01_U256,
-                    expected: 0x0000000000000000000000000000000000000000000000000000000000000002_U256,
-                },
-                TestCase {
-                    value: 0x0000000000000000000000000000000000000000000000000000000000000001_U256,
-                    shift: 0xff_U256,
-                    expected: 0x8000000000000000000000000000000000000000000000000000000000000000_U256,
-                },
-                TestCase {
-                    value: 0x0000000000000000000000000000000000000000000000000000000000000001_U256,
-                    shift: 0x0100_U256,
-                    expected: 0x0000000000000000000000000000000000000000000000000000000000000000_U256,
-                },
-                TestCase {
-                    value: 0x0000000000000000000000000000000000000000000000000000000000000001_U256,
-                    shift: 0x0101_U256,
-                    expected: 0x0000000000000000000000000000000000000000000000000000000000000000_U256,
-                },
-                TestCase {
-                    value: 0xffffffffffffffffffffffffffffffffffffffffffffffffffffffffffffffff_U256,
-                    shift: 0x00_U256,
-                    expected: 0xffffffffffffffffffffffffffffffffffffffffffffffffffffffffffffffff_U256,
-                },
-                TestCase {
-                    value: 0xffffffffffffffffffffffffffffffffffffffffffffffffffffffffffffffff_U256,
-                    shift: 0x01_U256,
-                    expected: 0xfffffffffffffffffffffffffffffffffffffffffffffffffffffffffffffffe_U256,
-                },
-                TestCase {
-                    value: 0xffffffffffffffffffffffffffffffffffffffffffffffffffffffffffffffff_U256,
-                    shift: 0xff_U256,
-                    expected: 0x8000000000000000000000000000000000000000000000000000000000000000_U256,
-                },
-                TestCase {
-                    value: 0xffffffffffffffffffffffffffffffffffffffffffffffffffffffffffffffff_U256,
-                    shift: 0x0100_U256,
-                    expected: 0x0000000000000000000000000000000000000000000000000000000000000000_U256,
-                },
-                TestCase {
-                    value: 0x0000000000000000000000000000000000000000000000000000000000000000_U256,
-                    shift: 0x01_U256,
-                    expected: 0x0000000000000000000000000000000000000000000000000000000000000000_U256,
-                },
-                TestCase {
-                    value: 0x7fffffffffffffffffffffffffffffffffffffffffffffffffffffffffffffff_U256,
-                    shift: 0x01_U256,
-                    expected: 0xfffffffffffffffffffffffffffffffffffffffffffffffffffffffffffffffe_U256,
-                },
-            ];
-        }
-=======
     *op2 = if shift < 256 {
         op2.arithmetic_shr(shift)
     } else if op2.bit(255) {
@@ -297,7 +197,6 @@
                 },
             ];
         }
->>>>>>> 41e2f7f9
 
         for test in test_cases {
             host.clear();
