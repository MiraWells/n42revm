use super::prelude::*;
use crate::MAX_INITCODE_SIZE;
use crate::{
    alloc::boxed::Box,
    alloc::vec::Vec,
    gas::{self, COLD_ACCOUNT_ACCESS_COST, WARM_STORAGE_READ_COST},
    interpreter::Interpreter,
    return_ok, return_revert, CallContext, CallInputs, CallScheme, CreateInputs, CreateScheme,
    Host, InstructionResult, Transfer,
};
use core::cmp::min;

pub(super) fn balance<SPEC: Spec>(interpreter: &mut Interpreter, host: &mut dyn Host) {
    pop_address!(interpreter, address);
    let Some((balance, is_cold)) = host.balance(address) else {
        interpreter.instruction_result = InstructionResult::FatalExternalError;
        return;
    };
    gas!(
        interpreter,
        if SPEC::enabled(ISTANBUL) {
            // EIP-1884: Repricing for trie-size-dependent opcodes
            gas::account_access_gas::<SPEC>(is_cold)
        } else if SPEC::enabled(TANGERINE) {
            400
        } else {
            20
        }
    );
    push!(interpreter, balance);
}

// EIP-1884: Repricing for trie-size-dependent opcodes
pub(super) fn selfbalance<SPEC: Spec>(interpreter: &mut Interpreter, host: &mut dyn Host) {
    check!(interpreter, ISTANBUL);
    gas!(interpreter, gas::LOW);
    let Some((balance, _)) = host.balance(interpreter.contract.address) else {
        interpreter.instruction_result = InstructionResult::FatalExternalError;
        return;
    };
    push!(interpreter, balance);
}

pub(super) fn extcodesize<SPEC: Spec>(interpreter: &mut Interpreter, host: &mut dyn Host) {
    pop_address!(interpreter, address);
    let Some((code, is_cold)) = host.code(address) else {
        interpreter.instruction_result = InstructionResult::FatalExternalError;
        return;
    };
    if SPEC::enabled(BERLIN) {
        gas!(
            interpreter,
            if is_cold {
                COLD_ACCOUNT_ACCESS_COST
            } else {
                WARM_STORAGE_READ_COST
            }
        );
    } else if SPEC::enabled(TANGERINE) {
        gas!(interpreter, 700);
    } else {
        gas!(interpreter, 20);
    }

    push!(interpreter, U256::from(code.len()));
}

// EIP-1052: EXTCODEHASH opcode
pub(super) fn extcodehash<SPEC: Spec>(interpreter: &mut Interpreter, host: &mut dyn Host) {
    check!(interpreter, CONSTANTINOPLE);
    pop_address!(interpreter, address);
    let Some((code_hash, is_cold)) = host.code_hash(address) else {
        interpreter.instruction_result = InstructionResult::FatalExternalError;
        return;
    };
    if SPEC::enabled(BERLIN) {
        gas!(
            interpreter,
            if is_cold {
                COLD_ACCOUNT_ACCESS_COST
            } else {
                WARM_STORAGE_READ_COST
            }
        );
    } else if SPEC::enabled(ISTANBUL) {
        gas!(interpreter, 700);
    } else {
        gas!(interpreter, 400);
    }
    push_b256!(interpreter, code_hash);
}

pub(super) fn extcodecopy<SPEC: Spec>(interpreter: &mut Interpreter, host: &mut dyn Host) {
    pop_address!(interpreter, address);
    pop!(interpreter, memory_offset, code_offset, len_u256);

    let Some((code, is_cold)) = host.code(address) else {
        interpreter.instruction_result = InstructionResult::FatalExternalError;
        return;
    };

    let len = as_usize_or_fail!(interpreter, len_u256);
    gas_or_fail!(
        interpreter,
        gas::extcodecopy_cost::<SPEC>(len as u64, is_cold)
    );
    if len == 0 {
        return;
    }
    let memory_offset = as_usize_or_fail!(interpreter, memory_offset);
    let code_offset = min(as_usize_saturated!(code_offset), code.len());
    memory_resize!(interpreter, memory_offset, len);

    // Safety: set_data is unsafe function and memory_resize ensures us that it is safe to call it
    interpreter
        .memory
        .set_data(memory_offset, code_offset, len, code.bytes());
}

pub(super) fn blockhash(interpreter: &mut Interpreter, host: &mut dyn Host) {
    gas!(interpreter, gas::BLOCKHASH);
    pop_top!(interpreter, number);

    if let Some(diff) = host.env().block.number.checked_sub(*number) {
        let diff = as_usize_saturated!(diff);
        // blockhash should push zero if number is same as current block number.
        if diff <= 256 && diff != 0 {
            let Some(hash) = host.block_hash(*number) else {
                interpreter.instruction_result = InstructionResult::FatalExternalError;
                return;
            };
            *number = U256::from_be_bytes(hash.0);
            return;
        }
    }
    *number = U256::ZERO;
}

pub(super) fn sload<SPEC: Spec>(interpreter: &mut Interpreter, host: &mut dyn Host) {
    pop!(interpreter, index);

    let Some((value, is_cold)) = host.sload(interpreter.contract.address, index) else {
        interpreter.instruction_result = InstructionResult::FatalExternalError;
        return;
    };
    gas!(interpreter, gas::sload_cost::<SPEC>(is_cold));
    push!(interpreter, value);
}

pub(super) fn sstore<SPEC: Spec>(interpreter: &mut Interpreter, host: &mut dyn Host) {
    check_staticcall!(interpreter);

    pop!(interpreter, index, value);
    let Some((original, old, new, is_cold)) =
        host.sstore(interpreter.contract.address, index, value)
    else {
        interpreter.instruction_result = InstructionResult::FatalExternalError;
        return;
    };
    gas_or_fail!(interpreter, {
        let remaining_gas = interpreter.gas.remaining();
        gas::sstore_cost::<SPEC>(original, old, new, remaining_gas, is_cold)
    });
    refund!(interpreter, gas::sstore_refund::<SPEC>(original, old, new));
}

<<<<<<< HEAD
pub(super) fn log<const N: usize>(interpreter: &mut Interpreter, host: &mut dyn Host) {
=======
/// Store value to transient storage
pub fn tstore<H: Host, SPEC: Spec>(interpreter: &mut Interpreter, host: &mut H) {
    // EIP-1153: Transient storage opcodes
    check!(interpreter, SPEC::enabled(CANCUN));
    check_staticcall!(interpreter);
    gas!(interpreter, gas::WARM_STORAGE_READ_COST);

    pop!(interpreter, index, value);

    host.tstore(interpreter.contract.address, index, value);
}

/// Load value from transient storage
pub fn tload<H: Host, SPEC: Spec>(interpreter: &mut Interpreter, host: &mut H) {
    // EIP-1153: Transient storage opcodes
    check!(interpreter, SPEC::enabled(CANCUN));
    gas!(interpreter, gas::WARM_STORAGE_READ_COST);

    pop_top!(interpreter, index);

    *index = host.tload(interpreter.contract.address, *index);
}

pub fn log<const N: u8>(interpreter: &mut Interpreter, host: &mut dyn Host) {
>>>>>>> 5734f125
    check_staticcall!(interpreter);

    pop!(interpreter, offset, len);
    let len = as_usize_or_fail!(interpreter, len);
    gas_or_fail!(interpreter, gas::log_cost(N as u8, len as u64));
    let data = if len == 0 {
        Bytes::new()
    } else {
        let offset = as_usize_or_fail!(interpreter, offset);
        memory_resize!(interpreter, offset, len);
        Bytes::copy_from_slice(interpreter.memory.get_slice(offset, len))
    };

    if interpreter.stack.len() < N {
        interpreter.instruction_result = InstructionResult::StackUnderflow;
        return;
    }

    let mut topics = Vec::with_capacity(N);
    for _ in 0..N {
        // Safety: stack bounds already checked few lines above
        let topic = unsafe { interpreter.stack.pop_unsafe() };
        topics.push(B256(topic.to_be_bytes()));
    }

    host.log(interpreter.contract.address, topics, data);
}

pub(super) fn selfdestruct<SPEC: Spec>(interpreter: &mut Interpreter, host: &mut dyn Host) {
    check_staticcall!(interpreter);
    pop_address!(interpreter, target);

    let Some(res) = host.selfdestruct(interpreter.contract.address, target) else {
        interpreter.instruction_result = InstructionResult::FatalExternalError;
        return;
    };

    // EIP-3529: Reduction in refunds
    if !SPEC::enabled(LONDON) && !res.previously_destroyed {
        refund!(interpreter, gas::SELFDESTRUCT)
    }
    gas!(interpreter, gas::selfdestruct_cost::<SPEC>(res));

    interpreter.instruction_result = InstructionResult::SelfDestruct;
}

pub(super) fn prepare_create_inputs<SPEC: Spec, const IS_CREATE2: bool>(
    interpreter: &mut Interpreter,
    create_inputs: &mut Option<Box<CreateInputs>>,
) {
    check_staticcall!(interpreter);

    // EIP-1014: Skinny CREATE2
    if IS_CREATE2 {
        check!(interpreter, PETERSBURG);
    }

    interpreter.return_data_buffer = Bytes::new();

    pop!(interpreter, value, code_offset, len);
    let len = as_usize_or_fail!(interpreter, len);

    let code = if len == 0 {
        Bytes::new()
    } else {
        // EIP-3860: Limit and meter initcode
        if SPEC::enabled(SHANGHAI) {
            if len > MAX_INITCODE_SIZE {
                interpreter.instruction_result = InstructionResult::CreateInitcodeSizeLimit;
                return;
            }
            gas!(interpreter, gas::initcode_cost(len as u64));
        }

        let code_offset = as_usize_or_fail!(interpreter, code_offset);
        memory_resize!(interpreter, code_offset, len);
        Bytes::copy_from_slice(interpreter.memory.get_slice(code_offset, len))
    };

    let scheme = if IS_CREATE2 {
        pop!(interpreter, salt);
        gas_or_fail!(interpreter, gas::create2_cost(len));
        CreateScheme::Create2 { salt }
    } else {
        gas!(interpreter, gas::CREATE);
        CreateScheme::Create
    };

    let mut gas_limit = interpreter.gas().remaining();

    // EIP-150: Gas cost changes for IO-heavy operations
    if SPEC::enabled(TANGERINE) {
        // take remaining gas and deduce l64 part of it.
        gas_limit -= gas_limit / 64
    }
    gas!(interpreter, gas_limit);

    *create_inputs = Some(Box::new(CreateInputs {
        caller: interpreter.contract.address,
        scheme,
        value,
        init_code: code,
        gas_limit,
    }));
}

pub(super) fn create<SPEC: Spec, const IS_CREATE2: bool>(
    interpreter: &mut Interpreter,
    host: &mut dyn Host,
) {
    let mut create_input: Option<Box<CreateInputs>> = None;
    prepare_create_inputs::<SPEC, IS_CREATE2>(interpreter, &mut create_input);

    let Some(mut create_input) = create_input else {
        return;
    };

    let (return_reason, address, gas, return_data) = host.create(&mut create_input);

    interpreter.return_data_buffer = match return_reason {
        // Save data to return data buffer if the create reverted
        return_revert!() => return_data,
        // Otherwise clear it
        _ => Bytes::new(),
    };

    match return_reason {
        return_ok!() => {
            push_b256!(interpreter, address.map_or(B256::zero(), Into::into));
            if crate::USE_GAS {
                interpreter.gas.erase_cost(gas.remaining());
                interpreter.gas.record_refund(gas.refunded());
            }
        }
        return_revert!() => {
            push!(interpreter, U256::ZERO);
            if crate::USE_GAS {
                interpreter.gas.erase_cost(gas.remaining());
            }
        }
        InstructionResult::FatalExternalError => {
            interpreter.instruction_result = InstructionResult::FatalExternalError;
        }
        _ => push!(interpreter, U256::ZERO),
    }
}

pub(super) fn call<SPEC: Spec>(interpreter: &mut Interpreter, host: &mut dyn Host) {
    call_inner::<SPEC>(CallScheme::Call, interpreter, host);
}

pub(super) fn call_code<SPEC: Spec>(interpreter: &mut Interpreter, host: &mut dyn Host) {
    call_inner::<SPEC>(CallScheme::CallCode, interpreter, host);
}

pub(super) fn delegate_call<SPEC: Spec>(interpreter: &mut Interpreter, host: &mut dyn Host) {
    call_inner::<SPEC>(CallScheme::DelegateCall, interpreter, host);
}

pub(super) fn static_call<SPEC: Spec>(interpreter: &mut Interpreter, host: &mut dyn Host) {
    call_inner::<SPEC>(CallScheme::StaticCall, interpreter, host);
}

fn prepare_call_inputs<SPEC: Spec>(
    interpreter: &mut Interpreter,
    scheme: CallScheme,
    host: &mut dyn Host,
    result_len: &mut usize,
    result_offset: &mut usize,
    result_call_inputs: &mut Option<Box<CallInputs>>,
) {
    pop!(interpreter, local_gas_limit);
    pop_address!(interpreter, to);
    let local_gas_limit = u64::try_from(local_gas_limit).unwrap_or(u64::MAX);

    let value = match scheme {
        CallScheme::CallCode => {
            pop!(interpreter, value);
            value
        }
        CallScheme::Call => {
            pop!(interpreter, value);
            if interpreter.is_static && value != U256::ZERO {
                interpreter.instruction_result = InstructionResult::CallNotAllowedInsideStatic;
                return;
            }
            value
        }
        CallScheme::DelegateCall | CallScheme::StaticCall => U256::ZERO,
    };

    pop!(interpreter, in_offset, in_len, out_offset, out_len);

    let in_len = as_usize_or_fail!(interpreter, in_len);
    let input = if in_len != 0 {
        let in_offset = as_usize_or_fail!(interpreter, in_offset);
        memory_resize!(interpreter, in_offset, in_len);
        Bytes::copy_from_slice(interpreter.memory.get_slice(in_offset, in_len))
    } else {
        Bytes::new()
    };

    *result_len = as_usize_or_fail!(interpreter, out_len);
    *result_offset = if *result_len != 0 {
        let out_offset = as_usize_or_fail!(interpreter, out_offset);
        memory_resize!(interpreter, out_offset, *result_len);
        out_offset
    } else {
        usize::MAX //unrealistic value so we are sure it is not used
    };

    let context = match scheme {
        CallScheme::Call | CallScheme::StaticCall => CallContext {
            address: to,
            caller: interpreter.contract.address,
            code_address: to,
            apparent_value: value,
            scheme,
        },
        CallScheme::CallCode => CallContext {
            address: interpreter.contract.address,
            caller: interpreter.contract.address,
            code_address: to,
            apparent_value: value,
            scheme,
        },
        CallScheme::DelegateCall => CallContext {
            address: interpreter.contract.address,
            caller: interpreter.contract.caller,
            code_address: to,
            apparent_value: interpreter.contract.value,
            scheme,
        },
    };

    let transfer = if scheme == CallScheme::Call {
        Transfer {
            source: interpreter.contract.address,
            target: to,
            value,
        }
    } else if scheme == CallScheme::CallCode {
        Transfer {
            source: interpreter.contract.address,
            target: interpreter.contract.address,
            value,
        }
    } else {
        //this is dummy send for StaticCall and DelegateCall, it should do nothing and dont touch anything.
        Transfer {
            source: interpreter.contract.address,
            target: interpreter.contract.address,
            value: U256::ZERO,
        }
    };

    // load account and calculate gas cost.
    let Some((is_cold, exist)) = host.load_account(to) else {
        interpreter.instruction_result = InstructionResult::FatalExternalError;
        return;
    };
    let is_new = !exist;

    gas!(
        interpreter,
        gas::call_cost::<SPEC>(
            value,
            is_new,
            is_cold,
            matches!(scheme, CallScheme::Call | CallScheme::CallCode),
            matches!(scheme, CallScheme::Call | CallScheme::StaticCall),
        )
    );

    // EIP-150: Gas cost changes for IO-heavy operations
    // take l64 part of gas_limit
    let mut gas_limit = if SPEC::enabled(TANGERINE) {
        let gas = interpreter.gas().remaining();
        min(gas - gas / 64, local_gas_limit)
    } else {
        local_gas_limit
    };

    gas!(interpreter, gas_limit);

    // add call stipend if there is value to be transferred.
    if matches!(scheme, CallScheme::Call | CallScheme::CallCode) && transfer.value != U256::ZERO {
        gas_limit = gas_limit.saturating_add(gas::CALL_STIPEND);
    }
    let is_static = matches!(scheme, CallScheme::StaticCall) || interpreter.is_static;

    *result_call_inputs = Some(Box::new(CallInputs {
        contract: to,
        transfer,
        input,
        gas_limit,
        context,
        is_static,
    }));
}

pub(super) fn call_inner<SPEC: Spec>(
    scheme: CallScheme,
    interpreter: &mut Interpreter,
    host: &mut dyn Host,
) {
    match scheme {
        // EIP-7: DELEGATECALL
        CallScheme::DelegateCall => check!(interpreter, HOMESTEAD),
        // EIP-214: New opcode STATICCALL
        CallScheme::StaticCall => check!(interpreter, BYZANTIUM),
        _ => (),
    }
    interpreter.return_data_buffer = Bytes::new();

    let mut out_offset: usize = 0;
    let mut out_len: usize = 0;
    let mut call_input: Option<Box<CallInputs>> = None;
    prepare_call_inputs::<SPEC>(
        interpreter,
        scheme,
        host,
        &mut out_len,
        &mut out_offset,
        &mut call_input,
    );

    let Some(mut call_input) = call_input else {
        return;
    };

    // Call host to interact with target contract
    let (reason, gas, return_data) = host.call(&mut call_input);

    interpreter.return_data_buffer = return_data;

    let target_len = min(out_len, interpreter.return_data_buffer.len());

    match reason {
        return_ok!() => {
            // return unspend gas.
            if crate::USE_GAS {
                interpreter.gas.erase_cost(gas.remaining());
                interpreter.gas.record_refund(gas.refunded());
            }
            interpreter
                .memory
                .set(out_offset, &interpreter.return_data_buffer[..target_len]);
            push!(interpreter, U256::from(1));
        }
        return_revert!() => {
            if crate::USE_GAS {
                interpreter.gas.erase_cost(gas.remaining());
            }
            interpreter
                .memory
                .set(out_offset, &interpreter.return_data_buffer[..target_len]);
            push!(interpreter, U256::ZERO);
        }
        InstructionResult::FatalExternalError => {
            interpreter.instruction_result = InstructionResult::FatalExternalError;
        }
        _ => {
            push!(interpreter, U256::ZERO);
        }
    }
}<|MERGE_RESOLUTION|>--- conflicted
+++ resolved
@@ -164,13 +164,10 @@
     refund!(interpreter, gas::sstore_refund::<SPEC>(original, old, new));
 }
 
-<<<<<<< HEAD
-pub(super) fn log<const N: usize>(interpreter: &mut Interpreter, host: &mut dyn Host) {
-=======
+// EIP-1153: Transient storage opcodes
 /// Store value to transient storage
-pub fn tstore<H: Host, SPEC: Spec>(interpreter: &mut Interpreter, host: &mut H) {
-    // EIP-1153: Transient storage opcodes
-    check!(interpreter, SPEC::enabled(CANCUN));
+pub(super) fn tstore<SPEC: Spec>(interpreter: &mut Interpreter, host: &mut dyn Host) {
+    check!(interpreter, CANCUN);
     check_staticcall!(interpreter);
     gas!(interpreter, gas::WARM_STORAGE_READ_COST);
 
@@ -179,10 +176,10 @@
     host.tstore(interpreter.contract.address, index, value);
 }
 
+// EIP-1153: Transient storage opcodes
 /// Load value from transient storage
-pub fn tload<H: Host, SPEC: Spec>(interpreter: &mut Interpreter, host: &mut H) {
-    // EIP-1153: Transient storage opcodes
-    check!(interpreter, SPEC::enabled(CANCUN));
+pub(super) fn tload<SPEC: Spec>(interpreter: &mut Interpreter, host: &mut dyn Host) {
+    check!(interpreter, CANCUN);
     gas!(interpreter, gas::WARM_STORAGE_READ_COST);
 
     pop_top!(interpreter, index);
@@ -190,8 +187,7 @@
     *index = host.tload(interpreter.contract.address, *index);
 }
 
-pub fn log<const N: u8>(interpreter: &mut Interpreter, host: &mut dyn Host) {
->>>>>>> 5734f125
+pub(super) fn log<const N: usize>(interpreter: &mut Interpreter, host: &mut dyn Host) {
     check_staticcall!(interpreter);
 
     pop!(interpreter, offset, len);
