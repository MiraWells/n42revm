use crate::{
    gas::{self, warm_cold_cost},
    interpreter::Interpreter,
    primitives::{Bytes, Log, LogData, Spec, SpecId::*, B256, U256},
    Host, InstructionResult, SStoreResult,
};
use core::cmp::min;
use revm_primitives::BLOCK_HASH_HISTORY;
use std::vec::Vec;

pub fn balance<H: Host + ?Sized, SPEC: Spec>(interpreter: &mut Interpreter, host: &mut H) {
    pop_address!(interpreter, address);
    let Some((balance, is_cold)) = host.balance(address) else {
        interpreter.instruction_result = InstructionResult::FatalExternalError;
        return;
    };
    gas!(
        interpreter,
        if SPEC::enabled(BERLIN) {
            warm_cold_cost(is_cold)
        } else if SPEC::enabled(ISTANBUL) {
            // EIP-1884: Repricing for trie-size-dependent opcodes
            700
        } else if SPEC::enabled(TANGERINE) {
            400
        } else {
            20
        }
    );
    push!(interpreter, balance);
}

/// EIP-1884: Repricing for trie-size-dependent opcodes
pub fn selfbalance<H: Host + ?Sized, SPEC: Spec>(interpreter: &mut Interpreter, host: &mut H) {
    check!(interpreter, ISTANBUL);
    gas!(interpreter, gas::LOW);
    let Some((balance, _)) = host.balance(interpreter.contract.target_address) else {
        interpreter.instruction_result = InstructionResult::FatalExternalError;
        return;
    };
    push!(interpreter, balance);
}

pub fn extcodesize<H: Host + ?Sized, SPEC: Spec>(interpreter: &mut Interpreter, host: &mut H) {
    pop_address!(interpreter, address);
    let Some((code, is_cold)) = host.code(address) else {
        interpreter.instruction_result = InstructionResult::FatalExternalError;
        return;
    };
    if SPEC::enabled(BERLIN) {
        gas!(interpreter, warm_cold_cost(is_cold));
    } else if SPEC::enabled(TANGERINE) {
        gas!(interpreter, 700);
    } else {
        gas!(interpreter, 20);
    }

    push!(interpreter, U256::from(code.len()));
}

/// EIP-1052: EXTCODEHASH opcode
pub fn extcodehash<H: Host + ?Sized, SPEC: Spec>(interpreter: &mut Interpreter, host: &mut H) {
    check!(interpreter, CONSTANTINOPLE);
    pop_address!(interpreter, address);
    let Some((code_hash, is_cold)) = host.code_hash(address) else {
        interpreter.instruction_result = InstructionResult::FatalExternalError;
        return;
    };
    if SPEC::enabled(BERLIN) {
        gas!(interpreter, warm_cold_cost(is_cold));
    } else if SPEC::enabled(ISTANBUL) {
        gas!(interpreter, 700);
    } else {
        gas!(interpreter, 400);
    }
    push_b256!(interpreter, code_hash);
}

pub fn extcodecopy<H: Host + ?Sized, SPEC: Spec>(interpreter: &mut Interpreter, host: &mut H) {
    pop_address!(interpreter, address);
    pop!(interpreter, memory_offset, code_offset, len_u256);

    let Some((code, is_cold)) = host.code(address) else {
        interpreter.instruction_result = InstructionResult::FatalExternalError;
        return;
    };

    let len = as_usize_or_fail!(interpreter, len_u256);
    gas_or_fail!(
        interpreter,
        gas::extcodecopy_cost(SPEC::SPEC_ID, len as u64, is_cold)
    );
    if len == 0 {
        return;
    }
    let memory_offset = as_usize_or_fail!(interpreter, memory_offset);
    let code_offset = min(as_usize_saturated!(code_offset), code.len());
    resize_memory!(interpreter, memory_offset, len);

    // Note: this can't panic because we resized memory to fit.
    interpreter
        .shared_memory
        .set_data(memory_offset, code_offset, len, &code.original_bytes());
}

pub fn blockhash<H: Host + ?Sized>(interpreter: &mut Interpreter, host: &mut H) {
    gas!(interpreter, gas::BLOCKHASH);
    pop_top!(interpreter, number);

    if let Some(diff) = host.env().block.number.checked_sub(*number) {
        let diff = as_usize_saturated!(diff);
        // blockhash should push zero if number is same as current block number.
        if diff <= BLOCK_HASH_HISTORY && diff != 0 {
            let Some(hash) = host.block_hash(*number) else {
                interpreter.instruction_result = InstructionResult::FatalExternalError;
                return;
            };
            *number = U256::from_be_bytes(hash.0);
            return;
        }
    }
    *number = U256::ZERO;
}

pub fn sload<H: Host + ?Sized, SPEC: Spec>(interpreter: &mut Interpreter, host: &mut H) {
    pop_top!(interpreter, index);

<<<<<<< HEAD
    let Some((value, is_cold)) = host.sload(interpreter.contract.target_address, index) else {
=======
    let Some((value, is_cold)) = host.sload(interpreter.contract.address, *index) else {
>>>>>>> 11e819c3
        interpreter.instruction_result = InstructionResult::FatalExternalError;
        return;
    };
    gas!(interpreter, gas::sload_cost(SPEC::SPEC_ID, is_cold));
    *index = value;
}

pub fn sstore<H: Host + ?Sized, SPEC: Spec>(interpreter: &mut Interpreter, host: &mut H) {
    error_on_static_call!(interpreter);

    pop!(interpreter, index, value);
    let Some(SStoreResult {
        original_value: original,
        present_value: old,
        new_value: new,
        is_cold,
    }) = host.sstore(interpreter.contract.target_address, index, value)
    else {
        interpreter.instruction_result = InstructionResult::FatalExternalError;
        return;
    };
    gas_or_fail!(interpreter, {
        let remaining_gas = interpreter.gas.remaining();
        gas::sstore_cost(SPEC::SPEC_ID, original, old, new, remaining_gas, is_cold)
    });
    refund!(
        interpreter,
        gas::sstore_refund(SPEC::SPEC_ID, original, old, new)
    );
}

/// EIP-1153: Transient storage opcodes
/// Store value to transient storage
pub fn tstore<H: Host + ?Sized, SPEC: Spec>(interpreter: &mut Interpreter, host: &mut H) {
    check!(interpreter, CANCUN);
    error_on_static_call!(interpreter);
    gas!(interpreter, gas::WARM_STORAGE_READ_COST);

    pop!(interpreter, index, value);

    host.tstore(interpreter.contract.target_address, index, value);
}

/// EIP-1153: Transient storage opcodes
/// Load value from transient storage
pub fn tload<H: Host + ?Sized, SPEC: Spec>(interpreter: &mut Interpreter, host: &mut H) {
    check!(interpreter, CANCUN);
    gas!(interpreter, gas::WARM_STORAGE_READ_COST);

    pop_top!(interpreter, index);

    *index = host.tload(interpreter.contract.target_address, *index);
}

pub fn log<const N: usize, H: Host + ?Sized>(interpreter: &mut Interpreter, host: &mut H) {
    error_on_static_call!(interpreter);

    pop!(interpreter, offset, len);
    let len = as_usize_or_fail!(interpreter, len);
    gas_or_fail!(interpreter, gas::log_cost(N as u8, len as u64));
    let data = if len == 0 {
        Bytes::new()
    } else {
        let offset = as_usize_or_fail!(interpreter, offset);
        resize_memory!(interpreter, offset, len);
        Bytes::copy_from_slice(interpreter.shared_memory.slice(offset, len))
    };

    if interpreter.stack.len() < N {
        interpreter.instruction_result = InstructionResult::StackUnderflow;
        return;
    }

    let mut topics = Vec::with_capacity(N);
    for _ in 0..N {
        // SAFETY: stack bounds already checked few lines above
        topics.push(B256::from(unsafe { interpreter.stack.pop_unsafe() }));
    }

    let log = Log {
        address: interpreter.contract.target_address,
        data: LogData::new(topics, data).expect("LogData should have <=4 topics"),
    };

    host.log(log);
}

pub fn selfdestruct<H: Host + ?Sized, SPEC: Spec>(interpreter: &mut Interpreter, host: &mut H) {
    error_on_static_call!(interpreter);
    pop_address!(interpreter, target);

    let Some(res) = host.selfdestruct(interpreter.contract.target_address, target) else {
        interpreter.instruction_result = InstructionResult::FatalExternalError;
        return;
    };

    // EIP-3529: Reduction in refunds
    if !SPEC::enabled(LONDON) && !res.previously_destroyed {
        refund!(interpreter, gas::SELFDESTRUCT)
    }
    gas!(interpreter, gas::selfdestruct_cost(SPEC::SPEC_ID, res));

    interpreter.instruction_result = InstructionResult::SelfDestruct;
}<|MERGE_RESOLUTION|>--- conflicted
+++ resolved
@@ -124,12 +124,7 @@
 
 pub fn sload<H: Host + ?Sized, SPEC: Spec>(interpreter: &mut Interpreter, host: &mut H) {
     pop_top!(interpreter, index);
-
-<<<<<<< HEAD
-    let Some((value, is_cold)) = host.sload(interpreter.contract.target_address, index) else {
-=======
-    let Some((value, is_cold)) = host.sload(interpreter.contract.address, *index) else {
->>>>>>> 11e819c3
+    let Some((value, is_cold)) = host.sload(interpreter.contract.target_address, *index) else {
         interpreter.instruction_result = InstructionResult::FatalExternalError;
         return;
     };
