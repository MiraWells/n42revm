--- conflicted
+++ resolved
@@ -73,13 +73,8 @@
             created_address,
             value,
             eof,
-<<<<<<< HEAD
-            interpreter.gas().remaining(),
-            input,
-=======
-            gas_limit,
-            return_range,
->>>>>>> fadf6fbe
+            gas_limit,
+            input,
         )),
     };
 
