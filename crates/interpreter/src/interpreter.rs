--- conflicted
+++ resolved
@@ -3,22 +3,11 @@
 mod shared_memory;
 mod stack;
 
-use crate::{primitives::Bytes, Gas, Host, InstructionResult};
-use alloc::boxed::Box;
 pub use analysis::BytecodeLocked;
 pub use contract::Contract;
 pub use shared_memory::{next_multiple_of_32, SharedMemory, EMPTY_SHARED_MEMORY};
 pub use stack::{Stack, STACK_LIMIT};
 
-<<<<<<< HEAD
-/// EIP-170: Contract code size limit
-///
-/// By default this limit is 0x6000 (~24kb)
-pub const MAX_CODE_SIZE: usize = revm_primitives::MAX_CODE_SIZE;
-
-/// EIP-3860: Limit and meter initcode
-pub const MAX_INITCODE_SIZE: usize = revm_primitives::MAX_INITCODE_SIZE;
-=======
 use crate::{
     primitives::Bytes, push, push_b256, return_ok, return_revert, CallInputs, CallOutcome,
     CreateInputs, CreateOutcome, Gas, Host, InstructionResult,
@@ -27,7 +16,6 @@
 use revm_primitives::U256;
 use std::borrow::ToOwned;
 use std::boxed::Box;
->>>>>>> 4c15846a
 
 #[derive(Debug)]
 pub struct Interpreter {
@@ -283,8 +271,7 @@
     #[inline]
     pub fn program_counter(&self) -> usize {
         // SAFETY: `instruction_pointer` should be at an offset from the start of the bytecode.
-        // In practice this is always true unless a caller modifies the `instruction_pointer` field
-        // manually.
+        // In practice this is always true unless a caller modifies the `instruction_pointer` field manually.
         unsafe {
             self.instruction_pointer
                 .offset_from(self.contract.bytecode.as_ptr()) as usize
@@ -302,15 +289,9 @@
         // Get current opcode.
         let opcode = unsafe { *self.instruction_pointer };
 
-<<<<<<< HEAD
-        // Safety: In analysis we are doing padding of bytecode so that we are sure that last
-        // byte instruction is STOP so we are safe to just increment program_counter bcs on last
-        // instruction it will do noop and just stop execution of this contract
-=======
         // SAFETY: In analysis we are doing padding of bytecode so that we are sure that last
         // byte instruction is STOP so we are safe to just increment program_counter bcs on last instruction
         // it will do noop and just stop execution of this contract
->>>>>>> 4c15846a
         self.instruction_pointer = unsafe { self.instruction_pointer.offset(1) };
 
         // execute instruction.
