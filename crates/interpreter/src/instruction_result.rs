use crate::primitives::{HaltReason, OutOfGasError, SuccessReason};

#[repr(u8)]
#[derive(Clone, Copy, Debug, Default, PartialEq, Eq, Hash)]
#[cfg_attr(feature = "serde", derive(serde::Serialize, serde::Deserialize))]
pub enum InstructionResult {
    // success codes
    #[default]
    Continue = 0x00,
    Stop,
    Return,
    SelfDestruct,
    ReturnContract,

    // revert codes
    Revert = 0x10, // revert opcode
    CallTooDeep,
    OutOfFunds,

    // Actions
    CallOrCreate = 0x20,

    // error codes
    OutOfGas = 0x50,
    MemoryOOG,
    MemoryLimitOOG,
    PrecompileOOG,
    InvalidOperandOOG,
    OpcodeNotFound,
    CallNotAllowedInsideStatic,
    StateChangeDuringStaticCall,
    InvalidFEOpcode,
    InvalidJump,
    NotActivated,
    StackUnderflow,
    StackOverflow,
    OutOfOffset,
    CreateCollision,
    OverflowPayment,
    PrecompileError,
    NonceOverflow,
    /// Create init code size exceeds limit (runtime).
    CreateContractSizeLimit,
    /// Error on created contract that begins with EF
    CreateContractStartingWithEF,
    /// EIP-3860: Limit and meter initcode. Initcode size limit exceeded.
    CreateInitCodeSizeLimit,
    /// Fatal external error. Returned by database.
    FatalExternalError,
    /// RETURNCONTRACT called in not init eof code.
    ReturnContractInNotInitEOF,
    /// Legacy contract is calling opcode that is enabled only in EOF.
    EOFOpcodeDisabledInLegacy,
    /// EOF function stack overflow
    EOFFunctionStackOverflow,
}

impl From<SuccessReason> for InstructionResult {
    fn from(value: SuccessReason) -> Self {
        match value {
            SuccessReason::Return => InstructionResult::Return,
            SuccessReason::Stop => InstructionResult::Stop,
            SuccessReason::SelfDestruct => InstructionResult::SelfDestruct,
            SuccessReason::EofReturnContract => InstructionResult::ReturnContract,
        }
    }
}

impl From<HaltReason> for InstructionResult {
    fn from(value: HaltReason) -> Self {
        match value {
            HaltReason::OutOfGas(error) => match error {
                OutOfGasError::Basic => Self::OutOfGas,
                OutOfGasError::InvalidOperand => Self::InvalidOperandOOG,
                OutOfGasError::Memory => Self::MemoryOOG,
                OutOfGasError::MemoryLimit => Self::MemoryLimitOOG,
                OutOfGasError::Precompile => Self::PrecompileOOG,
            },
            HaltReason::OpcodeNotFound => Self::OpcodeNotFound,
            HaltReason::InvalidFEOpcode => Self::InvalidFEOpcode,
            HaltReason::InvalidJump => Self::InvalidJump,
            HaltReason::NotActivated => Self::NotActivated,
            HaltReason::StackOverflow => Self::StackOverflow,
            HaltReason::StackUnderflow => Self::StackUnderflow,
            HaltReason::OutOfOffset => Self::OutOfOffset,
            HaltReason::CreateCollision => Self::CreateCollision,
            HaltReason::PrecompileError => Self::PrecompileError,
            HaltReason::NonceOverflow => Self::NonceOverflow,
            HaltReason::CreateContractSizeLimit => Self::CreateContractSizeLimit,
            HaltReason::CreateContractStartingWithEF => Self::CreateContractStartingWithEF,
            HaltReason::CreateInitCodeSizeLimit => Self::CreateInitCodeSizeLimit,
            HaltReason::OverflowPayment => Self::OverflowPayment,
            HaltReason::StateChangeDuringStaticCall => Self::StateChangeDuringStaticCall,
            HaltReason::CallNotAllowedInsideStatic => Self::CallNotAllowedInsideStatic,
            HaltReason::OutOfFunds => Self::OutOfFunds,
            HaltReason::CallTooDeep => Self::CallTooDeep,
            #[cfg(feature = "optimism")]
            HaltReason::FailedDeposit => Self::FatalExternalError,
        }
    }
}

#[macro_export]
macro_rules! return_ok {
    () => {
        InstructionResult::Continue
            | InstructionResult::Stop
            | InstructionResult::Return
            | InstructionResult::SelfDestruct
            | InstructionResult::ReturnContract
    };
}

#[macro_export]
macro_rules! return_revert {
    () => {
        InstructionResult::Revert | InstructionResult::CallTooDeep | InstructionResult::OutOfFunds
    };
}

#[macro_export]
macro_rules! return_error {
    () => {
        InstructionResult::OutOfGas
            | InstructionResult::MemoryOOG
            | InstructionResult::MemoryLimitOOG
            | InstructionResult::PrecompileOOG
            | InstructionResult::InvalidOperandOOG
            | InstructionResult::OpcodeNotFound
            | InstructionResult::CallNotAllowedInsideStatic
            | InstructionResult::StateChangeDuringStaticCall
            | InstructionResult::InvalidFEOpcode
            | InstructionResult::InvalidJump
            | InstructionResult::NotActivated
            | InstructionResult::StackUnderflow
            | InstructionResult::StackOverflow
            | InstructionResult::OutOfOffset
            | InstructionResult::CreateCollision
            | InstructionResult::OverflowPayment
            | InstructionResult::PrecompileError
            | InstructionResult::NonceOverflow
            | InstructionResult::CreateContractSizeLimit
            | InstructionResult::CreateContractStartingWithEF
            | InstructionResult::CreateInitCodeSizeLimit
            | InstructionResult::FatalExternalError
            | InstructionResult::ReturnContractInNotInitEOF
            | InstructionResult::EOFOpcodeDisabledInLegacy
            | InstructionResult::EOFFunctionStackOverflow
    };
}

impl InstructionResult {
    /// Returns whether the result is a success.
    #[inline]
    pub const fn is_ok(self) -> bool {
        matches!(self, crate::return_ok!())
    }

    /// Returns whether the result is a revert.
    #[inline]
    pub const fn is_revert(self) -> bool {
        matches!(self, crate::return_revert!())
    }

    /// Returns whether the result is an error.
    #[inline]
    pub const fn is_error(self) -> bool {
        matches!(self, return_error!())
    }
}

#[derive(Debug, Copy, Clone, PartialEq, Eq, Hash)]
pub enum SuccessOrHalt {
    Success(SuccessReason),
    Revert,
    Halt(HaltReason),
    FatalExternalError,
    /// Internal instruction that signals Interpreter should continue running.
    InternalContinue,
    /// Internal instruction that signals call or create.
    InternalCallOrCreate,
}

impl SuccessOrHalt {
    /// Returns true if the transaction returned successfully without halts.
    #[inline]
    pub fn is_success(self) -> bool {
        matches!(self, SuccessOrHalt::Success(_))
    }

    /// Returns the [SuccessReason] value if this a successful result
    #[inline]
    pub fn to_success(self) -> Option<SuccessReason> {
        match self {
            SuccessOrHalt::Success(reason) => Some(reason),
            _ => None,
        }
    }

    /// Returns true if the transaction reverted.
    #[inline]
    pub fn is_revert(self) -> bool {
        matches!(self, SuccessOrHalt::Revert)
    }

    /// Returns true if the EVM has experienced an exceptional halt
    #[inline]
    pub fn is_halt(self) -> bool {
        matches!(self, SuccessOrHalt::Halt(_))
    }

    /// Returns the [HaltReason] value the EVM has experienced an exceptional halt
    #[inline]
    pub fn to_halt(self) -> Option<HaltReason> {
        match self {
            SuccessOrHalt::Halt(reason) => Some(reason),
            _ => None,
        }
    }
}

impl From<InstructionResult> for SuccessOrHalt {
    fn from(result: InstructionResult) -> Self {
        match result {
            InstructionResult::Continue => Self::InternalContinue, // used only in interpreter loop
            InstructionResult::Stop => Self::Success(SuccessReason::Stop),
            InstructionResult::Return => Self::Success(SuccessReason::Return),
            InstructionResult::SelfDestruct => Self::Success(SuccessReason::SelfDestruct),
            InstructionResult::Revert => Self::Revert,
            InstructionResult::CallOrCreate => Self::InternalCallOrCreate, // used only in interpreter loop
            InstructionResult::CallTooDeep => Self::Halt(HaltReason::CallTooDeep), // not gonna happen for first call
            InstructionResult::OutOfFunds => Self::Halt(HaltReason::OutOfFunds), // Check for first call is done separately.
            InstructionResult::OutOfGas => Self::Halt(HaltReason::OutOfGas(OutOfGasError::Basic)),
            InstructionResult::MemoryLimitOOG => {
                Self::Halt(HaltReason::OutOfGas(OutOfGasError::MemoryLimit))
            }
            InstructionResult::MemoryOOG => Self::Halt(HaltReason::OutOfGas(OutOfGasError::Memory)),
            InstructionResult::PrecompileOOG => {
                Self::Halt(HaltReason::OutOfGas(OutOfGasError::Precompile))
            }
            InstructionResult::InvalidOperandOOG => {
                Self::Halt(HaltReason::OutOfGas(OutOfGasError::InvalidOperand))
            }
            InstructionResult::OpcodeNotFound | InstructionResult::ReturnContractInNotInitEOF => {
                Self::Halt(HaltReason::OpcodeNotFound)
            }
            InstructionResult::CallNotAllowedInsideStatic => {
                Self::Halt(HaltReason::CallNotAllowedInsideStatic)
            } // first call is not static call
            InstructionResult::StateChangeDuringStaticCall => {
                Self::Halt(HaltReason::StateChangeDuringStaticCall)
            }
            InstructionResult::InvalidFEOpcode => Self::Halt(HaltReason::InvalidFEOpcode),
            InstructionResult::InvalidJump => Self::Halt(HaltReason::InvalidJump),
            InstructionResult::NotActivated => Self::Halt(HaltReason::NotActivated),
            InstructionResult::StackUnderflow => Self::Halt(HaltReason::StackUnderflow),
            InstructionResult::StackOverflow => Self::Halt(HaltReason::StackOverflow),
            InstructionResult::OutOfOffset => Self::Halt(HaltReason::OutOfOffset),
            InstructionResult::CreateCollision => Self::Halt(HaltReason::CreateCollision),
            InstructionResult::OverflowPayment => Self::Halt(HaltReason::OverflowPayment), // Check for first call is done separately.
            InstructionResult::PrecompileError => Self::Halt(HaltReason::PrecompileError),
            InstructionResult::NonceOverflow => Self::Halt(HaltReason::NonceOverflow),
            InstructionResult::CreateContractSizeLimit
            | InstructionResult::CreateContractStartingWithEF => {
                Self::Halt(HaltReason::CreateContractSizeLimit)
            }
            InstructionResult::CreateInitCodeSizeLimit => {
                Self::Halt(HaltReason::CreateInitCodeSizeLimit)
            }
            InstructionResult::FatalExternalError => Self::FatalExternalError,
            InstructionResult::EOFOpcodeDisabledInLegacy => Self::Halt(HaltReason::OpcodeNotFound),
            InstructionResult::EOFFunctionStackOverflow => Self::FatalExternalError,
<<<<<<< HEAD
            InstructionResult::ReturnContract => {
                panic!("Unexpected EOF internal Return Contract")
            }
=======
            InstructionResult::ReturnContract => Self::Success(SuccessReason::EofReturnContract),
>>>>>>> 41e2f7f9
        }
    }
}

#[cfg(test)]
mod tests {
    use crate::InstructionResult;

    #[test]
    fn all_results_are_covered() {
        match InstructionResult::Continue {
            return_error!() => {}
            return_revert!() => {}
            return_ok!() => {}
            InstructionResult::CallOrCreate => {}
        }
    }

    #[test]
    fn test_results() {
        let ok_results = vec![
            InstructionResult::Continue,
            InstructionResult::Stop,
            InstructionResult::Return,
            InstructionResult::SelfDestruct,
        ];

        for result in ok_results {
            assert!(result.is_ok());
            assert!(!result.is_revert());
            assert!(!result.is_error());
        }

        let revert_results = vec![
            InstructionResult::Revert,
            InstructionResult::CallTooDeep,
            InstructionResult::OutOfFunds,
        ];

        for result in revert_results {
            assert!(!result.is_ok());
            assert!(result.is_revert());
            assert!(!result.is_error());
        }

        let error_results = vec![
            InstructionResult::OutOfGas,
            InstructionResult::MemoryOOG,
            InstructionResult::MemoryLimitOOG,
            InstructionResult::PrecompileOOG,
            InstructionResult::InvalidOperandOOG,
            InstructionResult::OpcodeNotFound,
            InstructionResult::CallNotAllowedInsideStatic,
            InstructionResult::StateChangeDuringStaticCall,
            InstructionResult::InvalidFEOpcode,
            InstructionResult::InvalidJump,
            InstructionResult::NotActivated,
            InstructionResult::StackUnderflow,
            InstructionResult::StackOverflow,
            InstructionResult::OutOfOffset,
            InstructionResult::CreateCollision,
            InstructionResult::OverflowPayment,
            InstructionResult::PrecompileError,
            InstructionResult::NonceOverflow,
            InstructionResult::CreateContractSizeLimit,
            InstructionResult::CreateContractStartingWithEF,
            InstructionResult::CreateInitCodeSizeLimit,
            InstructionResult::FatalExternalError,
        ];

        for result in error_results {
            assert!(!result.is_ok());
            assert!(!result.is_revert());
            assert!(result.is_error());
        }
    }
}<|MERGE_RESOLUTION|>--- conflicted
+++ resolved
@@ -270,13 +270,7 @@
             InstructionResult::FatalExternalError => Self::FatalExternalError,
             InstructionResult::EOFOpcodeDisabledInLegacy => Self::Halt(HaltReason::OpcodeNotFound),
             InstructionResult::EOFFunctionStackOverflow => Self::FatalExternalError,
-<<<<<<< HEAD
-            InstructionResult::ReturnContract => {
-                panic!("Unexpected EOF internal Return Contract")
-            }
-=======
             InstructionResult::ReturnContract => Self::Success(SuccessReason::EofReturnContract),
->>>>>>> 41e2f7f9
         }
     }
 }
