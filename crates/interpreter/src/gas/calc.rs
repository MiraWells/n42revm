--- conflicted
+++ resolved
@@ -1,13 +1,7 @@
-<<<<<<< HEAD
-use revm_primitives::SpecId::PRAGUE;
-=======
-use revm_primitives::AccessListItem;
->>>>>>> 58ab5e34
-
 use super::constants::*;
 use crate::{
     num_words,
-    primitives::{SpecId, U256},
+    primitives::{AccessListItem, SpecId, U256},
     SelfDestructResult,
 };
 
@@ -362,13 +356,8 @@
     spec_id: SpecId,
     input: &[u8],
     is_create: bool,
-<<<<<<< HEAD
-    access_list: &[(Address, Vec<U256>)],
-    // TODO authorization list items.
+    access_list: &[AccessListItem],
     authorization_list_num: u64,
-=======
-    access_list: &[AccessListItem],
->>>>>>> 58ab5e34
 ) -> u64 {
     let mut initial_gas = 0;
     let zero_data_len = input.iter().filter(|v| **v == 0).count() as u64;
@@ -386,10 +375,7 @@
 
     // get number of access list account and storages.
     if spec_id.is_enabled_in(SpecId::BERLIN) {
-        let accessed_slots: usize = access_list
-            .iter()
-            .map(|item| item.storage_keys.len())
-            .sum();
+        let accessed_slots: usize = access_list.iter().map(|item| item.storage_keys.len()).sum();
         initial_gas += access_list.len() as u64 * ACCESS_LIST_ADDRESS;
         initial_gas += accessed_slots as u64 * ACCESS_LIST_STORAGE_KEY;
     }
@@ -413,7 +399,7 @@
     }
 
     //   EIP-7702
-    if spec_id.is_enabled_in(PRAGUE) {
+    if spec_id.is_enabled_in(SpecId::PRAGUE) {
         initial_gas += authorization_list_num * PER_CONTRACT_CODE_BASE_COST;
     }
 
