use super::constants::*;
<<<<<<< HEAD
use crate::primitives::{Address, Spec, SpecId::*, U256};
use crate::SelfDestructResult;
use std::vec::Vec;

#[inline]
=======
use crate::inner_models::SelfDestructResult;
use crate::primitives::{Address, SpecId, U256};
use std::vec::Vec;

/// `const` Option `?`.
macro_rules! tri {
    ($e:expr) => {
        match $e {
            Some(v) => v,
            None => return None,
        }
    };
}

/// `const` unwrap.
macro_rules! opt_unwrap {
    ($e:expr) => {
        match $e {
            Some(v) => v,
            None => panic!("unwrap failed"),
        }
    };
}

/// `SSTORE` opcode refund calculation.
>>>>>>> eee05416
#[allow(clippy::collapsible_else_if)]
pub fn sstore_refund(spec_id: SpecId, original: U256, current: U256, new: U256) -> i64 {
    if spec_id.is_enabled_in(SpecId::ISTANBUL) {
        // EIP-3529: Reduction in refunds
        let sstore_clears_schedule = if spec_id.is_enabled_in(SpecId::LONDON) {
            (SSTORE_RESET - COLD_SLOAD_COST + ACCESS_LIST_STORAGE_KEY) as i64
        } else {
            REFUND_SSTORE_CLEARS
        };
        if current == new {
            0
        } else {
            if original == current && new == U256::ZERO {
                sstore_clears_schedule
            } else {
                let mut refund = 0;

                if original != U256::ZERO {
                    if current == U256::ZERO {
                        refund -= sstore_clears_schedule;
                    } else if new == U256::ZERO {
                        refund += sstore_clears_schedule;
                    }
                }

                if original == new {
                    let (gas_sstore_reset, gas_sload) = if spec_id.is_enabled_in(SpecId::BERLIN) {
                        (SSTORE_RESET - COLD_SLOAD_COST, WARM_STORAGE_READ_COST)
                    } else {
                        (SSTORE_RESET, sload_cost(spec_id, false))
                    };
                    if original == U256::ZERO {
                        refund += (SSTORE_SET - gas_sload) as i64;
                    } else {
                        refund += (gas_sstore_reset - gas_sload) as i64;
                    }
                }

                refund
            }
        }
    } else {
        if current != U256::ZERO && new == U256::ZERO {
            REFUND_SSTORE_CLEARS
        } else {
            0
        }
    }
}

/// `CREATE2` opcode cost calculation.
#[inline]
<<<<<<< HEAD
pub fn create2_cost(len: usize) -> Option<u64> {
    CREATE.checked_add(cost_per_word::<KECCAK256WORD>(len.try_into().ok()?)?)
=======
pub const fn create2_cost(len: u64) -> Option<u64> {
    let sha_addup_base = len.div_ceil(32);
    let sha_addup = tri!(KECCAK256WORD.checked_mul(sha_addup_base));
    CREATE.checked_add(sha_addup)
>>>>>>> eee05416
}

#[inline]
fn log2floor(value: U256) -> u64 {
    assert!(value != U256::ZERO);
    let mut l: u64 = 256;
    for i in 0..4 {
        let i = 3 - i;
        if value.as_limbs()[i] == 0u64 {
            l -= 64;
        } else {
            l -= value.as_limbs()[i].leading_zeros() as u64;
            if l == 0 {
                return l;
            } else {
                return l - 1;
            }
        }
    }
    l
}

/// `EXP` opcode cost calculation.
#[inline]
pub fn exp_cost(spec_id: SpecId, power: U256) -> Option<u64> {
    if power == U256::ZERO {
        Some(EXP)
    } else {
        // EIP-160: EXP cost increase
        let gas_byte = U256::from(if spec_id.is_enabled_in(SpecId::SPURIOUS_DRAGON) {
            50
        } else {
            10
        });
        let gas = U256::from(EXP)
            .checked_add(gas_byte.checked_mul(U256::from(log2floor(power) / 8 + 1))?)?;

        u64::try_from(gas).ok()
    }
}

/// `*COPY` opcodes cost calculation.
#[inline]
<<<<<<< HEAD
pub fn verylowcopy_cost(len: u64) -> Option<u64> {
    VERYLOW.checked_add(cost_per_word::<COPY>(len)?)
=======
pub const fn verylowcopy_cost(len: u64) -> Option<u64> {
    VERYLOW.checked_add(tri!(cost_per_word(len, COPY)))
>>>>>>> eee05416
}

/// `EXTCODECOPY` opcode cost calculation.
#[inline]
<<<<<<< HEAD
pub fn extcodecopy_cost<SPEC: Spec>(len: u64, is_cold: bool) -> Option<u64> {
    let wordd = len / 32;
    let wordr = len % 32;

    let base_gas: u64 = if SPEC::enabled(BERLIN) {
        warm_cold_cost(is_cold)
    } else if SPEC::enabled(TANGERINE) {
=======
pub const fn extcodecopy_cost(spec_id: SpecId, len: u64, is_cold: bool) -> Option<u64> {
    let base_gas = if spec_id.is_enabled_in(SpecId::BERLIN) {
        if is_cold {
            COLD_ACCOUNT_ACCESS_COST
        } else {
            WARM_STORAGE_READ_COST
        }
    } else if spec_id.is_enabled_in(SpecId::TANGERINE) {
>>>>>>> eee05416
        700
    } else {
        20
    };
    base_gas.checked_add(tri!(cost_per_word(len, COPY)))
}

<<<<<<< HEAD
#[inline]
pub fn account_access_gas<SPEC: Spec>(is_cold: bool) -> u64 {
    if SPEC::enabled(BERLIN) {
        warm_cold_cost(is_cold)
    } else if SPEC::enabled(ISTANBUL) {
=======
/// `BALANCE` opcode cost calculation.
#[inline]
pub const fn account_access_gas(spec_id: SpecId, is_cold: bool) -> u64 {
    if spec_id.is_enabled_in(SpecId::BERLIN) {
        if is_cold {
            COLD_ACCOUNT_ACCESS_COST
        } else {
            WARM_STORAGE_READ_COST
        }
    } else if spec_id.is_enabled_in(SpecId::ISTANBUL) {
>>>>>>> eee05416
        700
    } else {
        20
    }
}

<<<<<<< HEAD
#[inline]
pub fn log_cost(n: u8, len: u64) -> Option<u64> {
    LOG.checked_add(LOGDATA.checked_mul(len)?)?
        .checked_add(LOGTOPIC * n as u64)
}

#[inline]
pub fn keccak256_cost(len: u64) -> Option<u64> {
    KECCAK256.checked_add(cost_per_word::<KECCAK256WORD>(len)?)
}

#[inline]
pub fn cost_per_word<const MULTIPLE: u64>(len: u64) -> Option<u64> {
    let wordd = len / 32;
    let wordr = len % 32;
    MULTIPLE.checked_mul(if wordr == 0 { wordd } else { wordd + 1 })
=======
/// `LOG` opcode cost calculation.
#[inline]
pub const fn log_cost(n: u8, len: u64) -> Option<u64> {
    tri!(LOG.checked_add(tri!(LOGDATA.checked_mul(len)))).checked_add(LOGTOPIC * n as u64)
}

/// `KECCAK256` opcode cost calculation.
#[inline]
pub const fn keccak256_cost(len: u64) -> Option<u64> {
    KECCAK256.checked_add(tri!(cost_per_word(len, KECCAK256WORD)))
}

/// Cost for memory length. `ceil(len / 32) * multiple`.
#[inline]
pub const fn cost_per_word(len: u64, multiple: u64) -> Option<u64> {
    len.div_ceil(32).checked_mul(multiple)
>>>>>>> eee05416
}

/// EIP-3860: Limit and meter initcode
///
/// Apply extra gas cost of 2 for every 32-byte chunk of initcode.
///
/// This cannot overflow as the initcode length is assumed to be checked.
#[inline]
<<<<<<< HEAD
pub fn initcode_cost(len: u64) -> u64 {
    cost_per_word::<INITCODE_WORD_COST>(len).unwrap()
=======
pub const fn initcode_cost(len: u64) -> u64 {
    opt_unwrap!(cost_per_word(len, INITCODE_WORD_COST))
>>>>>>> eee05416
}

/// `SLOAD` opcode cost calculation.
#[inline]
pub const fn sload_cost(spec_id: SpecId, is_cold: bool) -> u64 {
    if spec_id.is_enabled_in(SpecId::BERLIN) {
        if is_cold {
            COLD_SLOAD_COST
        } else {
            WARM_STORAGE_READ_COST
        }
    } else if spec_id.is_enabled_in(SpecId::ISTANBUL) {
        // EIP-1884: Repricing for trie-size-dependent opcodes
        INSTANBUL_SLOAD_GAS
    } else if spec_id.is_enabled_in(SpecId::TANGERINE) {
        // EIP-150: Gas cost changes for IO-heavy operations
        200
    } else {
        50
    }
}

<<<<<<< HEAD
#[inline]
pub fn sstore_cost<SPEC: Spec>(
=======
/// `SSTORE` opcode cost calculation.
#[inline]
pub fn sstore_cost(
    spec_id: SpecId,
>>>>>>> eee05416
    original: U256,
    current: U256,
    new: U256,
    gas: u64,
    is_cold: bool,
) -> Option<u64> {
    // EIP-1706 Disable SSTORE with gasleft lower than call stipend
    if spec_id.is_enabled_in(SpecId::ISTANBUL) && gas <= CALL_STIPEND {
        return None;
    }

    if spec_id.is_enabled_in(SpecId::BERLIN) {
        // Berlin specification logic
        let mut gas_cost = istanbul_sstore_cost::<WARM_STORAGE_READ_COST, WARM_SSTORE_RESET>(
            original, current, new,
        );

        if is_cold {
            gas_cost += COLD_SLOAD_COST;
        }
        Some(gas_cost)
    } else if spec_id.is_enabled_in(SpecId::ISTANBUL) {
        // Istanbul logic
        Some(istanbul_sstore_cost::<INSTANBUL_SLOAD_GAS, SSTORE_RESET>(
            original, current, new,
        ))
    } else {
        // Frontier logic
        Some(frontier_sstore_cost(current, new))
    }
}

/// EIP-2200: Structured Definitions for Net Gas Metering
#[inline]
fn istanbul_sstore_cost<const SLOAD_GAS: u64, const SSTORE_RESET_GAS: u64>(
    original: U256,
    current: U256,
    new: U256,
) -> u64 {
    if new == current {
        SLOAD_GAS
    } else if original == current && original == U256::ZERO {
        SSTORE_SET
    } else if original == current {
        SSTORE_RESET_GAS
    } else {
        SLOAD_GAS
    }
}

<<<<<<< HEAD
/// Frontier sstore cost just had two cases set and reset values
=======
/// Frontier sstore cost just had two cases set and reset values.
>>>>>>> eee05416
#[inline]
fn frontier_sstore_cost(current: U256, new: U256) -> u64 {
    if current == U256::ZERO && new != U256::ZERO {
        SSTORE_SET
    } else {
        SSTORE_RESET
    }
}

<<<<<<< HEAD
#[inline]
pub fn selfdestruct_cost<SPEC: Spec>(res: SelfDestructResult) -> u64 {
=======
/// `SELFDESTRUCT` opcode cost calculation.
#[inline]
pub const fn selfdestruct_cost(spec_id: SpecId, res: SelfDestructResult) -> u64 {
>>>>>>> eee05416
    // EIP-161: State trie clearing (invariant-preserving alternative)
    let should_charge_topup = if spec_id.is_enabled_in(SpecId::SPURIOUS_DRAGON) {
        res.had_value && !res.target_exists
    } else {
        !res.target_exists
    };

    // EIP-150: Gas cost changes for IO-heavy operations
    let selfdestruct_gas_topup = if spec_id.is_enabled_in(SpecId::TANGERINE) && should_charge_topup
    {
        25000
    } else {
        0
    };

    // EIP-150: Gas cost changes for IO-heavy operations
    let selfdestruct_gas = if spec_id.is_enabled_in(SpecId::TANGERINE) {
        5000
    } else {
        0
    };

    let mut gas = selfdestruct_gas + selfdestruct_gas_topup;
    if spec_id.is_enabled_in(SpecId::BERLIN) && res.is_cold {
        gas += COLD_ACCOUNT_ACCESS_COST
    }
    gas
}

<<<<<<< HEAD
/// Calculate call gas cost for the call instruction.
///
/// There is three types of gas.
/// 1. Account access gas. after berlin it can be cold or warm.
/// 2. Transfer value gas. If value is transferred and balance of target account is updated.
/// 3. If account is not existing and needs to be created. After Spurious dragon
/// this is only accounted if value is transferred.
#[inline]
pub fn call_cost<SPEC: Spec>(
    transfers_value: bool,
    is_cold: bool,
    new_account_accounting: bool,
) -> u64 {
    // Account access.
    let mut gas = if SPEC::enabled(BERLIN) {
        warm_cold_cost(is_cold)
    } else if SPEC::enabled(TANGERINE) {
=======
/// Basic `CALL` opcode cost calculation, see [`call_cost`].
#[inline]
pub const fn call_gas(spec_id: SpecId, is_cold: bool) -> u64 {
    if spec_id.is_enabled_in(SpecId::BERLIN) {
        if is_cold {
            COLD_ACCOUNT_ACCESS_COST
        } else {
            WARM_STORAGE_READ_COST
        }
    } else if spec_id.is_enabled_in(SpecId::TANGERINE) {
>>>>>>> eee05416
        // EIP-150: Gas cost changes for IO-heavy operations
        700
    } else {
        40
    };

<<<<<<< HEAD
    // transfer value cost
    if transfers_value {
        gas += CALLVALUE;
    }

    // new account cost
    if new_account_accounting {
        // EIP-161: State trie clearing (invariant-preserving alternative)
        if SPEC::enabled(SPURIOUS_DRAGON) {
            // account only if there is value transferred.
            if transfers_value {
                gas += NEWACCOUNT;
            }
        } else {
            gas += NEWACCOUNT;
        }
    }

    gas
}

#[inline]
pub const fn warm_cold_cost(is_cold: bool) -> u64 {
    if is_cold {
        COLD_ACCOUNT_ACCESS_COST
    } else {
        WARM_STORAGE_READ_COST
=======
/// `CALL` opcode cost calculation.
#[inline]
pub const fn call_cost(
    spec_id: SpecId,
    transfers_value: bool,
    is_new: bool,
    is_cold: bool,
    is_call_or_callcode: bool,
    is_call_or_staticcall: bool,
) -> u64 {
    call_gas(spec_id, is_cold)
        + xfer_cost(is_call_or_callcode, transfers_value)
        + new_cost(spec_id, is_call_or_staticcall, is_new, transfers_value)
}

#[inline]
const fn xfer_cost(is_call_or_callcode: bool, transfers_value: bool) -> u64 {
    if is_call_or_callcode && transfers_value {
        CALLVALUE
    } else {
        0
    }
}

#[inline]
const fn new_cost(
    spec_id: SpecId,
    is_call_or_staticcall: bool,
    is_new: bool,
    transfers_value: bool,
) -> u64 {
    if !is_call_or_staticcall || !is_new {
        return 0;
    }

    // EIP-161: State trie clearing (invariant-preserving alternative)
    if spec_id.is_enabled_in(SpecId::SPURIOUS_DRAGON) && !transfers_value {
        return 0;
>>>>>>> eee05416
    }
}

/// Memory expansion cost calculation.
#[inline]
pub const fn memory_gas(a: usize) -> u64 {
    let a = a as u64;
    MEMORY
        .saturating_mul(a)
        .saturating_add(a.saturating_mul(a) / 512)
}

/// Initial gas that is deducted for transaction to be included.
/// Initial gas contains initial stipend gas, gas for access list and input data.
<<<<<<< HEAD
#[inline]
pub fn validate_initial_tx_gas<SPEC: Spec>(
=======
pub fn validate_initial_tx_gas(
    spec_id: SpecId,
>>>>>>> eee05416
    input: &[u8],
    is_create: bool,
    access_list: &[(Address, Vec<U256>)],
) -> u64 {
    let mut initial_gas = 0;
    let zero_data_len = input.iter().filter(|v| **v == 0).count() as u64;
    let non_zero_data_len = input.len() as u64 - zero_data_len;

    // initdate stipend
    initial_gas += zero_data_len * TRANSACTION_ZERO_DATA;
    // EIP-2028: Transaction data gas cost reduction
    initial_gas += non_zero_data_len
        * if spec_id.is_enabled_in(SpecId::ISTANBUL) {
            16
        } else {
            68
        };

    // get number of access list account and storages.
    if spec_id.is_enabled_in(SpecId::BERLIN) {
        let accessed_slots = access_list
            .iter()
            .fold(0, |slot_count, (_, slots)| slot_count + slots.len() as u64);
        initial_gas += access_list.len() as u64 * ACCESS_LIST_ADDRESS;
        initial_gas += accessed_slots * ACCESS_LIST_STORAGE_KEY;
    }

    // base stipend
    initial_gas += if is_create {
        if spec_id.is_enabled_in(SpecId::HOMESTEAD) {
            // EIP-2: Homestead Hard-fork Changes
            53000
        } else {
            21000
        }
    } else {
        21000
    };

    // EIP-3860: Limit and meter initcode
    // Initcode stipend for bytecode analysis
    if spec_id.is_enabled_in(SpecId::SHANGHAI) && is_create {
        initial_gas += initcode_cost(input.len() as u64)
    }

    initial_gas
}<|MERGE_RESOLUTION|>--- conflicted
+++ resolved
@@ -1,13 +1,12 @@
 use super::constants::*;
-<<<<<<< HEAD
-use crate::primitives::{Address, Spec, SpecId::*, U256};
-use crate::SelfDestructResult;
-use std::vec::Vec;
-
-#[inline]
-=======
-use crate::inner_models::SelfDestructResult;
-use crate::primitives::{Address, SpecId, U256};
+use crate::{
+    primitives::{
+        Address, SpecId,
+        SpecId::{BERLIN, SPURIOUS_DRAGON, TANGERINE},
+        U256,
+    },
+    SelfDestructResult,
+};
 use std::vec::Vec;
 
 /// `const` Option `?`.
@@ -20,19 +19,9 @@
     };
 }
 
-/// `const` unwrap.
-macro_rules! opt_unwrap {
-    ($e:expr) => {
-        match $e {
-            Some(v) => v,
-            None => panic!("unwrap failed"),
-        }
-    };
-}
-
 /// `SSTORE` opcode refund calculation.
->>>>>>> eee05416
 #[allow(clippy::collapsible_else_if)]
+#[inline]
 pub fn sstore_refund(spec_id: SpecId, original: U256, current: U256, new: U256) -> i64 {
     if spec_id.is_enabled_in(SpecId::ISTANBUL) {
         // EIP-3529: Reduction in refunds
@@ -84,15 +73,8 @@
 
 /// `CREATE2` opcode cost calculation.
 #[inline]
-<<<<<<< HEAD
-pub fn create2_cost(len: usize) -> Option<u64> {
-    CREATE.checked_add(cost_per_word::<KECCAK256WORD>(len.try_into().ok()?)?)
-=======
 pub const fn create2_cost(len: u64) -> Option<u64> {
-    let sha_addup_base = len.div_ceil(32);
-    let sha_addup = tri!(KECCAK256WORD.checked_mul(sha_addup_base));
-    CREATE.checked_add(sha_addup)
->>>>>>> eee05416
+    CREATE.checked_add(tri!(cost_per_word(len, KECCAK256WORD)))
 }
 
 #[inline]
@@ -136,26 +118,12 @@
 
 /// `*COPY` opcodes cost calculation.
 #[inline]
-<<<<<<< HEAD
-pub fn verylowcopy_cost(len: u64) -> Option<u64> {
-    VERYLOW.checked_add(cost_per_word::<COPY>(len)?)
-=======
 pub const fn verylowcopy_cost(len: u64) -> Option<u64> {
     VERYLOW.checked_add(tri!(cost_per_word(len, COPY)))
->>>>>>> eee05416
 }
 
 /// `EXTCODECOPY` opcode cost calculation.
 #[inline]
-<<<<<<< HEAD
-pub fn extcodecopy_cost<SPEC: Spec>(len: u64, is_cold: bool) -> Option<u64> {
-    let wordd = len / 32;
-    let wordr = len % 32;
-
-    let base_gas: u64 = if SPEC::enabled(BERLIN) {
-        warm_cold_cost(is_cold)
-    } else if SPEC::enabled(TANGERINE) {
-=======
 pub const fn extcodecopy_cost(spec_id: SpecId, len: u64, is_cold: bool) -> Option<u64> {
     let base_gas = if spec_id.is_enabled_in(SpecId::BERLIN) {
         if is_cold {
@@ -164,7 +132,6 @@
             WARM_STORAGE_READ_COST
         }
     } else if spec_id.is_enabled_in(SpecId::TANGERINE) {
->>>>>>> eee05416
         700
     } else {
         20
@@ -172,65 +139,30 @@
     base_gas.checked_add(tri!(cost_per_word(len, COPY)))
 }
 
-<<<<<<< HEAD
-#[inline]
-pub fn account_access_gas<SPEC: Spec>(is_cold: bool) -> u64 {
-    if SPEC::enabled(BERLIN) {
-        warm_cold_cost(is_cold)
-    } else if SPEC::enabled(ISTANBUL) {
-=======
-/// `BALANCE` opcode cost calculation.
 #[inline]
 pub const fn account_access_gas(spec_id: SpecId, is_cold: bool) -> u64 {
     if spec_id.is_enabled_in(SpecId::BERLIN) {
-        if is_cold {
-            COLD_ACCOUNT_ACCESS_COST
-        } else {
-            WARM_STORAGE_READ_COST
-        }
+        warm_cold_cost(is_cold)
     } else if spec_id.is_enabled_in(SpecId::ISTANBUL) {
->>>>>>> eee05416
         700
     } else {
         20
     }
 }
 
-<<<<<<< HEAD
-#[inline]
-pub fn log_cost(n: u8, len: u64) -> Option<u64> {
-    LOG.checked_add(LOGDATA.checked_mul(len)?)?
-        .checked_add(LOGTOPIC * n as u64)
-}
-
-#[inline]
-pub fn keccak256_cost(len: u64) -> Option<u64> {
-    KECCAK256.checked_add(cost_per_word::<KECCAK256WORD>(len)?)
-}
-
-#[inline]
-pub fn cost_per_word<const MULTIPLE: u64>(len: u64) -> Option<u64> {
-    let wordd = len / 32;
-    let wordr = len % 32;
-    MULTIPLE.checked_mul(if wordr == 0 { wordd } else { wordd + 1 })
-=======
-/// `LOG` opcode cost calculation.
 #[inline]
 pub const fn log_cost(n: u8, len: u64) -> Option<u64> {
     tri!(LOG.checked_add(tri!(LOGDATA.checked_mul(len)))).checked_add(LOGTOPIC * n as u64)
 }
 
-/// `KECCAK256` opcode cost calculation.
 #[inline]
 pub const fn keccak256_cost(len: u64) -> Option<u64> {
     KECCAK256.checked_add(tri!(cost_per_word(len, KECCAK256WORD)))
 }
 
-/// Cost for memory length. `ceil(len / 32) * multiple`.
 #[inline]
 pub const fn cost_per_word(len: u64, multiple: u64) -> Option<u64> {
-    len.div_ceil(32).checked_mul(multiple)
->>>>>>> eee05416
+    multiple.checked_mul(len.div_ceil(32))
 }
 
 /// EIP-3860: Limit and meter initcode
@@ -239,13 +171,11 @@
 ///
 /// This cannot overflow as the initcode length is assumed to be checked.
 #[inline]
-<<<<<<< HEAD
-pub fn initcode_cost(len: u64) -> u64 {
-    cost_per_word::<INITCODE_WORD_COST>(len).unwrap()
-=======
 pub const fn initcode_cost(len: u64) -> u64 {
-    opt_unwrap!(cost_per_word(len, INITCODE_WORD_COST))
->>>>>>> eee05416
+    let Some(cost) = cost_per_word(len, INITCODE_WORD_COST) else {
+        panic!("initcode cost overflow")
+    };
+    cost
 }
 
 /// `SLOAD` opcode cost calculation.
@@ -268,15 +198,9 @@
     }
 }
 
-<<<<<<< HEAD
-#[inline]
-pub fn sstore_cost<SPEC: Spec>(
-=======
-/// `SSTORE` opcode cost calculation.
 #[inline]
 pub fn sstore_cost(
     spec_id: SpecId,
->>>>>>> eee05416
     original: U256,
     current: U256,
     new: U256,
@@ -327,11 +251,7 @@
     }
 }
 
-<<<<<<< HEAD
-/// Frontier sstore cost just had two cases set and reset values
-=======
 /// Frontier sstore cost just had two cases set and reset values.
->>>>>>> eee05416
 #[inline]
 fn frontier_sstore_cost(current: U256, new: U256) -> u64 {
     if current == U256::ZERO && new != U256::ZERO {
@@ -341,14 +261,8 @@
     }
 }
 
-<<<<<<< HEAD
-#[inline]
-pub fn selfdestruct_cost<SPEC: Spec>(res: SelfDestructResult) -> u64 {
-=======
-/// `SELFDESTRUCT` opcode cost calculation.
 #[inline]
 pub const fn selfdestruct_cost(spec_id: SpecId, res: SelfDestructResult) -> u64 {
->>>>>>> eee05416
     // EIP-161: State trie clearing (invariant-preserving alternative)
     let should_charge_topup = if spec_id.is_enabled_in(SpecId::SPURIOUS_DRAGON) {
         res.had_value && !res.target_exists
@@ -378,43 +292,30 @@
     gas
 }
 
-<<<<<<< HEAD
 /// Calculate call gas cost for the call instruction.
 ///
 /// There is three types of gas.
-/// 1. Account access gas. after berlin it can be cold or warm.
-/// 2. Transfer value gas. If value is transferred and balance of target account is updated.
-/// 3. If account is not existing and needs to be created. After Spurious dragon
+/// * Account access gas. after berlin it can be cold or warm.
+/// * Transfer value gas. If value is transferred and balance of target account is updated.
+/// * If account is not existing and needs to be created. After Spurious dragon
 /// this is only accounted if value is transferred.
 #[inline]
-pub fn call_cost<SPEC: Spec>(
+pub const fn call_cost(
+    spec_id: SpecId,
     transfers_value: bool,
     is_cold: bool,
     new_account_accounting: bool,
 ) -> u64 {
     // Account access.
-    let mut gas = if SPEC::enabled(BERLIN) {
+    let mut gas = if spec_id.is_enabled_in(BERLIN) {
         warm_cold_cost(is_cold)
-    } else if SPEC::enabled(TANGERINE) {
-=======
-/// Basic `CALL` opcode cost calculation, see [`call_cost`].
-#[inline]
-pub const fn call_gas(spec_id: SpecId, is_cold: bool) -> u64 {
-    if spec_id.is_enabled_in(SpecId::BERLIN) {
-        if is_cold {
-            COLD_ACCOUNT_ACCESS_COST
-        } else {
-            WARM_STORAGE_READ_COST
-        }
-    } else if spec_id.is_enabled_in(SpecId::TANGERINE) {
->>>>>>> eee05416
+    } else if spec_id.is_enabled_in(TANGERINE) {
         // EIP-150: Gas cost changes for IO-heavy operations
         700
     } else {
         40
     };
 
-<<<<<<< HEAD
     // transfer value cost
     if transfers_value {
         gas += CALLVALUE;
@@ -423,7 +324,7 @@
     // new account cost
     if new_account_accounting {
         // EIP-161: State trie clearing (invariant-preserving alternative)
-        if SPEC::enabled(SPURIOUS_DRAGON) {
+        if spec_id.is_enabled_in(SPURIOUS_DRAGON) {
             // account only if there is value transferred.
             if transfers_value {
                 gas += NEWACCOUNT;
@@ -442,50 +343,9 @@
         COLD_ACCOUNT_ACCESS_COST
     } else {
         WARM_STORAGE_READ_COST
-=======
-/// `CALL` opcode cost calculation.
-#[inline]
-pub const fn call_cost(
-    spec_id: SpecId,
-    transfers_value: bool,
-    is_new: bool,
-    is_cold: bool,
-    is_call_or_callcode: bool,
-    is_call_or_staticcall: bool,
-) -> u64 {
-    call_gas(spec_id, is_cold)
-        + xfer_cost(is_call_or_callcode, transfers_value)
-        + new_cost(spec_id, is_call_or_staticcall, is_new, transfers_value)
-}
-
-#[inline]
-const fn xfer_cost(is_call_or_callcode: bool, transfers_value: bool) -> u64 {
-    if is_call_or_callcode && transfers_value {
-        CALLVALUE
-    } else {
-        0
-    }
-}
-
-#[inline]
-const fn new_cost(
-    spec_id: SpecId,
-    is_call_or_staticcall: bool,
-    is_new: bool,
-    transfers_value: bool,
-) -> u64 {
-    if !is_call_or_staticcall || !is_new {
-        return 0;
-    }
-
-    // EIP-161: State trie clearing (invariant-preserving alternative)
-    if spec_id.is_enabled_in(SpecId::SPURIOUS_DRAGON) && !transfers_value {
-        return 0;
->>>>>>> eee05416
-    }
-}
-
-/// Memory expansion cost calculation.
+    }
+}
+
 #[inline]
 pub const fn memory_gas(a: usize) -> u64 {
     let a = a as u64;
@@ -496,13 +356,8 @@
 
 /// Initial gas that is deducted for transaction to be included.
 /// Initial gas contains initial stipend gas, gas for access list and input data.
-<<<<<<< HEAD
-#[inline]
-pub fn validate_initial_tx_gas<SPEC: Spec>(
-=======
 pub fn validate_initial_tx_gas(
     spec_id: SpecId,
->>>>>>> eee05416
     input: &[u8],
     is_create: bool,
     access_list: &[(Address, Vec<U256>)],
