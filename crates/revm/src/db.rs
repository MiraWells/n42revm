--- conflicted
+++ resolved
@@ -1,15 +1,10 @@
 //! [Database] implementations.
 
-<<<<<<< HEAD
-//#[cfg(feature = "alloydb")]
-//pub mod alloydb;
-=======
 #[cfg(any(feature = "alloydb", feature = "ethersdb"))]
 mod utils;
 
 #[cfg(feature = "alloydb")]
 mod alloydb;
->>>>>>> 4f093996
 pub mod emptydb;
 #[cfg(feature = "ethersdb")]
 mod ethersdb;
@@ -17,8 +12,8 @@
 pub mod states;
 
 pub use crate::primitives::db::*;
-// #[cfg(feature = "alloydb")]
-// pub use alloydb::AlloyDB;
+#[cfg(feature = "alloydb")]
+pub use alloydb::AlloyDB;
 pub use emptydb::{EmptyDB, EmptyDBTyped};
 #[cfg(feature = "ethersdb")]
 pub use ethersdb::EthersDB;
