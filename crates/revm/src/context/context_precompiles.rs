use super::InnerEvmContext;
use crate::{
    precompile::{Precompile, PrecompileResult},
    primitives::{Address, Bytes, EvmWiring, HashMap, HashSet},
};
use core::fmt::Debug;
use derive_where::derive_where;
use dyn_clone::DynClone;
use revm_precompile::{PrecompileSpecId, PrecompileWithAddress, Precompiles};
use std::{boxed::Box, sync::Arc};

/// A single precompile handler.
#[derive_where(Clone)]
pub enum ContextPrecompile<EvmWiringT: EvmWiring> {
    /// Ordinary precompiles
    Ordinary(Precompile),
    /// Stateful precompile that is Arc over [`ContextStatefulPrecompile`] trait.
    /// It takes a reference to input, gas limit and Context.
    ContextStateful(ContextStatefulPrecompileArc<EvmWiringT>),
    /// Mutable stateful precompile that is Box over [`ContextStatefulPrecompileMut`] trait.
    /// It takes a reference to input, gas limit and context.
    ContextStatefulMut(ContextStatefulPrecompileBox<EvmWiringT>),
}

impl<EvmWiringT: EvmWiring> Debug for ContextPrecompile<EvmWiringT> {
    fn fmt(&self, f: &mut core::fmt::Formatter<'_>) -> core::fmt::Result {
        match self {
            Self::Ordinary(p) => f.debug_tuple("Ordinary").field(p).finish(),
            Self::ContextStateful(_) => f.debug_tuple("ContextStateful").finish(),
            Self::ContextStatefulMut(_) => f.debug_tuple("ContextStatefulMut").finish(),
        }
    }
}

#[derive_where(Clone, Debug)]
enum PrecompilesCow<EvmWiringT: EvmWiring> {
    /// Default precompiles, returned by `Precompiles::new`. Used to fast-path the default case.
    StaticRef(&'static Precompiles),
    Owned(HashMap<Address, ContextPrecompile<EvmWiringT>>),
}

/// Precompiles context.

#[derive_where(Clone, Debug, Default)]
pub struct ContextPrecompiles<EvmWiringT: EvmWiring> {
    inner: PrecompilesCow<EvmWiringT>,
}

impl<EvmWiringT: EvmWiring> ContextPrecompiles<EvmWiringT> {
    /// Creates a new precompiles context at the given spec ID.
    ///
    /// This is a cheap operation that does not allocate by reusing the global precompiles.
    #[inline]
    pub fn new(spec_id: PrecompileSpecId) -> Self {
        Self::from_static_precompiles(Precompiles::new(spec_id))
    }

    /// Creates a new precompiles context from the given static precompiles.
    ///
    /// NOTE: The internal precompiles must not be `StatefulMut` or `call` will panic.
    /// This is done because the default precompiles are not stateful.
    #[inline]
    pub fn from_static_precompiles(precompiles: &'static Precompiles) -> Self {
        Self {
            inner: PrecompilesCow::StaticRef(precompiles),
        }
    }

    /// Creates a new precompiles context from the given precompiles.
    #[inline]
    pub fn from_precompiles(precompiles: HashMap<Address, ContextPrecompile<EvmWiringT>>) -> Self {
        Self {
            inner: PrecompilesCow::Owned(precompiles),
        }
    }

    /// Returns precompiles addresses as a HashSet.
    pub fn addresses_set(&self) -> HashSet<Address> {
        match self.inner {
            PrecompilesCow::StaticRef(inner) => inner.addresses_set().clone(),
            PrecompilesCow::Owned(ref inner) => inner.keys().cloned().collect(),
        }
    }

    /// Returns precompiles addresses.
    #[inline]
<<<<<<< HEAD
    pub fn addresses<'a>(&'a self) -> Box<dyn ExactSizeIterator<Item = &'a Address> + 'a> {
=======
    pub fn addresses(&self) -> Box<dyn ExactSizeIterator<Item = &Address> + '_> {
>>>>>>> 077c2c35
        match self.inner {
            PrecompilesCow::StaticRef(inner) => Box::new(inner.addresses()),
            PrecompilesCow::Owned(ref inner) => Box::new(inner.keys()),
        }
    }

    /// Returns `true` if the precompiles contains the given address.
    #[inline]
    pub fn contains(&self, address: &Address) -> bool {
        match self.inner {
            PrecompilesCow::StaticRef(inner) => inner.contains(address),
            PrecompilesCow::Owned(ref inner) => inner.contains_key(address),
        }
    }

    /// Call precompile and executes it. Returns the result of the precompile execution.
    ///
    /// Returns `None` if the precompile does not exist.
    #[inline]
    pub fn call(
        &mut self,
        address: &Address,
        bytes: &Bytes,
        gas_limit: u64,
        evmctx: &mut InnerEvmContext<EvmWiringT>,
    ) -> Option<PrecompileResult> {
        Some(match self.inner {
            PrecompilesCow::StaticRef(p) => {
                p.get(address)?.call_ref(bytes, gas_limit, &evmctx.env.cfg)
            }
            PrecompilesCow::Owned(ref mut owned) => match owned.get_mut(address)? {
                ContextPrecompile::Ordinary(p) => p.call(bytes, gas_limit, &evmctx.env.cfg),
                ContextPrecompile::ContextStateful(p) => p.call(bytes, gas_limit, evmctx),
                ContextPrecompile::ContextStatefulMut(p) => p.call_mut(bytes, gas_limit, evmctx),
            },
        })
    }

    /// Returns a mutable reference to the precompiles map.
    ///
    /// Clones the precompiles map if it is shared.
    #[inline]
    pub fn to_mut(&mut self) -> &mut HashMap<Address, ContextPrecompile<EvmWiringT>> {
        if let PrecompilesCow::StaticRef(_) = self.inner {
            self.mutate_into_owned();
        }

        let PrecompilesCow::Owned(inner) = &mut self.inner else {
            unreachable!("self is mutated to Owned.")
        };
        inner
    }

    /// Mutates Self into Owned variant, or do nothing if it is already Owned.
    /// Mutation will clone all precompiles.
    #[cold]
    fn mutate_into_owned(&mut self) {
        let PrecompilesCow::StaticRef(precompiles) = self.inner else {
            return;
        };
        self.inner = PrecompilesCow::Owned(
            precompiles
                .inner()
                .iter()
                .map(|(k, v)| (*k, v.clone().into()))
                .collect(),
        );
    }
}

impl<EvmWiringT: EvmWiring> Extend<(Address, ContextPrecompile<EvmWiringT>)>
    for ContextPrecompiles<EvmWiringT>
{
    fn extend<T: IntoIterator<Item = (Address, ContextPrecompile<EvmWiringT>)>>(
        &mut self,
        iter: T,
    ) {
        self.to_mut().extend(iter.into_iter().map(Into::into))
    }
}

impl<EvmWiringT: EvmWiring> Extend<PrecompileWithAddress> for ContextPrecompiles<EvmWiringT> {
    fn extend<T: IntoIterator<Item = PrecompileWithAddress>>(&mut self, iter: T) {
        self.to_mut().extend(iter.into_iter().map(|precompile| {
            let (address, precompile) = precompile.into();
            (address, precompile.into())
        }));
    }
}

impl<EvmWiringT: EvmWiring> Default for PrecompilesCow<EvmWiringT> {
    fn default() -> Self {
        Self::Owned(Default::default())
    }
}

/// Context aware stateful precompile trait. It is used to create
/// a arc precompile in [`ContextPrecompile`].
pub trait ContextStatefulPrecompile<EvmWiringT: EvmWiring>: Sync + Send {
    fn call(
        &self,
        bytes: &Bytes,
        gas_limit: u64,
        evmctx: &mut InnerEvmContext<EvmWiringT>,
    ) -> PrecompileResult;
}

/// Context aware mutable stateful precompile trait. It is used to create
/// a boxed precompile in [`ContextPrecompile`].
pub trait ContextStatefulPrecompileMut<EvmWiringT: EvmWiring>: DynClone + Send + Sync {
    fn call_mut(
        &mut self,
        bytes: &Bytes,
        gas_limit: u64,
        evmctx: &mut InnerEvmContext<EvmWiringT>,
    ) -> PrecompileResult;
}

dyn_clone::clone_trait_object!(<EvmWiringT> ContextStatefulPrecompileMut<EvmWiringT>);

/// Arc over context stateful precompile.
pub type ContextStatefulPrecompileArc<EvmWiringT> = Arc<dyn ContextStatefulPrecompile<EvmWiringT>>;

/// Box over context mutable stateful precompile
pub type ContextStatefulPrecompileBox<EvmWiringT> =
    Box<dyn ContextStatefulPrecompileMut<EvmWiringT>>;

impl<EvmWiringT: EvmWiring> From<Precompile> for ContextPrecompile<EvmWiringT> {
    fn from(p: Precompile) -> Self {
        ContextPrecompile::Ordinary(p)
    }
}

#[cfg(test)]
mod tests {
    use super::*;
    use crate::primitives::DefaultEthereumWiring;

    #[test]
    fn test_precompiles_context() {
        let custom_address = Address::with_last_byte(0xff);

        let mut precompiles =
            ContextPrecompiles::<DefaultEthereumWiring>::new(PrecompileSpecId::HOMESTEAD);
        assert_eq!(precompiles.addresses().count(), 4);
        assert!(matches!(precompiles.inner, PrecompilesCow::StaticRef(_)));
        assert!(!precompiles.contains(&custom_address));

        let precompile = Precompile::Standard(|_, _| panic!());
        precompiles.extend([(custom_address, precompile.into())]);
        assert_eq!(precompiles.addresses().count(), 5);
        assert!(matches!(precompiles.inner, PrecompilesCow::Owned(_)));
        assert!(precompiles.contains(&custom_address));
    }
}<|MERGE_RESOLUTION|>--- conflicted
+++ resolved
@@ -84,11 +84,7 @@
 
     /// Returns precompiles addresses.
     #[inline]
-<<<<<<< HEAD
-    pub fn addresses<'a>(&'a self) -> Box<dyn ExactSizeIterator<Item = &'a Address> + 'a> {
-=======
     pub fn addresses(&self) -> Box<dyn ExactSizeIterator<Item = &Address> + '_> {
->>>>>>> 077c2c35
         match self.inner {
             PrecompilesCow::StaticRef(inner) => Box::new(inner.addresses()),
             PrecompilesCow::Owned(ref inner) => Box::new(inner.keys()),
