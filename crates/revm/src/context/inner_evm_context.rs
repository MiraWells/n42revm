use crate::{
    db::Database,
    interpreter::{
<<<<<<< HEAD
        analysis::to_analysed,
        gas,
        return_ok,
        Contract,
        CreateInputs,
        EOFCreateInputs,
        Gas,
        InstructionResult,
        Interpreter,
        InterpreterResult,
        LoadAccountResult,
        SStoreResult,
        SelfDestructResult,
        MAX_CODE_SIZE,
    },
    journaled_state::JournaledState,
    primitives::{
        keccak256,
        Account,
        Address,
        AnalysisKind,
        Bytecode,
        Bytes,
        CreateScheme,
        EVMError,
        Env,
        Eof,
        HashSet,
        Spec,
=======
        analysis::to_analysed, gas, return_ok, AccountLoad, Eip7702CodeLoad, InstructionResult,
        InterpreterResult, SStoreResult, SelfDestructResult, StateLoad,
    },
    journaled_state::JournaledState,
    primitives::{
        AccessListItem, Account, Address, AnalysisKind, Bytecode, Bytes, CfgEnv, EVMError, Env,
        Eof, HashSet, Spec,
>>>>>>> 4f093996
        SpecId::{self, *},
        B256,
        EOF_MAGIC_BYTES,
        EOF_MAGIC_HASH,
        U256,
    },
<<<<<<< HEAD
    FrameOrResult,
    JournalCheckpoint,
    CALL_STACK_LIMIT,
=======
    JournalCheckpoint,
>>>>>>> 4f093996
};
use std::{boxed::Box, sync::Arc};

/// EVM contexts contains data that EVM needs for execution.
#[derive(Debug)]
pub struct InnerEvmContext<DB: Database> {
    /// EVM Environment contains all the information about config, block and transaction that
    /// evm needs.
    pub env: Box<Env>,
    /// EVM State with journaling support.
    pub journaled_state: JournaledState,
    /// Database to load data from.
    pub db: DB,
    /// Error that happened during execution.
    pub error: Result<(), EVMError<DB::Error>>,
    /// Used as temporary value holder to store L1 block info.
    #[cfg(feature = "optimism")]
    pub l1_block_info: Option<crate::optimism::L1BlockInfo>,
}

impl<DB: Database + Clone> Clone for InnerEvmContext<DB>
where
    DB::Error: Clone,
{
    fn clone(&self) -> Self {
        Self {
            env: self.env.clone(),
            journaled_state: self.journaled_state.clone(),
            db: self.db.clone(),
            error: self.error.clone(),
            #[cfg(feature = "optimism")]
            l1_block_info: self.l1_block_info.clone(),
        }
    }
}

impl<DB: Database> InnerEvmContext<DB> {
    pub fn new(db: DB) -> Self {
        Self {
            env: Box::default(),
            journaled_state: JournaledState::new(SpecId::LATEST, HashSet::default()),
            db,
            error: Ok(()),
            #[cfg(feature = "optimism")]
            l1_block_info: None,
        }
    }

    /// Creates a new context with the given environment and database.
    #[inline]
    pub fn new_with_env(db: DB, env: Box<Env>) -> Self {
        Self {
            env,
            journaled_state: JournaledState::new(SpecId::LATEST, HashSet::default()),
            db,
            error: Ok(()),
            #[cfg(feature = "optimism")]
            l1_block_info: None,
        }
    }

    /// Sets the database.
    ///
    /// Note that this will ignore the previous `error` if set.
    #[inline]
    pub fn with_db<ODB: Database>(self, db: ODB) -> InnerEvmContext<ODB> {
        InnerEvmContext {
            env: self.env,
            journaled_state: self.journaled_state,
            db,
            error: Ok(()),
            #[cfg(feature = "optimism")]
            l1_block_info: self.l1_block_info,
        }
    }

    /// Returns the configured EVM spec ID.
    #[inline]
    pub const fn spec_id(&self) -> SpecId {
        self.journaled_state.spec
    }

    /// Load access list for berlin hard fork.
    ///
    /// Loading of accounts/storages is needed to make them warm.
    #[inline]
    pub fn load_access_list(&mut self) -> Result<(), EVMError<DB::Error>> {
        for AccessListItem {
            address,
            storage_keys,
        } in self.env.tx.access_list.iter()
        {
            self.journaled_state.initial_account_load(
                *address,
                storage_keys.iter().map(|i| U256::from_be_bytes(i.0)),
                &mut self.db,
            )?;
        }
        Ok(())
    }

    /// Return environment.
    #[inline]
    pub fn env(&mut self) -> &mut Env {
        &mut self.env
    }

    /// Returns reference to [`CfgEnv`].
    pub fn cfg(&self) -> &CfgEnv {
        &self.env.cfg
    }

    /// Returns the error by replacing it with `Ok(())`, if any.
    #[inline]
    pub fn take_error(&mut self) -> Result<(), EVMError<DB::Error>> {
        core::mem::replace(&mut self.error, Ok(()))
    }

    /// Fetch block hash from database.
    #[inline]
    pub fn block_hash(&mut self, number: u64) -> Result<B256, EVMError<DB::Error>> {
        self.db.block_hash(number).map_err(EVMError::Database)
    }

    /// Mark account as touched as only touched accounts will be added to state.
    #[inline]
    pub fn touch(&mut self, address: &Address) {
        self.journaled_state.touch(address);
    }

    /// Loads an account into memory. Returns `true` if it is cold accessed.
    #[inline]
    pub fn load_account(
        &mut self,
        address: Address,
    ) -> Result<StateLoad<&mut Account>, EVMError<DB::Error>> {
        self.journaled_state.load_account(address, &mut self.db)
    }

    /// Loads an account into memory. Returns `true` if it is cold accessed.
    #[inline]
    pub fn load_account_with_code(
        &mut self,
        address: Address,
    ) -> Result<(&mut Account, bool), EVMError<DB::Error>> {
        self.journaled_state.load_code(address, &mut self.db)
    }

    /// Load account from database to JournaledState.
    ///
    /// Return boolean pair where first is `is_cold` second bool `exists`.
    #[inline]
    pub fn load_account_delegated(
        &mut self,
        address: Address,
    ) -> Result<AccountLoad, EVMError<DB::Error>> {
        self.journaled_state
            .load_account_delegated(address, &mut self.db)
    }

    /// Return account balance and is_cold flag.
    #[inline]
    pub fn balance(&mut self, address: Address) -> Result<StateLoad<U256>, EVMError<DB::Error>> {
        self.journaled_state
            .load_account(address, &mut self.db)
            .map(|acc| acc.map(|a| a.info.balance))
    }

    /// Return account code bytes and if address is cold loaded.
    ///
    /// In case of EOF account it will return `EOF_MAGIC` (0xEF00) as code.
    #[inline]
    pub fn code(
        &mut self,
        address: Address,
    ) -> Result<Eip7702CodeLoad<Bytes>, EVMError<DB::Error>> {
        let a = self.journaled_state.load_code(address, &mut self.db)?;
        // SAFETY: safe to unwrap as load_code will insert code if it is empty.
        let code = a.info.code.as_ref().unwrap();
        if code.is_eof() {
            return Ok(Eip7702CodeLoad::new_not_delegated(
                EOF_MAGIC_BYTES.clone(),
                a.is_cold,
            ));
        }

        if let Bytecode::Eip7702(code) = code {
            let address = code.address();
            let is_cold = a.is_cold;

            let delegated_account = self.journaled_state.load_code(address, &mut self.db)?;

            // SAFETY: safe to unwrap as load_code will insert code if it is empty.
            let delegated_code = delegated_account.info.code.as_ref().unwrap();

            let bytes = if delegated_code.is_eof() {
                EOF_MAGIC_BYTES.clone()
            } else {
                delegated_code.original_bytes()
            };

            return Ok(Eip7702CodeLoad::new(
                StateLoad::new(bytes, is_cold),
                delegated_account.is_cold,
            ));
        }

        Ok(Eip7702CodeLoad::new_not_delegated(
            code.original_bytes(),
            a.is_cold,
        ))
    }

    /// Get code hash of address.
    ///
    /// In case of EOF account it will return `EOF_MAGIC_HASH`
    /// (the hash of `0xEF00`).
    #[inline]
    pub fn code_hash(
        &mut self,
        address: Address,
    ) -> Result<Eip7702CodeLoad<B256>, EVMError<DB::Error>> {
        let acc = self.journaled_state.load_code(address, &mut self.db)?;
        if acc.is_empty() {
            return Ok(Eip7702CodeLoad::new_not_delegated(B256::ZERO, acc.is_cold));
        }
        // SAFETY: safe to unwrap as load_code will insert code if it is empty.
        let code = acc.info.code.as_ref().unwrap();

        // If bytecode is EIP-7702 then we need to load the delegated account.
        if let Bytecode::Eip7702(code) = code {
            let address = code.address();
            let is_cold = acc.is_cold;

            let delegated_account = self.journaled_state.load_code(address, &mut self.db)?;

            let hash = if delegated_account.is_empty() {
                B256::ZERO
            } else if delegated_account.info.code.as_ref().unwrap().is_eof() {
                EOF_MAGIC_HASH
            } else {
                delegated_account.info.code_hash
            };

            return Ok(Eip7702CodeLoad::new(
                StateLoad::new(hash, is_cold),
                delegated_account.is_cold,
            ));
        }

        let hash = if code.is_eof() {
            EOF_MAGIC_HASH
        } else {
            acc.info.code_hash
        };

        Ok(Eip7702CodeLoad::new_not_delegated(hash, acc.is_cold))
    }

    /// Load storage slot, if storage is not present inside the account then it will be loaded from
    /// database.
    #[inline]
    pub fn sload(
        &mut self,
        address: Address,
        index: U256,
    ) -> Result<StateLoad<U256>, EVMError<DB::Error>> {
        // account is always warm. reference on that statement https://eips.ethereum.org/EIPS/eip-2929 see `Note 2:`
        self.journaled_state.sload(address, index, &mut self.db)
    }

    /// Storage change of storage slot, before storing `sload` will be called for that slot.
    #[inline]
    pub fn sstore(
        &mut self,
        address: Address,
        index: U256,
        value: U256,
    ) -> Result<StateLoad<SStoreResult>, EVMError<DB::Error>> {
        self.journaled_state
            .sstore(address, index, value, &mut self.db)
    }

    /// Returns transient storage value.
    #[inline]
    pub fn tload(&mut self, address: Address, index: U256) -> U256 {
        self.journaled_state.tload(address, index)
    }

    /// Stores transient storage value.
    #[inline]
    pub fn tstore(&mut self, address: Address, index: U256, value: U256) {
        self.journaled_state.tstore(address, index, value)
    }

    /// Selfdestructs the account.
    #[inline]
    pub fn selfdestruct(
        &mut self,
        address: Address,
        target: Address,
    ) -> Result<StateLoad<SelfDestructResult>, EVMError<DB::Error>> {
        self.journaled_state
            .selfdestruct(address, target, &mut self.db)
    }

<<<<<<< HEAD
    /// Transfer the account.
    #[inline]
    pub fn transfer(
        &mut self,
        from: &Address,
        to: &Address,
        balance: U256,
    ) -> Result<Option<InstructionResult>, EVMError<DB::Error>> {
        self.journaled_state
            .transfer(from, to, balance, &mut self.db)
    }

    /// Make create frame.
    #[inline]
    pub fn make_eofcreate_frame(
        &mut self,
        spec_id: SpecId,
        inputs: &EOFCreateInputs,
    ) -> Result<FrameOrResult, EVMError<DB::Error>> {
        let return_error = |e| {
            Ok(FrameOrResult::new_eofcreate_result(
                InterpreterResult {
                    result: e,
                    gas: Gas::new(inputs.gas_limit),
                    output: Bytes::new(),
                },
                inputs.created_address,
            ))
        };

        // Check depth
        if self.journaled_state.depth() > CALL_STACK_LIMIT {
            return return_error(InstructionResult::CallTooDeep);
        }

        // Fetch balance of caller.
        let (caller_balance, _) = self.balance(inputs.caller)?;

        // Check if caller has enough balance to send to the created contract.
        if caller_balance < inputs.value {
            return return_error(InstructionResult::OutOfFunds);
        }

        // Increase nonce of caller and check if it overflows
        if self.journaled_state.inc_nonce(inputs.caller).is_none() {
            // can't happen on mainnet.
            return return_error(InstructionResult::Return);
        }

        // Load account so it needs to be marked as warm for access list.
        self.journaled_state
            .load_account(inputs.created_address, &mut self.db)?;

        // create account, transfer funds and make the journal checkpoint.
        let checkpoint = match self.journaled_state.create_account_checkpoint(
            inputs.caller,
            inputs.created_address,
            inputs.value,
            spec_id,
        ) {
            Ok(checkpoint) => checkpoint,
            Err(e) => {
                return return_error(e);
            }
        };

        let contract = Contract::new(
            inputs.input.clone(),
            // fine to clone as it is Bytes.
            Bytecode::Eof(Arc::new(inputs.eof_init_code.clone())),
            None,
            inputs.created_address,
            inputs.caller,
            inputs.value,
        );

        let mut interpreter = Interpreter::new(contract, inputs.gas_limit, false);
        // EOF init will enable RETURNCONTRACT opcode.
        interpreter.set_is_eof_init();

        Ok(FrameOrResult::new_eofcreate_frame(
            inputs.created_address,
            checkpoint,
            interpreter,
        ))
    }

=======
>>>>>>> 4f093996
    /// If error is present revert changes, otherwise save EOF bytecode.
    pub fn eofcreate_return<SPEC: Spec>(
        &mut self,
        interpreter_result: &mut InterpreterResult,
        address: Address,
        journal_checkpoint: JournalCheckpoint,
    ) {
        // Note we still execute RETURN opcode and return the bytes.
        // In EOF those opcodes should abort execution.
        //
        // In RETURN gas is still protecting us from ddos and in oog,
        // behaviour will be same as if it failed on return.
        //
        // Bytes of RETURN will drained in `insert_eofcreate_outcome`.
        if interpreter_result.result != InstructionResult::ReturnContract {
            self.journaled_state.checkpoint_revert(journal_checkpoint);
            return;
        }

        if interpreter_result.output.len() > self.cfg().max_code_size() {
            self.journaled_state.checkpoint_revert(journal_checkpoint);
            interpreter_result.result = InstructionResult::CreateContractSizeLimit;
            return;
        }

        // deduct gas for code deployment.
        let gas_for_code = interpreter_result.output.len() as u64 * gas::CODEDEPOSIT;
        if !interpreter_result.gas.record_cost(gas_for_code) {
            self.journaled_state.checkpoint_revert(journal_checkpoint);
            interpreter_result.result = InstructionResult::OutOfGas;
            return;
        }

        // commit changes reduces depth by -1.
        self.journaled_state.checkpoint_commit();

        // decode bytecode has a performance hit, but it has reasonable restrains.
        let bytecode =
            Eof::decode(interpreter_result.output.clone()).expect("Eof is already verified");

        // eof bytecode is going to be hashed.
        self.journaled_state
            .set_code(address, Bytecode::Eof(Arc::new(bytecode)), None);
    }

    /// Handles call return.
    #[inline]
    pub fn call_return(
        &mut self,
        interpreter_result: &InterpreterResult,
        journal_checkpoint: JournalCheckpoint,
    ) {
        // revert changes or not.
        if matches!(interpreter_result.result, return_ok!()) {
            self.journaled_state.checkpoint_commit();
        } else {
            self.journaled_state.checkpoint_revert(journal_checkpoint);
        }
    }

    /// Handles create return.
    #[inline]
    pub fn create_return<SPEC: Spec>(
        &mut self,
        interpreter_result: &mut InterpreterResult,
        address: Address,
        journal_checkpoint: JournalCheckpoint,
    ) {
        // if return is not ok revert and return.
        if !matches!(interpreter_result.result, return_ok!()) {
            self.journaled_state.checkpoint_revert(journal_checkpoint);
            return;
        }
        // Host error if present on execution
        // if ok, check contract creation limit and calculate gas deduction on output len.
        //
        // EIP-3541: Reject new contract code starting with the 0xEF byte
        if SPEC::enabled(LONDON) && interpreter_result.output.first() == Some(&0xEF) {
            self.journaled_state.checkpoint_revert(journal_checkpoint);
            interpreter_result.result = InstructionResult::CreateContractStartingWithEF;
            return;
        }

        // EIP-170: Contract code size limit
        // By default limit is 0x6000 (~25kb)
        if SPEC::enabled(SPURIOUS_DRAGON)
            && interpreter_result.output.len() > self.cfg().max_code_size()
        {
            self.journaled_state.checkpoint_revert(journal_checkpoint);
            interpreter_result.result = InstructionResult::CreateContractSizeLimit;
            return;
        }
        let gas_for_code = interpreter_result.output.len() as u64 * gas::CODEDEPOSIT;
        if !interpreter_result.gas.record_cost(gas_for_code) {
            // record code deposit gas cost and check if we are out of gas.
            // EIP-2 point 3: If contract creation does not have enough gas to pay for the
            // final gas fee for adding the contract code to the state, the contract
            //  creation fails (i.e. goes out-of-gas) rather than leaving an empty contract.
            if SPEC::enabled(HOMESTEAD) {
                self.journaled_state.checkpoint_revert(journal_checkpoint);
                interpreter_result.result = InstructionResult::OutOfGas;
                return;
            } else {
                interpreter_result.output = Bytes::new();
            }
        }
        // if we have enough gas we can commit changes.
        self.journaled_state.checkpoint_commit();

        // Do analysis of bytecode straight away.
        let bytecode = match self.env.cfg.perf_analyse_created_bytecodes {
            AnalysisKind::Raw => Bytecode::new_legacy(interpreter_result.output.clone()),
            AnalysisKind::Analyse => {
                to_analysed(Bytecode::new_legacy(interpreter_result.output.clone()))
            }
        };

        // set code
        self.journaled_state.set_code(address, bytecode, None);

        interpreter_result.result = InstructionResult::Return;
    }
}<|MERGE_RESOLUTION|>--- conflicted
+++ resolved
@@ -1,58 +1,38 @@
 use crate::{
     db::Database,
     interpreter::{
-<<<<<<< HEAD
         analysis::to_analysed,
         gas,
         return_ok,
-        Contract,
-        CreateInputs,
-        EOFCreateInputs,
-        Gas,
+        AccountLoad,
+        Eip7702CodeLoad,
         InstructionResult,
-        Interpreter,
         InterpreterResult,
-        LoadAccountResult,
         SStoreResult,
         SelfDestructResult,
-        MAX_CODE_SIZE,
+        StateLoad,
     },
     journaled_state::JournaledState,
     primitives::{
-        keccak256,
+        AccessListItem,
         Account,
         Address,
         AnalysisKind,
         Bytecode,
         Bytes,
-        CreateScheme,
+        CfgEnv,
         EVMError,
         Env,
         Eof,
         HashSet,
         Spec,
-=======
-        analysis::to_analysed, gas, return_ok, AccountLoad, Eip7702CodeLoad, InstructionResult,
-        InterpreterResult, SStoreResult, SelfDestructResult, StateLoad,
-    },
-    journaled_state::JournaledState,
-    primitives::{
-        AccessListItem, Account, Address, AnalysisKind, Bytecode, Bytes, CfgEnv, EVMError, Env,
-        Eof, HashSet, Spec,
->>>>>>> 4f093996
         SpecId::{self, *},
         B256,
         EOF_MAGIC_BYTES,
         EOF_MAGIC_HASH,
         U256,
     },
-<<<<<<< HEAD
-    FrameOrResult,
     JournalCheckpoint,
-    CALL_STACK_LIMIT,
-=======
-    JournalCheckpoint,
->>>>>>> 4f093996
 };
 use std::{boxed::Box, sync::Arc};
 
@@ -197,7 +177,7 @@
     pub fn load_account_with_code(
         &mut self,
         address: Address,
-    ) -> Result<(&mut Account, bool), EVMError<DB::Error>> {
+    ) -> Result<StateLoad<&mut Account>, EVMError<DB::Error>> {
         self.journaled_state.load_code(address, &mut self.db)
     }
 
@@ -359,96 +339,6 @@
             .selfdestruct(address, target, &mut self.db)
     }
 
-<<<<<<< HEAD
-    /// Transfer the account.
-    #[inline]
-    pub fn transfer(
-        &mut self,
-        from: &Address,
-        to: &Address,
-        balance: U256,
-    ) -> Result<Option<InstructionResult>, EVMError<DB::Error>> {
-        self.journaled_state
-            .transfer(from, to, balance, &mut self.db)
-    }
-
-    /// Make create frame.
-    #[inline]
-    pub fn make_eofcreate_frame(
-        &mut self,
-        spec_id: SpecId,
-        inputs: &EOFCreateInputs,
-    ) -> Result<FrameOrResult, EVMError<DB::Error>> {
-        let return_error = |e| {
-            Ok(FrameOrResult::new_eofcreate_result(
-                InterpreterResult {
-                    result: e,
-                    gas: Gas::new(inputs.gas_limit),
-                    output: Bytes::new(),
-                },
-                inputs.created_address,
-            ))
-        };
-
-        // Check depth
-        if self.journaled_state.depth() > CALL_STACK_LIMIT {
-            return return_error(InstructionResult::CallTooDeep);
-        }
-
-        // Fetch balance of caller.
-        let (caller_balance, _) = self.balance(inputs.caller)?;
-
-        // Check if caller has enough balance to send to the created contract.
-        if caller_balance < inputs.value {
-            return return_error(InstructionResult::OutOfFunds);
-        }
-
-        // Increase nonce of caller and check if it overflows
-        if self.journaled_state.inc_nonce(inputs.caller).is_none() {
-            // can't happen on mainnet.
-            return return_error(InstructionResult::Return);
-        }
-
-        // Load account so it needs to be marked as warm for access list.
-        self.journaled_state
-            .load_account(inputs.created_address, &mut self.db)?;
-
-        // create account, transfer funds and make the journal checkpoint.
-        let checkpoint = match self.journaled_state.create_account_checkpoint(
-            inputs.caller,
-            inputs.created_address,
-            inputs.value,
-            spec_id,
-        ) {
-            Ok(checkpoint) => checkpoint,
-            Err(e) => {
-                return return_error(e);
-            }
-        };
-
-        let contract = Contract::new(
-            inputs.input.clone(),
-            // fine to clone as it is Bytes.
-            Bytecode::Eof(Arc::new(inputs.eof_init_code.clone())),
-            None,
-            inputs.created_address,
-            inputs.caller,
-            inputs.value,
-        );
-
-        let mut interpreter = Interpreter::new(contract, inputs.gas_limit, false);
-        // EOF init will enable RETURNCONTRACT opcode.
-        interpreter.set_is_eof_init();
-
-        Ok(FrameOrResult::new_eofcreate_frame(
-            inputs.created_address,
-            checkpoint,
-            interpreter,
-        ))
-    }
-
-=======
->>>>>>> 4f093996
     /// If error is present revert changes, otherwise save EOF bytecode.
     pub fn eofcreate_return<SPEC: Spec>(
         &mut self,
@@ -491,7 +381,7 @@
 
         // eof bytecode is going to be hashed.
         self.journaled_state
-            .set_code(address, Bytecode::Eof(Arc::new(bytecode)), None);
+            .set_code(address, Bytecode::Eof(Arc::new(bytecode)));
     }
 
     /// Handles call return.
@@ -567,7 +457,7 @@
         };
 
         // set code
-        self.journaled_state.set_code(address, bytecode, None);
+        self.journaled_state.set_code(address, bytecode);
 
         interpreter_result.result = InstructionResult::Return;
     }
