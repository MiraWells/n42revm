--- conflicted
+++ resolved
@@ -21,13 +21,10 @@
 #[cfg(feature = "optimism")]
 use crate::optimism;
 
-<<<<<<< HEAD
-#[derive(Debug)]
-=======
 /// EVM call stack limit.
 pub const CALL_STACK_LIMIT: u64 = 1024;
 
->>>>>>> dcd0d13b
+#[derive(Debug)]
 pub struct EVMData<'a, DB: Database> {
     pub env: &'a mut Env,
     pub journaled_state: JournaledState,
@@ -863,11 +860,15 @@
 impl<'a, GSPEC: Spec, DB: Database + 'a, const INSPECT: bool> Host
     for EVMImpl<'a, GSPEC, DB, INSPECT>
 {
-    fn step(&mut self, interp: &mut Interpreter) -> InstructionResult {
+    fn step(&mut self, interp: &mut Interpreter<'_>) -> InstructionResult {
         self.inspector.step(interp, &mut self.data)
     }
 
-    fn step_end(&mut self, interp: &mut Interpreter, ret: InstructionResult) -> InstructionResult {
+    fn step_end(
+        &mut self,
+        interp: &mut Interpreter<'_>,
+        ret: InstructionResult,
+    ) -> InstructionResult {
         self.inspector.step_end(interp, &mut self.data, ret)
     }
 
