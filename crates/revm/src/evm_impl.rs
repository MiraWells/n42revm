--- conflicted
+++ resolved
@@ -3,17 +3,10 @@
     gas,
     interpreter::{self, bytecode::Bytecode},
     interpreter::{Contract, Interpreter},
+    journaled_state::{Account, JournaledState, State},
     models::SelfDestructResult,
-    return_ok,
-<<<<<<< HEAD
-    journaled_state::{Account, State, JournaledState},
-    CallContext, CallInputs, CallScheme, CreateInputs, CreateScheme, Env, Gas, Inspector, Log,
-    Return, Spec,
-=======
-    subroutine::{Account, State, SubRoutine},
-    CallContext, CallInputs, CallScheme, CreateInputs, CreateScheme, Env, ExecutionResult, Gas,
-    Inspector, Log, Return, Spec,
->>>>>>> 13655543
+    return_ok, CallContext, CallInputs, CallScheme, CreateInputs, CreateScheme, Env,
+    ExecutionResult, Gas, Inspector, Log, Return, Spec,
     SpecId::*,
     TransactOut, TransactTo, Transfer, KECCAK_EMPTY,
 };
@@ -245,32 +238,25 @@
                 effective_gas_price
             };
 
-            self.data.journaled_state.load_account(coinbase, self.data.db);
+            self.data
+                .journaled_state
+                .load_account(coinbase, self.data.db);
             self.data.journaled_state.touch(&coinbase);
             self.data
-<<<<<<< HEAD
                 .journaled_state
                 .state()
                 .get_mut(&coinbase)
                 .unwrap()
                 .info
                 .balance += coinbase_gas_price * (gas.spend() - gas_refunded);
-            gas.spend() - gas_refunded
-        } else {
-            // touch coinbase
-            self.data.journaled_state.load_account(coinbase, self.data.db);
-            self.data.journaled_state.touch(&coinbase);
-            0
-=======
-                .subroutine
-                .balance_add(coinbase, coinbase_gas_price * (gas.spend() - gas_refunded));
             (gas.spend() - gas_refunded, gas_refunded)
         } else {
             // touch coinbase
-            self.data.subroutine.load_account(coinbase, self.data.db);
-            self.data.subroutine.balance_add(coinbase, U256::zero());
+            self.data
+                .journaled_state
+                .load_account(coinbase, self.data.db);
+            self.data.journaled_state.touch(&coinbase);
             (0, 0)
->>>>>>> 13655543
         };
         let (mut new_state, logs) = self.data.journaled_state.finalize();
         // precompiles are special case. If there is precompiles in finalized Map that means some balance is
@@ -304,10 +290,14 @@
                     let mut accessed_slots = 0_u64;
 
                     for (address, slots) in self.data.env.tx.access_list.iter() {
-                        self.data.journaled_state.load_account(*address, self.data.db);
+                        self.data
+                            .journaled_state
+                            .load_account(*address, self.data.db);
                         accessed_slots += slots.len() as u64;
                         for slot in slots {
-                            self.data.journaled_state.sload(*address, *slot, self.data.db);
+                            self.data
+                                .journaled_state
+                                .sload(*address, *slot, self.data.db);
                         }
                     }
                     (self.data.env.tx.access_list.len() as u64, accessed_slots)
@@ -411,7 +401,12 @@
 
         // Increase nonce of the contract
         if SPEC::enabled(ISTANBUL) {
-            if self.data.journaled_state.inc_nonce(created_address).is_none() {
+            if self
+                .data
+                .journaled_state
+                .inc_nonce(created_address)
+                .is_none()
+            {
                 // overflow
                 self.data.journaled_state.checkpoint_revert(checkpoint);
                 return (Return::NonceOverflow, None, gas, Bytes::new());
@@ -476,7 +471,9 @@
                 self.data.journaled_state.checkpoint_commit();
                 // Do analasis of bytecode streight away.
                 let bytecode = Bytecode::new_raw(bytes).to_analysed::<SPEC>();
-                self.data.journaled_state.set_code(created_address, bytecode);
+                self.data
+                    .journaled_state
+                    .set_code(created_address, bytecode);
                 (Return::Continue, ret, interp.gas, b)
             }
             _ => {
@@ -690,7 +687,9 @@
 
     fn sload(&mut self, address: H160, index: U256) -> (U256, bool) {
         // account is always hot. reference on that statement https://eips.ethereum.org/EIPS/eip-2929 see `Note 2:`
-        self.data.journaled_state.sload(address, index, self.data.db)
+        self.data
+            .journaled_state
+            .sload(address, index, self.data.db)
     }
 
     fn sstore(&mut self, address: H160, index: U256, value: U256) -> (U256, U256, U256, bool) {
