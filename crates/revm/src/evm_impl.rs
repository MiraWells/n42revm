--- conflicted
+++ resolved
@@ -973,12 +973,8 @@
     fn create(
         &mut self,
         inputs: &mut CreateInputs,
-<<<<<<< HEAD
         shared_memory: &mut SharedMemory,
-    ) -> (InstructionResult, Option<B160>, Gas, Bytes) {
-=======
     ) -> (InstructionResult, Option<Address>, Gas, Bytes) {
->>>>>>> 4e78fbe8
         // Call inspector
         if INSPECT {
             let (ret, address, gas, out) = self.inspector.create(&mut self.data, inputs);
