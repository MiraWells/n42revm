use crate::{
    db::Database,
    handler::Handler,
    inspector_instruction,
    interpreter::{
        gas::initial_tx_gas,
        opcode::{make_boxed_instruction_table, make_instruction_table, InstructionTables},
<<<<<<< HEAD
        return_ok, CallContext, CallInputs, CallScheme, Contract, CreateInputs, Gas, Host,
        InstructionResult, Interpreter, SelfDestructResult, SharedMemory, SharedStack, Transfer,
        MAX_CODE_SIZE,
=======
        CallContext, CallInputs, CallScheme, CreateInputs, Host, Interpreter, InterpreterAction,
        InterpreterResult, SelfDestructResult, SharedMemory, Transfer,
>>>>>>> 54565d73
    },
    journaled_state::JournaledState,
    precompile::Precompiles,
    primitives::{
        specification, Address, Bytecode, Bytes, EVMError, EVMResult, Env, InvalidTransaction, Log,
        Output, Spec, SpecId::*, TransactTo, B256, U256,
    },
    CallStackFrame, EvmContext, Inspector,
};
use alloc::{boxed::Box, sync::Arc, vec::Vec};
use auto_impl::auto_impl;
use core::{fmt, marker::PhantomData, ops::Range};

#[cfg(feature = "optimism")]
use crate::optimism;

/// EVM call stack limit.
pub const CALL_STACK_LIMIT: u64 = 1024;

pub struct EVMImpl<'a, SPEC: Spec, DB: Database> {
    pub context: EvmContext<'a, DB>,
    pub inspector: Option<&'a mut dyn Inspector<DB>>,
    pub instruction_table: InstructionTables<'a, Self>,
    pub handler: Handler<DB>,
    _phantomdata: PhantomData<SPEC>,
}

impl<SPEC, DB> fmt::Debug for EVMImpl<'_, SPEC, DB>
where
    SPEC: Spec,
    DB: Database + fmt::Debug,
    DB::Error: fmt::Debug,
{
    fn fmt(&self, f: &mut fmt::Formatter<'_>) -> fmt::Result {
        f.debug_struct("EVMImpl")
            .field("data", &self.context)
            .finish_non_exhaustive()
    }
}

#[cfg(feature = "optimism")]
impl<'a, SPEC: Spec, DB: Database> EVMImpl<'a, SPEC, DB> {
    /// If the transaction is not a deposit transaction, subtract the L1 data fee from the
    /// caller's balance directly after minting the requested amount of ETH.
    fn remove_l1_cost(
        is_deposit: bool,
        tx_caller: Address,
        l1_cost: U256,
        db: &mut DB,
        journal: &mut JournaledState,
    ) -> Result<(), EVMError<DB::Error>> {
        if is_deposit {
            return Ok(());
        }
        let acc = journal
            .load_account(tx_caller, db)
            .map_err(EVMError::Database)?
            .0;
        if l1_cost.gt(&acc.info.balance) {
            let u64_cost = if U256::from(u64::MAX).lt(&l1_cost) {
                u64::MAX
            } else {
                l1_cost.as_limbs()[0]
            };
            return Err(EVMError::Transaction(
                InvalidTransaction::LackOfFundForMaxFee {
                    fee: u64_cost,
                    balance: acc.info.balance,
                },
            ));
        }
        acc.info.balance = acc.info.balance.saturating_sub(l1_cost);
        Ok(())
    }

    /// If the transaction is a deposit with a `mint` value, add the mint value
    /// in wei to the caller's balance. This should be persisted to the database
    /// prior to the rest of execution.
    fn commit_mint_value(
        tx_caller: Address,
        tx_mint: Option<u128>,
        db: &mut DB,
        journal: &mut JournaledState,
    ) -> Result<(), EVMError<DB::Error>> {
        if let Some(mint) = tx_mint {
            journal
                .load_account(tx_caller, db)
                .map_err(EVMError::Database)?
                .0
                .info
                .balance += U256::from(mint);
            journal.checkpoint();
        }
        Ok(())
    }
}

impl<'a, SPEC: Spec + 'static, DB: Database> EVMImpl<'a, SPEC, DB> {
    pub fn new_with_spec(
        db: &'a mut DB,
        env: &'a mut Env,
        inspector: Option<&'a mut dyn Inspector<DB>>,
        precompiles: Precompiles,
    ) -> Self {
        let journaled_state = JournaledState::new(
            SPEC::SPEC_ID,
            precompiles
                .addresses()
                .into_iter()
                .cloned()
                .collect::<Vec<_>>(),
        );
        // If T is present it should be a generic T that modifies handler.
        let instruction_table = if inspector.is_some() {
            let instruction_table = make_boxed_instruction_table::<Self, SPEC, _>(
                make_instruction_table::<Self, SPEC>(),
                inspector_instruction,
            );
            InstructionTables::Boxed(Arc::new(instruction_table))
        } else {
            InstructionTables::Plain(Arc::new(make_instruction_table::<Self, SPEC>()))
        };
        #[cfg(feature = "optimism")]
        let mut handler = if env.cfg.optimism {
            Handler::optimism::<SPEC>()
        } else {
            Handler::mainnet::<SPEC>()
        };
        #[cfg(not(feature = "optimism"))]
        let mut handler = Handler::mainnet::<SPEC>();

        if env.cfg.is_beneficiary_reward_disabled() {
            // do nothing
            handler.reward_beneficiary = |_, _| Ok(());
        }

        Self {
            context: EvmContext {
                env,
                journaled_state,
                db,
                error: None,
                precompiles,
                #[cfg(feature = "optimism")]
                l1_block_info: None,
            },
            inspector,
            instruction_table,
            handler,
            _phantomdata: PhantomData {},
        }
    }

    #[inline]
    pub fn run<FN>(
        &mut self,
        instruction_table: &[FN; 256],
        first_frame: Box<CallStackFrame>,
    ) -> InterpreterResult
    where
        FN: Fn(&mut Interpreter, &mut Self),
    {
        let mut call_stack: Vec<Box<CallStackFrame>> = Vec::with_capacity(1025);
        call_stack.push(first_frame);

        #[cfg(feature = "memory_limit")]
        let mut shared_memory =
            SharedMemory::new_with_memory_limit(self.context.env.cfg.memory_limit);
        #[cfg(not(feature = "memory_limit"))]
        let mut shared_memory = SharedMemory::new();

        shared_memory.new_context();

        let mut stack_frame = call_stack.first_mut().unwrap();

        loop {
            // run interpreter
            let action = stack_frame
                .interpreter
                .run(shared_memory, instruction_table, self);
            // take shared memory back.
            shared_memory = stack_frame.interpreter.take_memory();

            let new_frame = match action {
                InterpreterAction::SubCall {
                    inputs,
                    return_memory_offset,
                } => self.handle_sub_call(
                    inputs,
                    stack_frame,
                    return_memory_offset,
                    &mut shared_memory,
                ),
                InterpreterAction::Create { inputs } => self.handle_sub_create(inputs, stack_frame),
                InterpreterAction::Return { result } => {
                    // free memory context.
                    shared_memory.free_context();

                    let child = call_stack.pop().unwrap();
                    let parent = call_stack.last_mut();

                    if let Some(result) =
                        self.handle_frame_return(child, parent, &mut shared_memory, result)
                    {
                        return result;
                    }
                    stack_frame = call_stack.last_mut().unwrap();
                    continue;
                }
            };
            if let Some(new_frame) = new_frame {
                shared_memory.new_context();
                call_stack.push(new_frame);
            }
            stack_frame = call_stack.last_mut().unwrap();
        }
    }

    fn handle_frame_return(
        &mut self,
        mut child_stack_frame: Box<CallStackFrame>,
        parent_stack_frame: Option<&mut Box<CallStackFrame>>,
        shared_memory: &mut SharedMemory,
        mut result: InterpreterResult,
    ) -> Option<InterpreterResult> {
        if let Some(inspector) = self.inspector.as_mut() {
            result = if child_stack_frame.is_create {
                let (result, address) = inspector.create_end(
                    &mut self.context,
                    result,
                    child_stack_frame.created_address,
                );
                child_stack_frame.created_address = address;
                result
            } else {
                inspector.call_end(&mut self.context, result)
            };
        }

        // break from loop if this is last CallStackFrame.
        let Some(parent_stack_frame) = parent_stack_frame else {
            let result = if child_stack_frame.is_create {
                self.context
                    .create_return::<SPEC>(result, child_stack_frame)
                    .0
            } else {
                self.context.call_return(result, child_stack_frame)
            };

            return Some(result);
        };

        if child_stack_frame.is_create {
            let (result, address) = self
                .context
                .create_return::<SPEC>(result, child_stack_frame);
            parent_stack_frame
                .interpreter
                .insert_create_output(result, Some(address))
        } else {
            let subcall_memory_return_offset =
                child_stack_frame.subcall_return_memory_range.clone();
            let result = self.context.call_return(result, child_stack_frame);

            parent_stack_frame.interpreter.insert_call_output(
                shared_memory,
                result,
                subcall_memory_return_offset,
            )
        }
        None
    }

    /// Handle Action for new sub create call, return None if there is no need
    /// to add new stack frame.
    #[inline]
    fn handle_sub_create(
        &mut self,
        mut inputs: Box<CreateInputs>,
        curent_stack_frame: &mut CallStackFrame,
    ) -> Option<Box<CallStackFrame>> {
        // Call inspector if it is some.
        if let Some(inspector) = self.inspector.as_mut() {
            if let Some((result, address)) = inspector.create(&mut self.context, &mut inputs) {
                curent_stack_frame
                    .interpreter
                    .insert_create_output(result, address);
                return None;
            }
        }

        match self.context.make_create_frame::<SPEC>(&inputs) {
            Ok(new_frame) => Some(new_frame),
            Err(mut result) => {
                let mut address = None;
                if let Some(inspector) = self.inspector.as_mut() {
                    let ret = inspector.create_end(
                        &mut self.context,
                        result,
                        curent_stack_frame.created_address,
                    );
                    result = ret.0;
                    address = ret.1;
                }
                // insert result of the failed creation of create CallStackFrame.
                curent_stack_frame
                    .interpreter
                    .insert_create_output(result, address);
                None
            }
        }
    }

    /// Handles action for new sub call, return None if there is no need to add
    /// new stack frame.
    #[inline]
    fn handle_sub_call(
        &mut self,
        mut inputs: Box<CallInputs>,
        curent_stake_frame: &mut CallStackFrame,
        return_memory_offset: Range<usize>,
        shared_memory: &mut SharedMemory,
    ) -> Option<Box<CallStackFrame>> {
        // Call inspector if it is some.
        if let Some(inspector) = self.inspector.as_mut() {
            if let Some((result, range)) = inspector.call(&mut self.context, &mut inputs) {
                curent_stake_frame
                    .interpreter
                    .insert_call_output(shared_memory, result, range);
                return None;
            }
        }
        match self
            .context
            .make_call_frame(&inputs, return_memory_offset.clone())
        {
            Ok(new_frame) => Some(new_frame),
            Err(mut result) => {
                //println!("Result returned right away: {:#?}", result);
                if let Some(inspector) = self.inspector.as_mut() {
                    result = inspector.call_end(&mut self.context, result);
                }
                curent_stake_frame.interpreter.insert_call_output(
                    shared_memory,
                    result,
                    return_memory_offset,
                );
                None
            }
        }
    }

    /// Pre verify transaction.
    pub fn preverify_transaction_inner(&mut self) -> Result<(), EVMError<DB::Error>> {
        let env = self.env();

        // Important: validate block before tx.
        env.validate_block_env::<SPEC>()?;
        env.validate_tx::<SPEC>()?;

        let initial_gas_spend = initial_tx_gas::<SPEC>(
            &env.tx.data,
            env.tx.transact_to.is_create(),
            &env.tx.access_list,
        );

        // Additional check to see if limit is big enough to cover initial gas.
        if initial_gas_spend > env.tx.gas_limit {
            return Err(InvalidTransaction::CallGasCostMoreThanGasLimit.into());
        }

        // load acc
        let tx_caller = env.tx.caller;
        let (caller_account, _) = self
            .context
            .journaled_state
            .load_account(tx_caller, self.context.db)
            .map_err(EVMError::Database)?;

        self.context
            .env
            .validate_tx_against_state(caller_account)
            .map_err(Into::into)
    }

    /// Transact preverified transaction.
    pub fn transact_preverified_inner(&mut self) -> EVMResult<DB::Error> {
        let env = &self.context.env;
        let tx_caller = env.tx.caller;
        let tx_value = env.tx.value;
        let tx_data = env.tx.data.clone();
        let tx_gas_limit = env.tx.gas_limit;

        // the L1-cost fee is only computed for Optimism non-deposit transactions.
        #[cfg(feature = "optimism")]
        let tx_l1_cost = if env.cfg.optimism && env.tx.optimism.source_hash.is_none() {
            let l1_block_info =
                optimism::L1BlockInfo::try_fetch(self.context.db).map_err(EVMError::Database)?;

            let Some(enveloped_tx) = &env.tx.optimism.enveloped_tx else {
                panic!("[OPTIMISM] Failed to load enveloped transaction.");
            };
            let tx_l1_cost = l1_block_info.calculate_tx_l1_cost::<SPEC>(enveloped_tx);

            // storage l1 block info for later use.
            self.context.l1_block_info = Some(l1_block_info);

            tx_l1_cost
        } else {
            U256::ZERO
        };

        let initial_gas_spend = initial_tx_gas::<SPEC>(
            &tx_data,
            env.tx.transact_to.is_create(),
            &env.tx.access_list,
        );

        // load coinbase
        // EIP-3651: Warm COINBASE. Starts the `COINBASE` address warm
        if SPEC::enabled(SHANGHAI) {
            self.context
                .journaled_state
                .initial_account_load(self.context.env.block.coinbase, &[], self.context.db)
                .map_err(EVMError::Database)?;
        }

        self.context.load_access_list()?;

        // load acc
        let journal = &mut self.context.journaled_state;

        #[cfg(feature = "optimism")]
        if self.context.env.cfg.optimism {
            EVMImpl::<SPEC, DB>::commit_mint_value(
                tx_caller,
                self.context.env.tx.optimism.mint,
                self.context.db,
                journal,
            )?;

            let is_deposit = self.context.env.tx.optimism.source_hash.is_some();
            EVMImpl::<SPEC, DB>::remove_l1_cost(
                is_deposit,
                tx_caller,
                tx_l1_cost,
                self.context.db,
                journal,
            )?;
        }

        let (caller_account, _) = journal
            .load_account(tx_caller, self.context.db)
            .map_err(EVMError::Database)?;

        // Subtract gas costs from the caller's account.
        // We need to saturate the gas cost to prevent underflow in case that `disable_balance_check` is enabled.
        let mut gas_cost =
            U256::from(tx_gas_limit).saturating_mul(self.context.env.effective_gas_price());

        // EIP-4844
        if SPEC::enabled(CANCUN) {
            let data_fee = self.context.env.calc_data_fee().expect("already checked");
            gas_cost = gas_cost.saturating_add(data_fee);
        }

        caller_account.info.balance = caller_account.info.balance.saturating_sub(gas_cost);

        // touch account so we know it is changed.
        caller_account.mark_touch();

        let transact_gas_limit = tx_gas_limit - initial_gas_spend;

<<<<<<< HEAD
        #[cfg(feature = "memory_limit")]
        let mut shared_memory = SharedMemory::new_with_memory_limit(self.data.env.cfg.memory_limit);
        #[cfg(not(feature = "memory_limit"))]
        let mut shared_memory = SharedMemory::new();

        let mut shared_stack = SharedStack::new();

=======
>>>>>>> 54565d73
        // call inner handling of call/create
        let first_stack_frame = match self.context.env.tx.transact_to {
            TransactTo::Call(address) => {
                // Nonce is already checked
                caller_account.info.nonce = caller_account.info.nonce.saturating_add(1);

                self.context.make_call_frame(
                    &CallInputs {
                        contract: address,
                        transfer: Transfer {
                            source: tx_caller,
                            target: address,
                            value: tx_value,
                        },
                        input: tx_data,
                        gas_limit: transact_gas_limit,
                        context: CallContext {
                            caller: tx_caller,
                            address,
                            code_address: address,
                            apparent_value: tx_value,
                            scheme: CallScheme::Call,
                        },
                        is_static: false,
                    },
<<<<<<< HEAD
                    &mut shared_memory,
                    &mut shared_stack,
                );
                (exit, gas, Output::Call(bytes))
            }
            TransactTo::Create(scheme) => {
                let (exit, address, ret_gas, bytes) = self.create(
                    &mut CreateInputs {
                        caller: tx_caller,
                        scheme,
                        value: tx_value,
                        init_code: tx_data,
                        gas_limit: transact_gas_limit,
                    },
                    &mut shared_memory,
                    &mut shared_stack,
                );
                (exit, ret_gas, Output::Create(bytes, address))
=======
                    0..0,
                )
            }
            TransactTo::Create(scheme) => self.context.make_create_frame::<SPEC>(&CreateInputs {
                caller: tx_caller,
                scheme,
                value: tx_value,
                init_code: tx_data,
                gas_limit: transact_gas_limit,
            }),
        };
        // Some only if it is create.
        let mut created_address = None;

        // start main loop if CallStackFrame is created correctly
        let interpreter_result = match first_stack_frame {
            Ok(first_stack_frame) => {
                created_address = first_stack_frame.created_address;
                let table = self.instruction_table.clone();
                match table {
                    InstructionTables::Plain(table) => self.run(&table, first_stack_frame),
                    InstructionTables::Boxed(table) => self.run(&table, first_stack_frame),
                }
>>>>>>> 54565d73
            }
            Err(interpreter_result) => interpreter_result,
        };

        let handler = &self.handler;
        let data = &mut self.context;

        // handle output of call/create calls.
        let mut gas =
            handler.call_return(data.env, interpreter_result.result, interpreter_result.gas);

        // set refund. Refund amount depends on hardfork.
        gas.set_refund(handler.calculate_gas_refund(data.env, &gas) as i64);

        // Reimburse the caller
        handler.reimburse_caller(data, &gas)?;

        // Reward beneficiary
        handler.reward_beneficiary(data, &gas)?;

        // output of execution
        let output = match data.env.tx.transact_to {
            TransactTo::Call(_) => Output::Call(interpreter_result.output),
            TransactTo::Create(_) => Output::Create(interpreter_result.output, created_address),
        };

<<<<<<< HEAD
        let bytecode = Bytecode::new_raw(inputs.init_code.clone());

        let contract = Box::new(Contract::new(
            Bytes::new(),
            bytecode,
            code_hash,
            created_address,
            inputs.caller,
            inputs.value,
        ));

        Ok(PreparedCreate {
            gas,
            created_address,
            checkpoint,
            contract,
        })
    }

    /// EVM create opcode for both initial crate and CREATE and CREATE2 opcodes.
    fn create_inner(
        &mut self,
        inputs: &CreateInputs,
        shared_memory: &mut SharedMemory,
        shared_stack: &mut SharedStack,
    ) -> CreateResult {
        // Prepare crate.
        let prepared_create = match self.prepare_create(inputs) {
            Ok(o) => o,
            Err(e) => return e,
        };

        // Create new interpreter and execute initcode
        let (exit_reason, mut bytes, mut gas) = self.run_interpreter(
            prepared_create.contract,
            prepared_create.gas.limit(),
            false,
            shared_memory,
            shared_stack,
        );

        // Host error if present on execution
        match exit_reason {
            return_ok!() => {
                // if ok, check contract creation limit and calculate gas deduction on output len.
                //
                // EIP-3541: Reject new contract code starting with the 0xEF byte
                if GSPEC::enabled(LONDON) && !bytes.is_empty() && bytes.first() == Some(&0xEF) {
                    self.data
                        .journaled_state
                        .checkpoint_revert(prepared_create.checkpoint);
                    return CreateResult {
                        result: InstructionResult::CreateContractStartingWithEF,
                        created_address: Some(prepared_create.created_address),
                        gas,
                        return_value: bytes,
                    };
                }

                // EIP-170: Contract code size limit
                // By default limit is 0x6000 (~25kb)
                if GSPEC::enabled(SPURIOUS_DRAGON)
                    && bytes.len()
                        > self
                            .data
                            .env
                            .cfg
                            .limit_contract_code_size
                            .unwrap_or(MAX_CODE_SIZE)
                {
                    self.data
                        .journaled_state
                        .checkpoint_revert(prepared_create.checkpoint);
                    return CreateResult {
                        result: InstructionResult::CreateContractSizeLimit,
                        created_address: Some(prepared_create.created_address),
                        gas,
                        return_value: bytes,
                    };
                }
                if crate::USE_GAS {
                    let gas_for_code = bytes.len() as u64 * gas::CODEDEPOSIT;
                    if !gas.record_cost(gas_for_code) {
                        // record code deposit gas cost and check if we are out of gas.
                        // EIP-2 point 3: If contract creation does not have enough gas to pay for the
                        // final gas fee for adding the contract code to the state, the contract
                        //  creation fails (i.e. goes out-of-gas) rather than leaving an empty contract.
                        if GSPEC::enabled(HOMESTEAD) {
                            self.data
                                .journaled_state
                                .checkpoint_revert(prepared_create.checkpoint);
                            return CreateResult {
                                result: InstructionResult::OutOfGas,
                                created_address: Some(prepared_create.created_address),
                                gas,
                                return_value: bytes,
                            };
                        } else {
                            bytes = Bytes::new();
                        }
                    }
                }
                // if we have enough gas
                self.data.journaled_state.checkpoint_commit();
                // Do analysis of bytecode straight away.
                let bytecode = match self.data.env.cfg.perf_analyse_created_bytecodes {
                    AnalysisKind::Raw => Bytecode::new_raw(bytes.clone()),
                    AnalysisKind::Check => Bytecode::new_raw(bytes.clone()).to_checked(),
                    AnalysisKind::Analyse => to_analysed(Bytecode::new_raw(bytes.clone())),
                };
                self.data
                    .journaled_state
                    .set_code(prepared_create.created_address, bytecode);
                CreateResult {
                    result: InstructionResult::Return,
                    created_address: Some(prepared_create.created_address),
                    gas,
                    return_value: bytes,
                }
            }
            _ => {
                self.data
                    .journaled_state
                    .checkpoint_revert(prepared_create.checkpoint);
                CreateResult {
                    result: exit_reason,
                    created_address: Some(prepared_create.created_address),
                    gas,
                    return_value: bytes,
                }
            }
        }
=======
        // main return
        handler.main_return(data, interpreter_result.result, output, &gas)
>>>>>>> 54565d73
    }
}

<<<<<<< HEAD
    /// Create a Interpreter and run it.
    /// Returns the exit reason, return value and gas from interpreter
    pub fn run_interpreter(
        &mut self,
        contract: Box<Contract>,
        gas_limit: u64,
        is_static: bool,
        shared_memory: &mut SharedMemory,
        shared_stack: &mut SharedStack,
    ) -> (InstructionResult, Bytes, Gas) {
        let mut interpreter = Box::new(Interpreter::new(
            contract,
            gas_limit,
            is_static,
            shared_memory,
            shared_stack,
        ));

        interpreter.shared_memory.new_context();
        interpreter.shared_stack.new_context();

        if let Some(inspector) = self.inspector.as_mut() {
            inspector.initialize_interp(&mut interpreter, &mut self.data);
        }

        let exit_reason = match &mut self.instruction_table {
            InstructionTables::Plain(table) => interpreter.run::<_, Self>(&table.clone(), self),
            InstructionTables::Boxed(table) => interpreter.run::<_, Self>(&table.clone(), self),
        };

        let (return_value, gas) = (interpreter.return_value(), *interpreter.gas());

        interpreter.shared_memory.free_context();
        interpreter.shared_stack.free_context();
=======
/// EVM transaction interface.
#[auto_impl(&mut, Box)]
pub trait Transact<DBError> {
    /// Run checks that could make transaction fail before call/create.
    fn preverify_transaction(&mut self) -> Result<(), EVMError<DBError>>;
>>>>>>> 54565d73

    /// Skip pre-verification steps and execute the transaction.
    fn transact_preverified(&mut self) -> EVMResult<DBError>;

    /// Execute transaction by running pre-verification steps and then transaction itself.
    fn transact(&mut self) -> EVMResult<DBError>;
}

impl<'a, SPEC: Spec + 'static, DB: Database> Transact<DB::Error> for EVMImpl<'a, SPEC, DB> {
    #[inline]
    fn preverify_transaction(&mut self) -> Result<(), EVMError<DB::Error>> {
        self.preverify_transaction_inner()
    }

    #[inline]
    fn transact_preverified(&mut self) -> EVMResult<DB::Error> {
        let output = self.transact_preverified_inner();
        self.handler.end(&mut self.context, output)
    }

<<<<<<< HEAD
    /// Main contract call of the EVM.
    fn call_inner(
        &mut self,
        inputs: &CallInputs,
        shared_memory: &mut SharedMemory,
        shared_stack: &mut SharedStack,
    ) -> CallResult {
        // Prepare call
        let prepared_call = match self.prepare_call(inputs) {
            Ok(o) => o,
            Err(e) => return e,
        };

        let ret = if let Some(precompile) = self.data.precompiles.get(&inputs.contract) {
            self.call_precompile(precompile, inputs, prepared_call.gas)
        } else if !prepared_call.contract.bytecode.is_empty() {
            // Create interpreter and execute subcall
            let (exit_reason, bytes, gas) = self.run_interpreter(
                prepared_call.contract,
                prepared_call.gas.limit(),
                inputs.is_static,
                shared_memory,
                shared_stack,
            );
            CallResult {
                result: exit_reason,
                gas,
                return_value: bytes,
            }
        } else {
            CallResult {
                result: InstructionResult::Stop,
                gas: prepared_call.gas,
                return_value: Bytes::new(),
            }
        };

        // revert changes or not.
        if matches!(ret.result, return_ok!()) {
            self.data.journaled_state.checkpoint_commit();
        } else {
            self.data
                .journaled_state
                .checkpoint_revert(prepared_call.checkpoint);
        }

        ret
=======
    #[inline]
    fn transact(&mut self) -> EVMResult<DB::Error> {
        let output = self
            .preverify_transaction_inner()
            .and_then(|()| self.transact_preverified_inner());
        self.handler.end(&mut self.context, output)
>>>>>>> 54565d73
    }
}

impl<'a, SPEC: Spec + 'static, DB: Database> Host for EVMImpl<'a, SPEC, DB> {
    fn env(&mut self) -> &mut Env {
        self.context.env()
    }

    fn block_hash(&mut self, number: U256) -> Option<B256> {
        self.context.block_hash(number)
    }

    fn load_account(&mut self, address: Address) -> Option<(bool, bool)> {
        self.context.load_account(address)
    }

    fn balance(&mut self, address: Address) -> Option<(U256, bool)> {
        self.context.balance(address)
    }

    fn code(&mut self, address: Address) -> Option<(Bytecode, bool)> {
        self.context.code(address)
    }

    /// Get code hash of address.
    fn code_hash(&mut self, address: Address) -> Option<(B256, bool)> {
        self.context.code_hash(address)
    }

    fn sload(&mut self, address: Address, index: U256) -> Option<(U256, bool)> {
        self.context.sload(address, index)
    }

    fn sstore(
        &mut self,
        address: Address,
        index: U256,
        value: U256,
    ) -> Option<(U256, U256, U256, bool)> {
        self.context.sstore(address, index, value)
    }

    fn tload(&mut self, address: Address, index: U256) -> U256 {
        self.context.tload(address, index)
    }

    fn tstore(&mut self, address: Address, index: U256, value: U256) {
        self.context.tstore(address, index, value)
    }

    fn log(&mut self, address: Address, topics: Vec<B256>, data: Bytes) {
        if let Some(inspector) = self.inspector.as_mut() {
            inspector.log(&mut self.context, &address, &topics, &data);
        }
        let log = Log {
            address,
            topics,
            data,
        };
        self.context.journaled_state.log(log);
    }

    fn selfdestruct(&mut self, address: Address, target: Address) -> Option<SelfDestructResult> {
        if let Some(inspector) = self.inspector.as_mut() {
            let acc = self.context.journaled_state.state.get(&address).unwrap();
            inspector.selfdestruct(address, target, acc.info.balance);
        }
        self.context
            .journaled_state
            .selfdestruct(address, target, self.context.db)
            .map_err(|e| self.context.error = Some(e))
            .ok()
    }
}

<<<<<<< HEAD
    fn create(
        &mut self,
        inputs: &mut CreateInputs,
        shared_memory: &mut SharedMemory,
        shared_stack: &mut SharedStack,
    ) -> (InstructionResult, Option<Address>, Gas, Bytes) {
        // Call inspector
        if let Some(inspector) = self.inspector.as_mut() {
            let (ret, address, gas, out) = inspector.create(&mut self.data, inputs);
            if ret != InstructionResult::Continue {
                return inspector.create_end(&mut self.data, inputs, ret, address, gas, out);
            }
        }
        let ret = self.create_inner(inputs, shared_memory, shared_stack);
        if let Some(inspector) = self.inspector.as_mut() {
            inspector.create_end(
                &mut self.data,
                inputs,
                ret.result,
                ret.created_address,
                ret.gas,
                ret.return_value,
            )
        } else {
            (ret.result, ret.created_address, ret.gas, ret.return_value)
        }
    }

    fn call(
        &mut self,
        inputs: &mut CallInputs,
        shared_memory: &mut SharedMemory,
        shared_stack: &mut SharedStack,
    ) -> (InstructionResult, Gas, Bytes) {
        if let Some(inspector) = self.inspector.as_mut() {
            let (ret, gas, out) = inspector.call(&mut self.data, inputs);
            if ret != InstructionResult::Continue {
                return inspector.call_end(&mut self.data, inputs, gas, ret, out);
            }
        }
        let ret = self.call_inner(inputs, shared_memory, shared_stack);
        if let Some(inspector) = self.inspector.as_mut() {
            inspector.call_end(
                &mut self.data,
                inputs,
                ret.gas,
                ret.result,
                ret.return_value,
            )
        } else {
            (ret.result, ret.gas, ret.return_value)
=======
/// Creates new EVM instance with erased types.
pub fn new_evm<'a, DB: Database>(
    env: &'a mut Env,
    db: &'a mut DB,
    insp: Option<&'a mut dyn Inspector<DB>>,
) -> Box<dyn Transact<DB::Error> + 'a> {
    macro_rules! create_evm {
        ($spec:ident) => {
            Box::new(EVMImpl::<'a, $spec, DB>::new_with_spec(
                db,
                env,
                insp,
                Precompiles::new(revm_precompile::SpecId::from_spec_id($spec::SPEC_ID)).clone(),
            ))
        };
    }

    use specification::*;
    match env.cfg.spec_id {
        SpecId::FRONTIER | SpecId::FRONTIER_THAWING => create_evm!(FrontierSpec),
        SpecId::HOMESTEAD | SpecId::DAO_FORK => create_evm!(HomesteadSpec),
        SpecId::TANGERINE => create_evm!(TangerineSpec),
        SpecId::SPURIOUS_DRAGON => create_evm!(SpuriousDragonSpec),
        SpecId::BYZANTIUM => create_evm!(ByzantiumSpec),
        SpecId::PETERSBURG | SpecId::CONSTANTINOPLE => create_evm!(PetersburgSpec),
        SpecId::ISTANBUL | SpecId::MUIR_GLACIER => create_evm!(IstanbulSpec),
        SpecId::BERLIN => create_evm!(BerlinSpec),
        SpecId::LONDON | SpecId::ARROW_GLACIER | SpecId::GRAY_GLACIER => {
            create_evm!(LondonSpec)
>>>>>>> 54565d73
        }
        SpecId::MERGE => create_evm!(MergeSpec),
        SpecId::SHANGHAI => create_evm!(ShanghaiSpec),
        SpecId::CANCUN => create_evm!(CancunSpec),
        SpecId::LATEST => create_evm!(LatestSpec),
        #[cfg(feature = "optimism")]
        SpecId::BEDROCK => create_evm!(BedrockSpec),
        #[cfg(feature = "optimism")]
        SpecId::REGOLITH => create_evm!(RegolithSpec),
    }
}

#[cfg(feature = "optimism")]
#[cfg(test)]
mod tests {
    use super::*;

    use crate::db::InMemoryDB;
    use crate::primitives::{specification::BedrockSpec, state::AccountInfo, SpecId};

    #[test]
    fn test_commit_mint_value() {
        let caller = Address::ZERO;
        let mint_value = Some(1u128);
        let mut db = InMemoryDB::default();
        db.insert_account_info(
            caller,
            AccountInfo {
                nonce: 0,
                balance: U256::from(100),
                code_hash: B256::ZERO,
                code: None,
            },
        );
        let mut journal = JournaledState::new(SpecId::BERLIN, vec![]);
        journal
            .initial_account_load(caller, &[U256::from(100)], &mut db)
            .unwrap();
        assert!(EVMImpl::<BedrockSpec, InMemoryDB>::commit_mint_value(
            caller,
            mint_value,
            &mut db,
            &mut journal
        )
        .is_ok(),);

        // Check the account balance is updated.
        let (account, _) = journal.load_account(caller, &mut db).unwrap();
        assert_eq!(account.info.balance, U256::from(101));

        // No mint value should be a no-op.
        assert!(EVMImpl::<BedrockSpec, InMemoryDB>::commit_mint_value(
            caller,
            None,
            &mut db,
            &mut journal
        )
        .is_ok(),);
        let (account, _) = journal.load_account(caller, &mut db).unwrap();
        assert_eq!(account.info.balance, U256::from(101));
    }

    #[test]
    fn test_remove_l1_cost_non_deposit() {
        let caller = Address::ZERO;
        let mut db = InMemoryDB::default();
        let mut journal = JournaledState::new(SpecId::BERLIN, vec![]);
        let slots = &[U256::from(100)];
        journal
            .initial_account_load(caller, slots, &mut db)
            .unwrap();
        assert!(EVMImpl::<BedrockSpec, InMemoryDB>::remove_l1_cost(
            true,
            caller,
            U256::ZERO,
            &mut db,
            &mut journal
        )
        .is_ok(),);
    }

    #[test]
    fn test_remove_l1_cost() {
        let caller = Address::ZERO;
        let mut db = InMemoryDB::default();
        db.insert_account_info(
            caller,
            AccountInfo {
                nonce: 0,
                balance: U256::from(100),
                code_hash: B256::ZERO,
                code: None,
            },
        );
        let mut journal = JournaledState::new(SpecId::BERLIN, vec![]);
        journal
            .initial_account_load(caller, &[U256::from(100)], &mut db)
            .unwrap();
        assert!(EVMImpl::<BedrockSpec, InMemoryDB>::remove_l1_cost(
            false,
            caller,
            U256::from(1),
            &mut db,
            &mut journal
        )
        .is_ok(),);

        // Check the account balance is updated.
        let (account, _) = journal.load_account(caller, &mut db).unwrap();
        assert_eq!(account.info.balance, U256::from(99));
    }

    #[test]
    fn test_remove_l1_cost_lack_of_funds() {
        let caller = Address::ZERO;
        let mut db = InMemoryDB::default();
        db.insert_account_info(
            caller,
            AccountInfo {
                nonce: 0,
                balance: U256::from(100),
                code_hash: B256::ZERO,
                code: None,
            },
        );
        let mut journal = JournaledState::new(SpecId::BERLIN, vec![]);
        journal
            .initial_account_load(caller, &[U256::from(100)], &mut db)
            .unwrap();
        assert_eq!(
            EVMImpl::<BedrockSpec, InMemoryDB>::remove_l1_cost(
                false,
                caller,
                U256::from(101),
                &mut db,
                &mut journal
            ),
            Err(EVMError::Transaction(
                InvalidTransaction::LackOfFundForMaxFee {
                    fee: 101u64,
                    balance: U256::from(100),
                },
            ))
        );
    }
}<|MERGE_RESOLUTION|>--- conflicted
+++ resolved
@@ -5,14 +5,8 @@
     interpreter::{
         gas::initial_tx_gas,
         opcode::{make_boxed_instruction_table, make_instruction_table, InstructionTables},
-<<<<<<< HEAD
-        return_ok, CallContext, CallInputs, CallScheme, Contract, CreateInputs, Gas, Host,
-        InstructionResult, Interpreter, SelfDestructResult, SharedMemory, SharedStack, Transfer,
-        MAX_CODE_SIZE,
-=======
         CallContext, CallInputs, CallScheme, CreateInputs, Host, Interpreter, InterpreterAction,
         InterpreterResult, SelfDestructResult, SharedMemory, Transfer,
->>>>>>> 54565d73
     },
     journaled_state::JournaledState,
     precompile::Precompiles,
@@ -486,16 +480,6 @@
 
         let transact_gas_limit = tx_gas_limit - initial_gas_spend;
 
-<<<<<<< HEAD
-        #[cfg(feature = "memory_limit")]
-        let mut shared_memory = SharedMemory::new_with_memory_limit(self.data.env.cfg.memory_limit);
-        #[cfg(not(feature = "memory_limit"))]
-        let mut shared_memory = SharedMemory::new();
-
-        let mut shared_stack = SharedStack::new();
-
-=======
->>>>>>> 54565d73
         // call inner handling of call/create
         let first_stack_frame = match self.context.env.tx.transact_to {
             TransactTo::Call(address) => {
@@ -521,26 +505,6 @@
                         },
                         is_static: false,
                     },
-<<<<<<< HEAD
-                    &mut shared_memory,
-                    &mut shared_stack,
-                );
-                (exit, gas, Output::Call(bytes))
-            }
-            TransactTo::Create(scheme) => {
-                let (exit, address, ret_gas, bytes) = self.create(
-                    &mut CreateInputs {
-                        caller: tx_caller,
-                        scheme,
-                        value: tx_value,
-                        init_code: tx_data,
-                        gas_limit: transact_gas_limit,
-                    },
-                    &mut shared_memory,
-                    &mut shared_stack,
-                );
-                (exit, ret_gas, Output::Create(bytes, address))
-=======
                     0..0,
                 )
             }
@@ -564,7 +528,6 @@
                     InstructionTables::Plain(table) => self.run(&table, first_stack_frame),
                     InstructionTables::Boxed(table) => self.run(&table, first_stack_frame),
                 }
->>>>>>> 54565d73
             }
             Err(interpreter_result) => interpreter_result,
         };
@@ -591,188 +554,16 @@
             TransactTo::Create(_) => Output::Create(interpreter_result.output, created_address),
         };
 
-<<<<<<< HEAD
-        let bytecode = Bytecode::new_raw(inputs.init_code.clone());
-
-        let contract = Box::new(Contract::new(
-            Bytes::new(),
-            bytecode,
-            code_hash,
-            created_address,
-            inputs.caller,
-            inputs.value,
-        ));
-
-        Ok(PreparedCreate {
-            gas,
-            created_address,
-            checkpoint,
-            contract,
-        })
-    }
-
-    /// EVM create opcode for both initial crate and CREATE and CREATE2 opcodes.
-    fn create_inner(
-        &mut self,
-        inputs: &CreateInputs,
-        shared_memory: &mut SharedMemory,
-        shared_stack: &mut SharedStack,
-    ) -> CreateResult {
-        // Prepare crate.
-        let prepared_create = match self.prepare_create(inputs) {
-            Ok(o) => o,
-            Err(e) => return e,
-        };
-
-        // Create new interpreter and execute initcode
-        let (exit_reason, mut bytes, mut gas) = self.run_interpreter(
-            prepared_create.contract,
-            prepared_create.gas.limit(),
-            false,
-            shared_memory,
-            shared_stack,
-        );
-
-        // Host error if present on execution
-        match exit_reason {
-            return_ok!() => {
-                // if ok, check contract creation limit and calculate gas deduction on output len.
-                //
-                // EIP-3541: Reject new contract code starting with the 0xEF byte
-                if GSPEC::enabled(LONDON) && !bytes.is_empty() && bytes.first() == Some(&0xEF) {
-                    self.data
-                        .journaled_state
-                        .checkpoint_revert(prepared_create.checkpoint);
-                    return CreateResult {
-                        result: InstructionResult::CreateContractStartingWithEF,
-                        created_address: Some(prepared_create.created_address),
-                        gas,
-                        return_value: bytes,
-                    };
-                }
-
-                // EIP-170: Contract code size limit
-                // By default limit is 0x6000 (~25kb)
-                if GSPEC::enabled(SPURIOUS_DRAGON)
-                    && bytes.len()
-                        > self
-                            .data
-                            .env
-                            .cfg
-                            .limit_contract_code_size
-                            .unwrap_or(MAX_CODE_SIZE)
-                {
-                    self.data
-                        .journaled_state
-                        .checkpoint_revert(prepared_create.checkpoint);
-                    return CreateResult {
-                        result: InstructionResult::CreateContractSizeLimit,
-                        created_address: Some(prepared_create.created_address),
-                        gas,
-                        return_value: bytes,
-                    };
-                }
-                if crate::USE_GAS {
-                    let gas_for_code = bytes.len() as u64 * gas::CODEDEPOSIT;
-                    if !gas.record_cost(gas_for_code) {
-                        // record code deposit gas cost and check if we are out of gas.
-                        // EIP-2 point 3: If contract creation does not have enough gas to pay for the
-                        // final gas fee for adding the contract code to the state, the contract
-                        //  creation fails (i.e. goes out-of-gas) rather than leaving an empty contract.
-                        if GSPEC::enabled(HOMESTEAD) {
-                            self.data
-                                .journaled_state
-                                .checkpoint_revert(prepared_create.checkpoint);
-                            return CreateResult {
-                                result: InstructionResult::OutOfGas,
-                                created_address: Some(prepared_create.created_address),
-                                gas,
-                                return_value: bytes,
-                            };
-                        } else {
-                            bytes = Bytes::new();
-                        }
-                    }
-                }
-                // if we have enough gas
-                self.data.journaled_state.checkpoint_commit();
-                // Do analysis of bytecode straight away.
-                let bytecode = match self.data.env.cfg.perf_analyse_created_bytecodes {
-                    AnalysisKind::Raw => Bytecode::new_raw(bytes.clone()),
-                    AnalysisKind::Check => Bytecode::new_raw(bytes.clone()).to_checked(),
-                    AnalysisKind::Analyse => to_analysed(Bytecode::new_raw(bytes.clone())),
-                };
-                self.data
-                    .journaled_state
-                    .set_code(prepared_create.created_address, bytecode);
-                CreateResult {
-                    result: InstructionResult::Return,
-                    created_address: Some(prepared_create.created_address),
-                    gas,
-                    return_value: bytes,
-                }
-            }
-            _ => {
-                self.data
-                    .journaled_state
-                    .checkpoint_revert(prepared_create.checkpoint);
-                CreateResult {
-                    result: exit_reason,
-                    created_address: Some(prepared_create.created_address),
-                    gas,
-                    return_value: bytes,
-                }
-            }
-        }
-=======
         // main return
         handler.main_return(data, interpreter_result.result, output, &gas)
->>>>>>> 54565d73
     }
 }
 
-<<<<<<< HEAD
-    /// Create a Interpreter and run it.
-    /// Returns the exit reason, return value and gas from interpreter
-    pub fn run_interpreter(
-        &mut self,
-        contract: Box<Contract>,
-        gas_limit: u64,
-        is_static: bool,
-        shared_memory: &mut SharedMemory,
-        shared_stack: &mut SharedStack,
-    ) -> (InstructionResult, Bytes, Gas) {
-        let mut interpreter = Box::new(Interpreter::new(
-            contract,
-            gas_limit,
-            is_static,
-            shared_memory,
-            shared_stack,
-        ));
-
-        interpreter.shared_memory.new_context();
-        interpreter.shared_stack.new_context();
-
-        if let Some(inspector) = self.inspector.as_mut() {
-            inspector.initialize_interp(&mut interpreter, &mut self.data);
-        }
-
-        let exit_reason = match &mut self.instruction_table {
-            InstructionTables::Plain(table) => interpreter.run::<_, Self>(&table.clone(), self),
-            InstructionTables::Boxed(table) => interpreter.run::<_, Self>(&table.clone(), self),
-        };
-
-        let (return_value, gas) = (interpreter.return_value(), *interpreter.gas());
-
-        interpreter.shared_memory.free_context();
-        interpreter.shared_stack.free_context();
-=======
 /// EVM transaction interface.
 #[auto_impl(&mut, Box)]
 pub trait Transact<DBError> {
     /// Run checks that could make transaction fail before call/create.
     fn preverify_transaction(&mut self) -> Result<(), EVMError<DBError>>;
->>>>>>> 54565d73
 
     /// Skip pre-verification steps and execute the transaction.
     fn transact_preverified(&mut self) -> EVMResult<DBError>;
@@ -793,62 +584,12 @@
         self.handler.end(&mut self.context, output)
     }
 
-<<<<<<< HEAD
-    /// Main contract call of the EVM.
-    fn call_inner(
-        &mut self,
-        inputs: &CallInputs,
-        shared_memory: &mut SharedMemory,
-        shared_stack: &mut SharedStack,
-    ) -> CallResult {
-        // Prepare call
-        let prepared_call = match self.prepare_call(inputs) {
-            Ok(o) => o,
-            Err(e) => return e,
-        };
-
-        let ret = if let Some(precompile) = self.data.precompiles.get(&inputs.contract) {
-            self.call_precompile(precompile, inputs, prepared_call.gas)
-        } else if !prepared_call.contract.bytecode.is_empty() {
-            // Create interpreter and execute subcall
-            let (exit_reason, bytes, gas) = self.run_interpreter(
-                prepared_call.contract,
-                prepared_call.gas.limit(),
-                inputs.is_static,
-                shared_memory,
-                shared_stack,
-            );
-            CallResult {
-                result: exit_reason,
-                gas,
-                return_value: bytes,
-            }
-        } else {
-            CallResult {
-                result: InstructionResult::Stop,
-                gas: prepared_call.gas,
-                return_value: Bytes::new(),
-            }
-        };
-
-        // revert changes or not.
-        if matches!(ret.result, return_ok!()) {
-            self.data.journaled_state.checkpoint_commit();
-        } else {
-            self.data
-                .journaled_state
-                .checkpoint_revert(prepared_call.checkpoint);
-        }
-
-        ret
-=======
     #[inline]
     fn transact(&mut self) -> EVMResult<DB::Error> {
         let output = self
             .preverify_transaction_inner()
             .and_then(|()| self.transact_preverified_inner());
         self.handler.end(&mut self.context, output)
->>>>>>> 54565d73
     }
 }
 
@@ -924,59 +665,6 @@
     }
 }
 
-<<<<<<< HEAD
-    fn create(
-        &mut self,
-        inputs: &mut CreateInputs,
-        shared_memory: &mut SharedMemory,
-        shared_stack: &mut SharedStack,
-    ) -> (InstructionResult, Option<Address>, Gas, Bytes) {
-        // Call inspector
-        if let Some(inspector) = self.inspector.as_mut() {
-            let (ret, address, gas, out) = inspector.create(&mut self.data, inputs);
-            if ret != InstructionResult::Continue {
-                return inspector.create_end(&mut self.data, inputs, ret, address, gas, out);
-            }
-        }
-        let ret = self.create_inner(inputs, shared_memory, shared_stack);
-        if let Some(inspector) = self.inspector.as_mut() {
-            inspector.create_end(
-                &mut self.data,
-                inputs,
-                ret.result,
-                ret.created_address,
-                ret.gas,
-                ret.return_value,
-            )
-        } else {
-            (ret.result, ret.created_address, ret.gas, ret.return_value)
-        }
-    }
-
-    fn call(
-        &mut self,
-        inputs: &mut CallInputs,
-        shared_memory: &mut SharedMemory,
-        shared_stack: &mut SharedStack,
-    ) -> (InstructionResult, Gas, Bytes) {
-        if let Some(inspector) = self.inspector.as_mut() {
-            let (ret, gas, out) = inspector.call(&mut self.data, inputs);
-            if ret != InstructionResult::Continue {
-                return inspector.call_end(&mut self.data, inputs, gas, ret, out);
-            }
-        }
-        let ret = self.call_inner(inputs, shared_memory, shared_stack);
-        if let Some(inspector) = self.inspector.as_mut() {
-            inspector.call_end(
-                &mut self.data,
-                inputs,
-                ret.gas,
-                ret.result,
-                ret.return_value,
-            )
-        } else {
-            (ret.result, ret.gas, ret.return_value)
-=======
 /// Creates new EVM instance with erased types.
 pub fn new_evm<'a, DB: Database>(
     env: &'a mut Env,
@@ -1006,7 +694,6 @@
         SpecId::BERLIN => create_evm!(BerlinSpec),
         SpecId::LONDON | SpecId::ARROW_GLACIER | SpecId::GRAY_GLACIER => {
             create_evm!(LondonSpec)
->>>>>>> 54565d73
         }
         SpecId::MERGE => create_evm!(MergeSpec),
         SpecId::SHANGHAI => create_evm!(ShanghaiSpec),
