use crate::{
    db::Database,
    handler::Handler,
    inspector_instruction,
    interpreter::{
        analysis::to_analysed,
        gas,
        gas::initial_tx_gas,
        opcode::{make_boxed_instruction_table, make_instruction_table, InstructionTables},
        return_ok, CallContext, CallInputs, CallScheme, Contract, CreateInputs, Gas, Host,
        InstructionResult, Interpreter, SelfDestructResult, SharedMemory, Transfer, MAX_CODE_SIZE,
    },
    journaled_state::{is_precompile, JournalCheckpoint, JournaledState},
    precompile::{self, Precompile, Precompiles},
    primitives::{
        keccak256, Address, AnalysisKind, Bytecode, Bytes, EVMError, EVMResult, Env,
        InvalidTransaction, Log, Output, Spec, SpecId::*, TransactTo, B256, U256,
    },
    EVMData, Inspector,
};
<<<<<<< HEAD
use crate::journaled_state::{JournalCheckpoint, JournaledState};
use crate::primitives::{
    keccak256, Address, AnalysisKind, Bytecode, Bytes, EVMError, EVMResult, Env,
    InvalidTransaction, Log, Output, Spec, SpecId::*, TransactTo, B256, U256,
};
use crate::{db::Database, precompile, Inspector};
use crate::{inspector_instruction, EVMData};
use alloc::boxed::Box;
use alloc::sync::Arc;
use alloc::vec::Vec;
=======
use alloc::{boxed::Box, sync::Arc, vec::Vec};
>>>>>>> f1f174e6
use auto_impl::auto_impl;
use core::{fmt, marker::PhantomData};

#[cfg(feature = "optimism")]
use crate::optimism;

/// EVM call stack limit.
pub const CALL_STACK_LIMIT: u64 = 1024;

pub struct EVMImpl<'a, GSPEC: Spec, DB: Database> {
    pub data: EVMData<'a, DB>,
    pub inspector: Option<&'a mut dyn Inspector<DB>>,
    pub instruction_table: InstructionTables<'a, Self>,
    pub handler: Handler<DB>,
    _phantomdata: PhantomData<GSPEC>,
}

impl<GSPEC, DB> fmt::Debug for EVMImpl<'_, GSPEC, DB>
where
    GSPEC: Spec,
    DB: Database + fmt::Debug,
    DB::Error: fmt::Debug,
{
    fn fmt(&self, f: &mut fmt::Formatter<'_>) -> fmt::Result {
        f.debug_struct("EVMImpl")
            .field("data", &self.data)
            .finish_non_exhaustive()
    }
}

struct PreparedCreate {
    gas: Gas,
    created_address: Address,
    checkpoint: JournalCheckpoint,
    contract: Box<Contract>,
}

struct CreateResult {
    result: InstructionResult,
    created_address: Option<Address>,
    gas: Gas,
    return_value: Bytes,
}

struct PreparedCall {
    gas: Gas,
    checkpoint: JournalCheckpoint,
    contract: Box<Contract>,
}

struct CallResult {
    result: InstructionResult,
    gas: Gas,
    return_value: Bytes,
}

/// EVM transaction interface.
#[auto_impl(&mut, Box)]
pub trait Transact<DBError> {
    /// Run checks that could make transaction fail before call/create.
    fn preverify_transaction(&mut self) -> Result<(), EVMError<DBError>>;

    /// Skip pre-verification steps and execute the transaction.
    fn transact_preverified(&mut self) -> EVMResult<DBError>;

    /// Execute transaction by running pre-verification steps and then transaction itself.
    fn transact(&mut self) -> EVMResult<DBError>;
}

#[cfg(feature = "optimism")]
impl<'a, GSPEC: Spec, DB: Database> EVMImpl<'a, GSPEC, DB> {
    /// If the transaction is not a deposit transaction, subtract the L1 data fee from the
    /// caller's balance directly after minting the requested amount of ETH.
    fn remove_l1_cost(
        is_deposit: bool,
        tx_caller: Address,
        l1_cost: U256,
        db: &mut DB,
        journal: &mut JournaledState,
    ) -> Result<(), EVMError<DB::Error>> {
        if is_deposit {
            return Ok(());
        }
        let acc = journal
            .load_account(tx_caller, db)
            .map_err(EVMError::Database)?
            .0;
        if l1_cost.gt(&acc.info.balance) {
            let u64_cost = if U256::from(u64::MAX).lt(&l1_cost) {
                u64::MAX
            } else {
                l1_cost.as_limbs()[0]
            };
            return Err(EVMError::Transaction(
                InvalidTransaction::LackOfFundForMaxFee {
                    fee: u64_cost,
                    balance: acc.info.balance,
                },
            ));
        }
        acc.info.balance = acc.info.balance.saturating_sub(l1_cost);
        Ok(())
    }

    /// If the transaction is a deposit with a `mint` value, add the mint value
    /// in wei to the caller's balance. This should be persisted to the database
    /// prior to the rest of execution.
    fn commit_mint_value(
        tx_caller: Address,
        tx_mint: Option<u128>,
        db: &mut DB,
        journal: &mut JournaledState,
    ) -> Result<(), EVMError<DB::Error>> {
        if let Some(mint) = tx_mint {
            journal
                .load_account(tx_caller, db)
                .map_err(EVMError::Database)?
                .0
                .info
                .balance += U256::from(mint);
            journal.checkpoint();
        }
        Ok(())
    }
}

impl<'a, GSPEC: Spec + 'static, DB: Database> Transact<DB::Error> for EVMImpl<'a, GSPEC, DB> {
    #[inline]
    fn preverify_transaction(&mut self) -> Result<(), EVMError<DB::Error>> {
        self.preverify_transaction_inner()
    }

    #[inline]
    fn transact_preverified(&mut self) -> EVMResult<DB::Error> {
        let output = self.transact_preverified_inner();
        self.handler.end(&mut self.data, output)
    }

    #[inline]
    fn transact(&mut self) -> EVMResult<DB::Error> {
        let output = self
            .preverify_transaction_inner()
            .and_then(|()| self.transact_preverified_inner());
        self.handler.end(&mut self.data, output)
    }
}

impl<'a, GSPEC: Spec + 'static, DB: Database> EVMImpl<'a, GSPEC, DB> {
    pub fn new(
        db: &'a mut DB,
        env: &'a mut Env,
        inspector: Option<&'a mut dyn Inspector<DB>>,
        precompiles: Precompiles,
    ) -> Self {
        let journaled_state = JournaledState::new(precompiles.len(), GSPEC::SPEC_ID);
        let instruction_table = if inspector.is_some() {
            let instruction_table = make_boxed_instruction_table::<Self, GSPEC, _>(
                make_instruction_table::<Self, GSPEC>(),
                inspector_instruction,
            );
            InstructionTables::Boxed(Arc::new(instruction_table))
        } else {
            InstructionTables::Plain(Arc::new(make_instruction_table::<Self, GSPEC>()))
        };
        #[cfg(feature = "optimism")]
        let handler = if env.cfg.optimism {
            Handler::optimism::<GSPEC>()
        } else {
            Handler::mainnet::<GSPEC>()
        };
        #[cfg(not(feature = "optimism"))]
        let handler = Handler::mainnet::<GSPEC>();

        Self {
            data: EVMData {
                env,
                journaled_state,
                db,
                error: None,
                precompiles,
                #[cfg(feature = "optimism")]
                l1_block_info: None,
            },
            inspector,
            instruction_table,
            handler,
            _phantomdata: PhantomData {},
        }
    }

    /// Pre verify transaction.
    pub fn preverify_transaction_inner(&mut self) -> Result<(), EVMError<DB::Error>> {
        let env = self.env();

        // Important: validate block before tx.
        env.validate_block_env::<GSPEC>()?;
        env.validate_tx::<GSPEC>()?;

        let initial_gas_spend = initial_tx_gas::<GSPEC>(
            &env.tx.data,
            env.tx.transact_to.is_create(),
            &env.tx.access_list,
        );

        // Additional check to see if limit is big enough to cover initial gas.
        if initial_gas_spend > env.tx.gas_limit {
            return Err(InvalidTransaction::CallGasCostMoreThanGasLimit.into());
        }

        // load acc
        let tx_caller = env.tx.caller;
        let (caller_account, _) = self
            .data
            .journaled_state
            .load_account(tx_caller, self.data.db)
            .map_err(EVMError::Database)?;

        self.data
            .env
            .validate_tx_against_state(caller_account)
            .map_err(Into::into)
    }

    /// Transact preverified transaction.
    pub fn transact_preverified_inner(&mut self) -> EVMResult<DB::Error> {
        let env = &self.data.env;
        let tx_caller = env.tx.caller;
        let tx_value = env.tx.value;
        let tx_data = env.tx.data.clone();
        let tx_gas_limit = env.tx.gas_limit;

        // the L1-cost fee is only computed for Optimism non-deposit transactions.
        #[cfg(feature = "optimism")]
        let tx_l1_cost = if env.cfg.optimism && env.tx.optimism.source_hash.is_none() {
            let l1_block_info =
                optimism::L1BlockInfo::try_fetch(self.data.db).map_err(EVMError::Database)?;

            let Some(enveloped_tx) = &env.tx.optimism.enveloped_tx else {
                panic!("[OPTIMISM] Failed to load enveloped transaction.");
            };
            let tx_l1_cost = l1_block_info.calculate_tx_l1_cost::<GSPEC>(enveloped_tx);

            // storage l1 block info for later use.
            self.data.l1_block_info = Some(l1_block_info);

            tx_l1_cost
        } else {
            U256::ZERO
        };

        let initial_gas_spend = initial_tx_gas::<GSPEC>(
            &tx_data,
            env.tx.transact_to.is_create(),
            &env.tx.access_list,
        );

        // load coinbase
        // EIP-3651: Warm COINBASE. Starts the `COINBASE` address warm
        if GSPEC::enabled(SHANGHAI) {
            self.data
                .journaled_state
                .initial_account_load(self.data.env.block.coinbase, &[], self.data.db)
                .map_err(EVMError::Database)?;
        }

        self.data.load_access_list()?;

        // load acc
        let journal = &mut self.data.journaled_state;

        #[cfg(feature = "optimism")]
        if self.data.env.cfg.optimism {
            EVMImpl::<GSPEC, DB>::commit_mint_value(
                tx_caller,
                self.data.env.tx.optimism.mint,
                self.data.db,
                journal,
            )?;

            let is_deposit = self.data.env.tx.optimism.source_hash.is_some();
            EVMImpl::<GSPEC, DB>::remove_l1_cost(
                is_deposit,
                tx_caller,
                tx_l1_cost,
                self.data.db,
                journal,
            )?;
        }

        let (caller_account, _) = journal
            .load_account(tx_caller, self.data.db)
            .map_err(EVMError::Database)?;

        // Subtract gas costs from the caller's account.
        // We need to saturate the gas cost to prevent underflow in case that `disable_balance_check` is enabled.
        let mut gas_cost =
            U256::from(tx_gas_limit).saturating_mul(self.data.env.effective_gas_price());

        // EIP-4844
        if GSPEC::enabled(CANCUN) {
            let data_fee = self.data.env.calc_data_fee().expect("already checked");
            gas_cost = gas_cost.saturating_add(data_fee);
        }

        caller_account.info.balance = caller_account.info.balance.saturating_sub(gas_cost);

        // touch account so we know it is changed.
        caller_account.mark_touch();

        let transact_gas_limit = tx_gas_limit - initial_gas_spend;

        #[cfg(feature = "memory_limit")]
        let mut shared_memory = SharedMemory::new_with_memory_limit(self.data.env.cfg.memory_limit);
        #[cfg(not(feature = "memory_limit"))]
        let mut shared_memory = SharedMemory::new();

        // call inner handling of call/create
        let (call_result, ret_gas, output) = match self.data.env.tx.transact_to {
            TransactTo::Call(address) => {
                // Nonce is already checked
                caller_account.info.nonce = caller_account.info.nonce.saturating_add(1);

                let (exit, gas, bytes) = self.call(
                    &mut CallInputs {
                        contract: address,
                        transfer: Transfer {
                            source: tx_caller,
                            target: address,
                            value: tx_value,
                        },
                        input: tx_data,
                        gas_limit: transact_gas_limit,
                        context: CallContext {
                            caller: tx_caller,
                            address,
                            code_address: address,
                            apparent_value: tx_value,
                            scheme: CallScheme::Call,
                        },
                        is_static: false,
                    },
                    &mut shared_memory,
                );
                (exit, gas, Output::Call(bytes))
            }
            TransactTo::Create(scheme) => {
                let (exit, address, ret_gas, bytes) = self.create(
                    &mut CreateInputs {
                        caller: tx_caller,
                        scheme,
                        value: tx_value,
                        init_code: tx_data,
                        gas_limit: transact_gas_limit,
                    },
                    &mut shared_memory,
                );
                (exit, ret_gas, Output::Create(bytes, address))
            }
        };

        let handler = &self.handler;
        let data = &mut self.data;

        // handle output of call/create calls.
        let mut gas = handler.call_return(data.env, call_result, ret_gas);

        // set refund. Refund amount depends on hardfork.
        gas.set_refund(handler.calculate_gas_refund(data.env, &gas) as i64);

        // Reimburse the caller
        handler.reimburse_caller(data, &gas)?;

        // Reward beneficiary
        if !data.env.cfg.is_beneficiary_reward_disabled() {
            handler.reward_beneficiary(data, &gas)?;
        }

        // main return
        handler.main_return(data, call_result, output, &gas)
    }
<<<<<<< HEAD
}

impl<'a, GSPEC: Spec + 'static, DB: Database> EVMImpl<'a, GSPEC, DB> {
    pub fn new(
        db: &'a mut DB,
        env: &'a mut Env,
        inspector: Option<&'a mut dyn Inspector<DB>>,
        precompiles: Precompiles,
    ) -> Self {
        let journaled_state = JournaledState::new(
            GSPEC::SPEC_ID,
            precompiles
                .addresses()
                .into_iter()
                .cloned()
                .collect::<Vec<_>>(),
        );
        let instruction_table = if inspector.is_some() {
            let instruction_table = make_boxed_instruction_table::<Self, GSPEC, _>(
                make_instruction_table::<Self, GSPEC>(),
                inspector_instruction,
            );
            InstructionTables::Boxed(Arc::new(instruction_table))
        } else {
            InstructionTables::Plain(Arc::new(make_instruction_table::<Self, GSPEC>()))
        };
        #[cfg(feature = "optimism")]
        let handler = if env.cfg.optimism {
            Handler::optimism::<GSPEC>()
        } else {
            Handler::mainnet::<GSPEC>()
        };
        #[cfg(not(feature = "optimism"))]
        let handler = Handler::mainnet::<GSPEC>();

        Self {
            data: EVMData {
                env,
                journaled_state,
                db,
                error: None,
                precompiles,
                #[cfg(feature = "optimism")]
                l1_block_info: None,
            },
            inspector,
            instruction_table,
            handler,
            _phantomdata: PhantomData {},
        }
    }
=======
>>>>>>> f1f174e6

    #[inline(never)]
    fn prepare_create(&mut self, inputs: &CreateInputs) -> Result<PreparedCreate, CreateResult> {
        let gas = Gas::new(inputs.gas_limit);

        // Check depth of calls
        if self.data.journaled_state.depth() > CALL_STACK_LIMIT {
            return Err(CreateResult {
                result: InstructionResult::CallTooDeep,
                created_address: None,
                gas,
                return_value: Bytes::new(),
            });
        }

        // Fetch balance of caller.
        let Some((caller_balance, _)) = self.balance(inputs.caller) else {
            return Err(CreateResult {
                result: InstructionResult::FatalExternalError,
                created_address: None,
                gas,
                return_value: Bytes::new(),
            });
        };

        // Check if caller has enough balance to send to the created contract.
        if caller_balance < inputs.value {
            return Err(CreateResult {
                result: InstructionResult::OutOfFund,
                created_address: None,
                gas,
                return_value: Bytes::new(),
            });
        }

        // Increase nonce of caller and check if it overflows
        let old_nonce;
        if let Some(nonce) = self.data.journaled_state.inc_nonce(inputs.caller) {
            old_nonce = nonce - 1;
        } else {
            return Err(CreateResult {
                result: InstructionResult::Return,
                created_address: None,
                gas,
                return_value: Bytes::new(),
            });
        }

        // Create address
        let code_hash = keccak256(&inputs.init_code);
        let created_address = inputs.created_address_with_hash(old_nonce, &code_hash);

        // Load account so it needs to be marked as warm for access list.
        if self
            .data
            .journaled_state
            .load_account(created_address, self.data.db)
            .map_err(|e| self.data.error = Some(e))
            .is_err()
        {
            return Err(CreateResult {
                result: InstructionResult::FatalExternalError,
                created_address: None,
                gas,
                return_value: Bytes::new(),
            });
        }

        // create account, transfer funds and make the journal checkpoint.
        let checkpoint = match self
            .data
            .journaled_state
            .create_account_checkpoint::<GSPEC>(inputs.caller, created_address, inputs.value)
        {
            Ok(checkpoint) => checkpoint,
            Err(e) => {
                return Err(CreateResult {
                    result: e,
                    created_address: None,
                    gas,
                    return_value: Bytes::new(),
                });
            }
        };

        let bytecode = Bytecode::new_raw(inputs.init_code.clone());

        let contract = Box::new(Contract::new(
            Bytes::new(),
            bytecode,
            code_hash,
            created_address,
            inputs.caller,
            inputs.value,
        ));

        Ok(PreparedCreate {
            gas,
            created_address,
            checkpoint,
            contract,
        })
    }

    /// EVM create opcode for both initial crate and CREATE and CREATE2 opcodes.
    fn create_inner(
        &mut self,
        inputs: &CreateInputs,
        shared_memory: &mut SharedMemory,
    ) -> CreateResult {
        // Prepare crate.
        let prepared_create = match self.prepare_create(inputs) {
            Ok(o) => o,
            Err(e) => return e,
        };

        // Create new interpreter and execute initcode
        let (exit_reason, mut bytes, mut gas) = self.run_interpreter(
            prepared_create.contract,
            prepared_create.gas.limit(),
            false,
            shared_memory,
        );

        // Host error if present on execution
        match exit_reason {
            return_ok!() => {
                // if ok, check contract creation limit and calculate gas deduction on output len.
                //
                // EIP-3541: Reject new contract code starting with the 0xEF byte
                if GSPEC::enabled(LONDON) && !bytes.is_empty() && bytes.first() == Some(&0xEF) {
                    self.data
                        .journaled_state
                        .checkpoint_revert(prepared_create.checkpoint);
                    return CreateResult {
                        result: InstructionResult::CreateContractStartingWithEF,
                        created_address: Some(prepared_create.created_address),
                        gas,
                        return_value: bytes,
                    };
                }

                // EIP-170: Contract code size limit
                // By default limit is 0x6000 (~25kb)
                if GSPEC::enabled(SPURIOUS_DRAGON)
                    && bytes.len()
                        > self
                            .data
                            .env
                            .cfg
                            .limit_contract_code_size
                            .unwrap_or(MAX_CODE_SIZE)
                {
                    self.data
                        .journaled_state
                        .checkpoint_revert(prepared_create.checkpoint);
                    return CreateResult {
                        result: InstructionResult::CreateContractSizeLimit,
                        created_address: Some(prepared_create.created_address),
                        gas,
                        return_value: bytes,
                    };
                }
                if crate::USE_GAS {
                    let gas_for_code = bytes.len() as u64 * gas::CODEDEPOSIT;
                    if !gas.record_cost(gas_for_code) {
                        // record code deposit gas cost and check if we are out of gas.
                        // EIP-2 point 3: If contract creation does not have enough gas to pay for the
                        // final gas fee for adding the contract code to the state, the contract
                        //  creation fails (i.e. goes out-of-gas) rather than leaving an empty contract.
                        if GSPEC::enabled(HOMESTEAD) {
                            self.data
                                .journaled_state
                                .checkpoint_revert(prepared_create.checkpoint);
                            return CreateResult {
                                result: InstructionResult::OutOfGas,
                                created_address: Some(prepared_create.created_address),
                                gas,
                                return_value: bytes,
                            };
                        } else {
                            bytes = Bytes::new();
                        }
                    }
                }
                // if we have enough gas
                self.data.journaled_state.checkpoint_commit();
                // Do analysis of bytecode straight away.
                let bytecode = match self.data.env.cfg.perf_analyse_created_bytecodes {
                    AnalysisKind::Raw => Bytecode::new_raw(bytes.clone()),
                    AnalysisKind::Check => Bytecode::new_raw(bytes.clone()).to_checked(),
                    AnalysisKind::Analyse => to_analysed(Bytecode::new_raw(bytes.clone())),
                };
                self.data
                    .journaled_state
                    .set_code(prepared_create.created_address, bytecode);
                CreateResult {
                    result: InstructionResult::Return,
                    created_address: Some(prepared_create.created_address),
                    gas,
                    return_value: bytes,
                }
            }
            _ => {
                self.data
                    .journaled_state
                    .checkpoint_revert(prepared_create.checkpoint);
                CreateResult {
                    result: exit_reason,
                    created_address: Some(prepared_create.created_address),
                    gas,
                    return_value: bytes,
                }
            }
        }
    }

    /// Create a Interpreter and run it.
    /// Returns the exit reason, return value and gas from interpreter
    pub fn run_interpreter(
        &mut self,
        contract: Box<Contract>,
        gas_limit: u64,
        is_static: bool,
        shared_memory: &mut SharedMemory,
    ) -> (InstructionResult, Bytes, Gas) {
        let mut interpreter = Box::new(Interpreter::new(
            contract,
            gas_limit,
            is_static,
            shared_memory,
        ));

        interpreter.shared_memory.new_context();

        if let Some(inspector) = self.inspector.as_mut() {
            inspector.initialize_interp(&mut interpreter, &mut self.data);
        }

        let exit_reason = match &mut self.instruction_table {
            InstructionTables::Plain(table) => interpreter.run::<_, Self>(&table.clone(), self),
            InstructionTables::Boxed(table) => interpreter.run::<_, Self>(&table.clone(), self),
        };

        let (return_value, gas) = (interpreter.return_value(), *interpreter.gas());

        interpreter.shared_memory.free_context();

        (exit_reason, return_value, gas)
    }

    /// Call precompile contract
    fn call_precompile(
        &mut self,
        precompile: Precompile,
        inputs: &CallInputs,
        mut gas: Gas,
    ) -> CallResult {
        let input_data = &inputs.input;

        let out = match precompile {
            Precompile::Standard(fun) => fun(input_data, gas.limit()),
            Precompile::Env(fun) => fun(input_data, gas.limit(), self.env()),
        };

        match out {
            Ok((gas_used, data)) => {
                if !crate::USE_GAS || gas.record_cost(gas_used) {
                    CallResult {
                        result: InstructionResult::Return,
                        gas,
                        return_value: Bytes::from(data),
                    }
                } else {
                    CallResult {
                        result: InstructionResult::PrecompileOOG,
                        gas,
                        return_value: Bytes::new(),
                    }
                }
            }
            Err(e) => {
                let result = if precompile::Error::OutOfGas == e {
                    InstructionResult::PrecompileOOG
                } else {
                    InstructionResult::PrecompileError
                };
                CallResult {
                    result,
                    gas,
                    return_value: Bytes::new(),
                }
            }
        }
    }

    #[inline(never)]
    fn prepare_call(&mut self, inputs: &CallInputs) -> Result<PreparedCall, CallResult> {
        let gas = Gas::new(inputs.gas_limit);
        let account = match self
            .data
            .journaled_state
            .load_code(inputs.contract, self.data.db)
        {
            Ok((account, _)) => account,
            Err(e) => {
                self.data.error = Some(e);
                return Err(CallResult {
                    result: InstructionResult::FatalExternalError,
                    gas,
                    return_value: Bytes::new(),
                });
            }
        };
        let code_hash = account.info.code_hash();
        let bytecode = account.info.code.clone().unwrap_or_default();

        // Check depth
        if self.data.journaled_state.depth() > CALL_STACK_LIMIT {
            return Err(CallResult {
                result: InstructionResult::CallTooDeep,
                gas,
                return_value: Bytes::new(),
            });
        }

        // Create subroutine checkpoint
        let checkpoint = self.data.journaled_state.checkpoint();

        // Touch address. For "EIP-158 State Clear", this will erase empty accounts.
        if inputs.transfer.value == U256::ZERO {
            self.load_account(inputs.context.address);
            self.data.journaled_state.touch(&inputs.context.address);
        }

        // Transfer value from caller to called account
        if let Err(e) = self.data.journaled_state.transfer(
            &inputs.transfer.source,
            &inputs.transfer.target,
            inputs.transfer.value,
            self.data.db,
        ) {
            self.data.journaled_state.checkpoint_revert(checkpoint);
            return Err(CallResult {
                result: e,
                gas,
                return_value: Bytes::new(),
            });
        }

        let contract = Box::new(Contract::new_with_context(
            inputs.input.clone(),
            bytecode,
            code_hash,
            &inputs.context,
        ));

        Ok(PreparedCall {
            gas,
            checkpoint,
            contract,
        })
    }

    /// Main contract call of the EVM.
    fn call_inner(&mut self, inputs: &CallInputs, shared_memory: &mut SharedMemory) -> CallResult {
        // Prepare call
        let prepared_call = match self.prepare_call(inputs) {
            Ok(o) => o,
            Err(e) => return e,
        };

        let ret = if let Some(precompile) = self.data.precompiles.get(&inputs.contract) {
            self.call_precompile(precompile, inputs, prepared_call.gas)
        } else if !prepared_call.contract.bytecode.is_empty() {
            // Create interpreter and execute subcall
            let (exit_reason, bytes, gas) = self.run_interpreter(
                prepared_call.contract,
                prepared_call.gas.limit(),
                inputs.is_static,
                shared_memory,
            );
            CallResult {
                result: exit_reason,
                gas,
                return_value: bytes,
            }
        } else {
            CallResult {
                result: InstructionResult::Stop,
                gas: prepared_call.gas,
                return_value: Bytes::new(),
            }
        };

        // revert changes or not.
        if matches!(ret.result, return_ok!()) {
            self.data.journaled_state.checkpoint_commit();
        } else {
            self.data
                .journaled_state
                .checkpoint_revert(prepared_call.checkpoint);
        }

        ret
    }
}

impl<'a, GSPEC: Spec + 'static, DB: Database> Host for EVMImpl<'a, GSPEC, DB> {
    fn env(&mut self) -> &mut Env {
        self.data.env()
    }

    fn block_hash(&mut self, number: U256) -> Option<B256> {
        self.data.block_hash(number)
    }

    fn load_account(&mut self, address: Address) -> Option<(bool, bool)> {
        self.data.load_account(address)
    }

    fn balance(&mut self, address: Address) -> Option<(U256, bool)> {
        self.data.balance(address)
    }

    fn code(&mut self, address: Address) -> Option<(Bytecode, bool)> {
        self.data.code(address)
    }

    /// Get code hash of address.
    fn code_hash(&mut self, address: Address) -> Option<(B256, bool)> {
        self.data.code_hash(address)
    }

    fn sload(&mut self, address: Address, index: U256) -> Option<(U256, bool)> {
        self.data.sload(address, index)
    }

    fn sstore(
        &mut self,
        address: Address,
        index: U256,
        value: U256,
    ) -> Option<(U256, U256, U256, bool)> {
        self.data.sstore(address, index, value)
    }

    fn tload(&mut self, address: Address, index: U256) -> U256 {
        self.data.tload(address, index)
    }

    fn tstore(&mut self, address: Address, index: U256, value: U256) {
        self.data.tstore(address, index, value)
    }

    fn log(&mut self, address: Address, topics: Vec<B256>, data: Bytes) {
        if let Some(inspector) = self.inspector.as_mut() {
            inspector.log(&mut self.data, &address, &topics, &data);
        }
        let log = Log {
            address,
            topics,
            data,
        };
        self.data.journaled_state.log(log);
    }

    fn selfdestruct(&mut self, address: Address, target: Address) -> Option<SelfDestructResult> {
        if let Some(inspector) = self.inspector.as_mut() {
            let acc = self.data.journaled_state.state.get(&address).unwrap();
            inspector.selfdestruct(address, target, acc.info.balance);
        }
        self.data
            .journaled_state
            .selfdestruct(address, target, self.data.db)
            .map_err(|e| self.data.error = Some(e))
            .ok()
    }

    fn create(
        &mut self,
        inputs: &mut CreateInputs,
        shared_memory: &mut SharedMemory,
    ) -> (InstructionResult, Option<Address>, Gas, Bytes) {
        // Call inspector
        if let Some(inspector) = self.inspector.as_mut() {
            let (ret, address, gas, out) = inspector.create(&mut self.data, inputs);
            if ret != InstructionResult::Continue {
                return inspector.create_end(&mut self.data, inputs, ret, address, gas, out);
            }
        }
        let ret = self.create_inner(inputs, shared_memory);
        if let Some(inspector) = self.inspector.as_mut() {
            inspector.create_end(
                &mut self.data,
                inputs,
                ret.result,
                ret.created_address,
                ret.gas,
                ret.return_value,
            )
        } else {
            (ret.result, ret.created_address, ret.gas, ret.return_value)
        }
    }

    fn call(
        &mut self,
        inputs: &mut CallInputs,
        shared_memory: &mut SharedMemory,
    ) -> (InstructionResult, Gas, Bytes) {
        if let Some(inspector) = self.inspector.as_mut() {
            let (ret, gas, out) = inspector.call(&mut self.data, inputs);
            if ret != InstructionResult::Continue {
                return inspector.call_end(&mut self.data, inputs, gas, ret, out);
            }
        }
        let ret = self.call_inner(inputs, shared_memory);
        if let Some(inspector) = self.inspector.as_mut() {
            inspector.call_end(
                &mut self.data,
                inputs,
                ret.gas,
                ret.result,
                ret.return_value,
            )
        } else {
            (ret.result, ret.gas, ret.return_value)
        }
    }
}

#[cfg(feature = "optimism")]
#[cfg(test)]
mod tests {
    use super::*;

    use crate::db::InMemoryDB;
    use crate::primitives::{specification::BedrockSpec, state::AccountInfo, SpecId};

    #[test]
    fn test_commit_mint_value() {
        let caller = Address::ZERO;
        let mint_value = Some(1u128);
        let mut db = InMemoryDB::default();
        db.insert_account_info(
            caller,
            AccountInfo {
                nonce: 0,
                balance: U256::from(100),
                code_hash: B256::ZERO,
                code: None,
            },
        );
        let mut journal = JournaledState::new(SpecId::BERLIN, vec![]);
        journal
            .initial_account_load(caller, &[U256::from(100)], &mut db)
            .unwrap();
        assert!(EVMImpl::<BedrockSpec, InMemoryDB>::commit_mint_value(
            caller,
            mint_value,
            &mut db,
            &mut journal
        )
        .is_ok(),);

        // Check the account balance is updated.
        let (account, _) = journal.load_account(caller, &mut db).unwrap();
        assert_eq!(account.info.balance, U256::from(101));

        // No mint value should be a no-op.
        assert!(EVMImpl::<BedrockSpec, InMemoryDB>::commit_mint_value(
            caller,
            None,
            &mut db,
            &mut journal
        )
        .is_ok(),);
        let (account, _) = journal.load_account(caller, &mut db).unwrap();
        assert_eq!(account.info.balance, U256::from(101));
    }

    #[test]
    fn test_remove_l1_cost_non_deposit() {
        let caller = Address::ZERO;
        let mut db = InMemoryDB::default();
        let mut journal = JournaledState::new(SpecId::BERLIN, vec![]);
        let slots = &[U256::from(100)];
        journal
            .initial_account_load(caller, slots, &mut db)
            .unwrap();
        assert!(EVMImpl::<BedrockSpec, InMemoryDB>::remove_l1_cost(
            true,
            caller,
            U256::ZERO,
            &mut db,
            &mut journal
        )
        .is_ok(),);
    }

    #[test]
    fn test_remove_l1_cost() {
        let caller = Address::ZERO;
        let mut db = InMemoryDB::default();
        db.insert_account_info(
            caller,
            AccountInfo {
                nonce: 0,
                balance: U256::from(100),
                code_hash: B256::ZERO,
                code: None,
            },
        );
        let mut journal = JournaledState::new(SpecId::BERLIN, vec![]);
        journal
            .initial_account_load(caller, &[U256::from(100)], &mut db)
            .unwrap();
        assert!(EVMImpl::<BedrockSpec, InMemoryDB>::remove_l1_cost(
            false,
            caller,
            U256::from(1),
            &mut db,
            &mut journal
        )
        .is_ok(),);

        // Check the account balance is updated.
        let (account, _) = journal.load_account(caller, &mut db).unwrap();
        assert_eq!(account.info.balance, U256::from(99));
    }

    #[test]
    fn test_remove_l1_cost_lack_of_funds() {
        let caller = Address::ZERO;
        let mut db = InMemoryDB::default();
        db.insert_account_info(
            caller,
            AccountInfo {
                nonce: 0,
                balance: U256::from(100),
                code_hash: B256::ZERO,
                code: None,
            },
        );
        let mut journal = JournaledState::new(SpecId::BERLIN, vec![]);
        journal
            .initial_account_load(caller, &[U256::from(100)], &mut db)
            .unwrap();
        assert_eq!(
            EVMImpl::<BedrockSpec, InMemoryDB>::remove_l1_cost(
                false,
                caller,
                U256::from(101),
                &mut db,
                &mut journal
            ),
            Err(EVMError::Transaction(
                InvalidTransaction::LackOfFundForMaxFee {
                    fee: 101u64,
                    balance: U256::from(100),
                },
            ))
        );
    }
}<|MERGE_RESOLUTION|>--- conflicted
+++ resolved
@@ -10,7 +10,7 @@
         return_ok, CallContext, CallInputs, CallScheme, Contract, CreateInputs, Gas, Host,
         InstructionResult, Interpreter, SelfDestructResult, SharedMemory, Transfer, MAX_CODE_SIZE,
     },
-    journaled_state::{is_precompile, JournalCheckpoint, JournaledState},
+    journaled_state::{JournalCheckpoint, JournaledState},
     precompile::{self, Precompile, Precompiles},
     primitives::{
         keccak256, Address, AnalysisKind, Bytecode, Bytes, EVMError, EVMResult, Env,
@@ -18,20 +18,7 @@
     },
     EVMData, Inspector,
 };
-<<<<<<< HEAD
-use crate::journaled_state::{JournalCheckpoint, JournaledState};
-use crate::primitives::{
-    keccak256, Address, AnalysisKind, Bytecode, Bytes, EVMError, EVMResult, Env,
-    InvalidTransaction, Log, Output, Spec, SpecId::*, TransactTo, B256, U256,
-};
-use crate::{db::Database, precompile, Inspector};
-use crate::{inspector_instruction, EVMData};
-use alloc::boxed::Box;
-use alloc::sync::Arc;
-use alloc::vec::Vec;
-=======
 use alloc::{boxed::Box, sync::Arc, vec::Vec};
->>>>>>> f1f174e6
 use auto_impl::auto_impl;
 use core::{fmt, marker::PhantomData};
 
@@ -177,242 +164,6 @@
             .and_then(|()| self.transact_preverified_inner());
         self.handler.end(&mut self.data, output)
     }
-}
-
-impl<'a, GSPEC: Spec + 'static, DB: Database> EVMImpl<'a, GSPEC, DB> {
-    pub fn new(
-        db: &'a mut DB,
-        env: &'a mut Env,
-        inspector: Option<&'a mut dyn Inspector<DB>>,
-        precompiles: Precompiles,
-    ) -> Self {
-        let journaled_state = JournaledState::new(precompiles.len(), GSPEC::SPEC_ID);
-        let instruction_table = if inspector.is_some() {
-            let instruction_table = make_boxed_instruction_table::<Self, GSPEC, _>(
-                make_instruction_table::<Self, GSPEC>(),
-                inspector_instruction,
-            );
-            InstructionTables::Boxed(Arc::new(instruction_table))
-        } else {
-            InstructionTables::Plain(Arc::new(make_instruction_table::<Self, GSPEC>()))
-        };
-        #[cfg(feature = "optimism")]
-        let handler = if env.cfg.optimism {
-            Handler::optimism::<GSPEC>()
-        } else {
-            Handler::mainnet::<GSPEC>()
-        };
-        #[cfg(not(feature = "optimism"))]
-        let handler = Handler::mainnet::<GSPEC>();
-
-        Self {
-            data: EVMData {
-                env,
-                journaled_state,
-                db,
-                error: None,
-                precompiles,
-                #[cfg(feature = "optimism")]
-                l1_block_info: None,
-            },
-            inspector,
-            instruction_table,
-            handler,
-            _phantomdata: PhantomData {},
-        }
-    }
-
-    /// Pre verify transaction.
-    pub fn preverify_transaction_inner(&mut self) -> Result<(), EVMError<DB::Error>> {
-        let env = self.env();
-
-        // Important: validate block before tx.
-        env.validate_block_env::<GSPEC>()?;
-        env.validate_tx::<GSPEC>()?;
-
-        let initial_gas_spend = initial_tx_gas::<GSPEC>(
-            &env.tx.data,
-            env.tx.transact_to.is_create(),
-            &env.tx.access_list,
-        );
-
-        // Additional check to see if limit is big enough to cover initial gas.
-        if initial_gas_spend > env.tx.gas_limit {
-            return Err(InvalidTransaction::CallGasCostMoreThanGasLimit.into());
-        }
-
-        // load acc
-        let tx_caller = env.tx.caller;
-        let (caller_account, _) = self
-            .data
-            .journaled_state
-            .load_account(tx_caller, self.data.db)
-            .map_err(EVMError::Database)?;
-
-        self.data
-            .env
-            .validate_tx_against_state(caller_account)
-            .map_err(Into::into)
-    }
-
-    /// Transact preverified transaction.
-    pub fn transact_preverified_inner(&mut self) -> EVMResult<DB::Error> {
-        let env = &self.data.env;
-        let tx_caller = env.tx.caller;
-        let tx_value = env.tx.value;
-        let tx_data = env.tx.data.clone();
-        let tx_gas_limit = env.tx.gas_limit;
-
-        // the L1-cost fee is only computed for Optimism non-deposit transactions.
-        #[cfg(feature = "optimism")]
-        let tx_l1_cost = if env.cfg.optimism && env.tx.optimism.source_hash.is_none() {
-            let l1_block_info =
-                optimism::L1BlockInfo::try_fetch(self.data.db).map_err(EVMError::Database)?;
-
-            let Some(enveloped_tx) = &env.tx.optimism.enveloped_tx else {
-                panic!("[OPTIMISM] Failed to load enveloped transaction.");
-            };
-            let tx_l1_cost = l1_block_info.calculate_tx_l1_cost::<GSPEC>(enveloped_tx);
-
-            // storage l1 block info for later use.
-            self.data.l1_block_info = Some(l1_block_info);
-
-            tx_l1_cost
-        } else {
-            U256::ZERO
-        };
-
-        let initial_gas_spend = initial_tx_gas::<GSPEC>(
-            &tx_data,
-            env.tx.transact_to.is_create(),
-            &env.tx.access_list,
-        );
-
-        // load coinbase
-        // EIP-3651: Warm COINBASE. Starts the `COINBASE` address warm
-        if GSPEC::enabled(SHANGHAI) {
-            self.data
-                .journaled_state
-                .initial_account_load(self.data.env.block.coinbase, &[], self.data.db)
-                .map_err(EVMError::Database)?;
-        }
-
-        self.data.load_access_list()?;
-
-        // load acc
-        let journal = &mut self.data.journaled_state;
-
-        #[cfg(feature = "optimism")]
-        if self.data.env.cfg.optimism {
-            EVMImpl::<GSPEC, DB>::commit_mint_value(
-                tx_caller,
-                self.data.env.tx.optimism.mint,
-                self.data.db,
-                journal,
-            )?;
-
-            let is_deposit = self.data.env.tx.optimism.source_hash.is_some();
-            EVMImpl::<GSPEC, DB>::remove_l1_cost(
-                is_deposit,
-                tx_caller,
-                tx_l1_cost,
-                self.data.db,
-                journal,
-            )?;
-        }
-
-        let (caller_account, _) = journal
-            .load_account(tx_caller, self.data.db)
-            .map_err(EVMError::Database)?;
-
-        // Subtract gas costs from the caller's account.
-        // We need to saturate the gas cost to prevent underflow in case that `disable_balance_check` is enabled.
-        let mut gas_cost =
-            U256::from(tx_gas_limit).saturating_mul(self.data.env.effective_gas_price());
-
-        // EIP-4844
-        if GSPEC::enabled(CANCUN) {
-            let data_fee = self.data.env.calc_data_fee().expect("already checked");
-            gas_cost = gas_cost.saturating_add(data_fee);
-        }
-
-        caller_account.info.balance = caller_account.info.balance.saturating_sub(gas_cost);
-
-        // touch account so we know it is changed.
-        caller_account.mark_touch();
-
-        let transact_gas_limit = tx_gas_limit - initial_gas_spend;
-
-        #[cfg(feature = "memory_limit")]
-        let mut shared_memory = SharedMemory::new_with_memory_limit(self.data.env.cfg.memory_limit);
-        #[cfg(not(feature = "memory_limit"))]
-        let mut shared_memory = SharedMemory::new();
-
-        // call inner handling of call/create
-        let (call_result, ret_gas, output) = match self.data.env.tx.transact_to {
-            TransactTo::Call(address) => {
-                // Nonce is already checked
-                caller_account.info.nonce = caller_account.info.nonce.saturating_add(1);
-
-                let (exit, gas, bytes) = self.call(
-                    &mut CallInputs {
-                        contract: address,
-                        transfer: Transfer {
-                            source: tx_caller,
-                            target: address,
-                            value: tx_value,
-                        },
-                        input: tx_data,
-                        gas_limit: transact_gas_limit,
-                        context: CallContext {
-                            caller: tx_caller,
-                            address,
-                            code_address: address,
-                            apparent_value: tx_value,
-                            scheme: CallScheme::Call,
-                        },
-                        is_static: false,
-                    },
-                    &mut shared_memory,
-                );
-                (exit, gas, Output::Call(bytes))
-            }
-            TransactTo::Create(scheme) => {
-                let (exit, address, ret_gas, bytes) = self.create(
-                    &mut CreateInputs {
-                        caller: tx_caller,
-                        scheme,
-                        value: tx_value,
-                        init_code: tx_data,
-                        gas_limit: transact_gas_limit,
-                    },
-                    &mut shared_memory,
-                );
-                (exit, ret_gas, Output::Create(bytes, address))
-            }
-        };
-
-        let handler = &self.handler;
-        let data = &mut self.data;
-
-        // handle output of call/create calls.
-        let mut gas = handler.call_return(data.env, call_result, ret_gas);
-
-        // set refund. Refund amount depends on hardfork.
-        gas.set_refund(handler.calculate_gas_refund(data.env, &gas) as i64);
-
-        // Reimburse the caller
-        handler.reimburse_caller(data, &gas)?;
-
-        // Reward beneficiary
-        if !data.env.cfg.is_beneficiary_reward_disabled() {
-            handler.reward_beneficiary(data, &gas)?;
-        }
-
-        // main return
-        handler.main_return(data, call_result, output, &gas)
-    }
-<<<<<<< HEAD
 }
 
 impl<'a, GSPEC: Spec + 'static, DB: Database> EVMImpl<'a, GSPEC, DB> {
@@ -464,8 +215,197 @@
             _phantomdata: PhantomData {},
         }
     }
-=======
->>>>>>> f1f174e6
+
+    /// Pre verify transaction.
+    pub fn preverify_transaction_inner(&mut self) -> Result<(), EVMError<DB::Error>> {
+        let env = self.env();
+
+        // Important: validate block before tx.
+        env.validate_block_env::<GSPEC>()?;
+        env.validate_tx::<GSPEC>()?;
+
+        let initial_gas_spend = initial_tx_gas::<GSPEC>(
+            &env.tx.data,
+            env.tx.transact_to.is_create(),
+            &env.tx.access_list,
+        );
+
+        // Additional check to see if limit is big enough to cover initial gas.
+        if initial_gas_spend > env.tx.gas_limit {
+            return Err(InvalidTransaction::CallGasCostMoreThanGasLimit.into());
+        }
+
+        // load acc
+        let tx_caller = env.tx.caller;
+        let (caller_account, _) = self
+            .data
+            .journaled_state
+            .load_account(tx_caller, self.data.db)
+            .map_err(EVMError::Database)?;
+
+        self.data
+            .env
+            .validate_tx_against_state(caller_account)
+            .map_err(Into::into)
+    }
+
+    /// Transact preverified transaction.
+    pub fn transact_preverified_inner(&mut self) -> EVMResult<DB::Error> {
+        let env = &self.data.env;
+        let tx_caller = env.tx.caller;
+        let tx_value = env.tx.value;
+        let tx_data = env.tx.data.clone();
+        let tx_gas_limit = env.tx.gas_limit;
+
+        // the L1-cost fee is only computed for Optimism non-deposit transactions.
+        #[cfg(feature = "optimism")]
+        let tx_l1_cost = if env.cfg.optimism && env.tx.optimism.source_hash.is_none() {
+            let l1_block_info =
+                optimism::L1BlockInfo::try_fetch(self.data.db).map_err(EVMError::Database)?;
+
+            let Some(enveloped_tx) = &env.tx.optimism.enveloped_tx else {
+                panic!("[OPTIMISM] Failed to load enveloped transaction.");
+            };
+            let tx_l1_cost = l1_block_info.calculate_tx_l1_cost::<GSPEC>(enveloped_tx);
+
+            // storage l1 block info for later use.
+            self.data.l1_block_info = Some(l1_block_info);
+
+            tx_l1_cost
+        } else {
+            U256::ZERO
+        };
+
+        let initial_gas_spend = initial_tx_gas::<GSPEC>(
+            &tx_data,
+            env.tx.transact_to.is_create(),
+            &env.tx.access_list,
+        );
+
+        // load coinbase
+        // EIP-3651: Warm COINBASE. Starts the `COINBASE` address warm
+        if GSPEC::enabled(SHANGHAI) {
+            self.data
+                .journaled_state
+                .initial_account_load(self.data.env.block.coinbase, &[], self.data.db)
+                .map_err(EVMError::Database)?;
+        }
+
+        self.data.load_access_list()?;
+
+        // load acc
+        let journal = &mut self.data.journaled_state;
+
+        #[cfg(feature = "optimism")]
+        if self.data.env.cfg.optimism {
+            EVMImpl::<GSPEC, DB>::commit_mint_value(
+                tx_caller,
+                self.data.env.tx.optimism.mint,
+                self.data.db,
+                journal,
+            )?;
+
+            let is_deposit = self.data.env.tx.optimism.source_hash.is_some();
+            EVMImpl::<GSPEC, DB>::remove_l1_cost(
+                is_deposit,
+                tx_caller,
+                tx_l1_cost,
+                self.data.db,
+                journal,
+            )?;
+        }
+
+        let (caller_account, _) = journal
+            .load_account(tx_caller, self.data.db)
+            .map_err(EVMError::Database)?;
+
+        // Subtract gas costs from the caller's account.
+        // We need to saturate the gas cost to prevent underflow in case that `disable_balance_check` is enabled.
+        let mut gas_cost =
+            U256::from(tx_gas_limit).saturating_mul(self.data.env.effective_gas_price());
+
+        // EIP-4844
+        if GSPEC::enabled(CANCUN) {
+            let data_fee = self.data.env.calc_data_fee().expect("already checked");
+            gas_cost = gas_cost.saturating_add(data_fee);
+        }
+
+        caller_account.info.balance = caller_account.info.balance.saturating_sub(gas_cost);
+
+        // touch account so we know it is changed.
+        caller_account.mark_touch();
+
+        let transact_gas_limit = tx_gas_limit - initial_gas_spend;
+
+        #[cfg(feature = "memory_limit")]
+        let mut shared_memory = SharedMemory::new_with_memory_limit(self.data.env.cfg.memory_limit);
+        #[cfg(not(feature = "memory_limit"))]
+        let mut shared_memory = SharedMemory::new();
+
+        // call inner handling of call/create
+        let (call_result, ret_gas, output) = match self.data.env.tx.transact_to {
+            TransactTo::Call(address) => {
+                // Nonce is already checked
+                caller_account.info.nonce = caller_account.info.nonce.saturating_add(1);
+
+                let (exit, gas, bytes) = self.call(
+                    &mut CallInputs {
+                        contract: address,
+                        transfer: Transfer {
+                            source: tx_caller,
+                            target: address,
+                            value: tx_value,
+                        },
+                        input: tx_data,
+                        gas_limit: transact_gas_limit,
+                        context: CallContext {
+                            caller: tx_caller,
+                            address,
+                            code_address: address,
+                            apparent_value: tx_value,
+                            scheme: CallScheme::Call,
+                        },
+                        is_static: false,
+                    },
+                    &mut shared_memory,
+                );
+                (exit, gas, Output::Call(bytes))
+            }
+            TransactTo::Create(scheme) => {
+                let (exit, address, ret_gas, bytes) = self.create(
+                    &mut CreateInputs {
+                        caller: tx_caller,
+                        scheme,
+                        value: tx_value,
+                        init_code: tx_data,
+                        gas_limit: transact_gas_limit,
+                    },
+                    &mut shared_memory,
+                );
+                (exit, ret_gas, Output::Create(bytes, address))
+            }
+        };
+
+        let handler = &self.handler;
+        let data = &mut self.data;
+
+        // handle output of call/create calls.
+        let mut gas = handler.call_return(data.env, call_result, ret_gas);
+
+        // set refund. Refund amount depends on hardfork.
+        gas.set_refund(handler.calculate_gas_refund(data.env, &gas) as i64);
+
+        // Reimburse the caller
+        handler.reimburse_caller(data, &gas)?;
+
+        // Reward beneficiary
+        if !data.env.cfg.is_beneficiary_reward_disabled() {
+            handler.reward_beneficiary(data, &gas)?;
+        }
+
+        // main return
+        handler.main_return(data, call_result, output, &gas)
+    }
 
     #[inline(never)]
     fn prepare_create(&mut self, inputs: &CreateInputs) -> Result<PreparedCreate, CreateResult> {
