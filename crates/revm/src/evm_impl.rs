use crate::{
    db::Database,
    handler::Handler,
    inspector_instruction,
    interpreter::{
        analysis::to_analysed,
        gas,
        gas::initial_tx_gas,
        opcode::{make_boxed_instruction_table, make_instruction_table, InstructionTables},
        return_ok, CallContext, CallInputs, CallScheme, Contract, CreateInputs, Gas, Host,
        InstructionResult, Interpreter, SelfDestructResult, SharedMemory, Transfer, MAX_CODE_SIZE,
    },
    journaled_state::{JournalCheckpoint, JournaledState},
    precompile::{self, Precompile, Precompiles},
    primitives::{
        keccak256, Address, AnalysisKind, Bytecode, Bytes, EVMError, EVMResult, Env,
        InvalidTransaction, Log, Output, Spec, SpecId::*, TransactTo, B256, U256,
    },
    EVMData, Inspector,
};
use alloc::{boxed::Box, sync::Arc, vec::Vec};
use auto_impl::auto_impl;
<<<<<<< HEAD
use core::fmt;
use core::marker::PhantomData;
use revm_interpreter::opcode::make_boxed_instruction_table;
use revm_interpreter::{
    gas::initial_tx_gas,
    opcode::{make_instruction_table, InstructionTables},
    SharedMemory, SharedStack, MAX_CODE_SIZE,
};
use revm_precompile::{Precompile, Precompiles};
=======
use core::{fmt, marker::PhantomData};
>>>>>>> 0d78d1eb

#[cfg(feature = "optimism")]
use crate::optimism;

/// EVM call stack limit.
pub const CALL_STACK_LIMIT: u64 = 1024;

pub struct EVMImpl<'a, GSPEC: Spec, DB: Database> {
    pub data: EVMData<'a, DB>,
    pub inspector: Option<&'a mut dyn Inspector<DB>>,
    pub instruction_table: InstructionTables<'a, Self>,
    pub handler: Handler<DB>,
    _phantomdata: PhantomData<GSPEC>,
}

impl<GSPEC, DB> fmt::Debug for EVMImpl<'_, GSPEC, DB>
where
    GSPEC: Spec,
    DB: Database + fmt::Debug,
    DB::Error: fmt::Debug,
{
    fn fmt(&self, f: &mut fmt::Formatter<'_>) -> fmt::Result {
        f.debug_struct("EVMImpl")
            .field("data", &self.data)
            .finish_non_exhaustive()
    }
}

struct PreparedCreate {
    gas: Gas,
    created_address: Address,
    checkpoint: JournalCheckpoint,
    contract: Box<Contract>,
}

struct CreateResult {
    result: InstructionResult,
    created_address: Option<Address>,
    gas: Gas,
    return_value: Bytes,
}

struct PreparedCall {
    gas: Gas,
    checkpoint: JournalCheckpoint,
    contract: Box<Contract>,
}

struct CallResult {
    result: InstructionResult,
    gas: Gas,
    return_value: Bytes,
}

/// EVM transaction interface.
#[auto_impl(&mut, Box)]
pub trait Transact<DBError> {
    /// Run checks that could make transaction fail before call/create.
    fn preverify_transaction(&mut self) -> Result<(), EVMError<DBError>>;

    /// Skip pre-verification steps and execute the transaction.
    fn transact_preverified(&mut self) -> EVMResult<DBError>;

    /// Execute transaction by running pre-verification steps and then transaction itself.
    fn transact(&mut self) -> EVMResult<DBError>;
}

#[cfg(feature = "optimism")]
impl<'a, GSPEC: Spec, DB: Database> EVMImpl<'a, GSPEC, DB> {
    /// If the transaction is not a deposit transaction, subtract the L1 data fee from the
    /// caller's balance directly after minting the requested amount of ETH.
    fn remove_l1_cost(
        is_deposit: bool,
        tx_caller: Address,
        l1_cost: U256,
        db: &mut DB,
        journal: &mut JournaledState,
    ) -> Result<(), EVMError<DB::Error>> {
        if is_deposit {
            return Ok(());
        }
        let acc = journal
            .load_account(tx_caller, db)
            .map_err(EVMError::Database)?
            .0;
        if l1_cost.gt(&acc.info.balance) {
            let u64_cost = if U256::from(u64::MAX).lt(&l1_cost) {
                u64::MAX
            } else {
                l1_cost.as_limbs()[0]
            };
            return Err(EVMError::Transaction(
                InvalidTransaction::LackOfFundForMaxFee {
                    fee: u64_cost,
                    balance: acc.info.balance,
                },
            ));
        }
        acc.info.balance = acc.info.balance.saturating_sub(l1_cost);
        Ok(())
    }

    /// If the transaction is a deposit with a `mint` value, add the mint value
    /// in wei to the caller's balance. This should be persisted to the database
    /// prior to the rest of execution.
    fn commit_mint_value(
        tx_caller: Address,
        tx_mint: Option<u128>,
        db: &mut DB,
        journal: &mut JournaledState,
    ) -> Result<(), EVMError<DB::Error>> {
        if let Some(mint) = tx_mint {
            journal
                .load_account(tx_caller, db)
                .map_err(EVMError::Database)?
                .0
                .info
                .balance += U256::from(mint);
            journal.checkpoint();
        }
        Ok(())
    }
}

impl<'a, GSPEC: Spec + 'static, DB: Database> Transact<DB::Error> for EVMImpl<'a, GSPEC, DB> {
    #[inline]
    fn preverify_transaction(&mut self) -> Result<(), EVMError<DB::Error>> {
        self.preverify_transaction_inner()
    }

    #[inline]
    fn transact_preverified(&mut self) -> EVMResult<DB::Error> {
        let output = self.transact_preverified_inner();
        self.handler.end(&mut self.data, output)
    }

    #[inline]
    fn transact(&mut self) -> EVMResult<DB::Error> {
        let output = self
            .preverify_transaction_inner()
            .and_then(|()| self.transact_preverified_inner());
        self.handler.end(&mut self.data, output)
    }
}

impl<'a, GSPEC: Spec + 'static, DB: Database> EVMImpl<'a, GSPEC, DB> {
    pub fn new(
        db: &'a mut DB,
        env: &'a mut Env,
        inspector: Option<&'a mut dyn Inspector<DB>>,
        precompiles: Precompiles,
    ) -> Self {
        let journaled_state = JournaledState::new(
            GSPEC::SPEC_ID,
            precompiles
                .addresses()
                .into_iter()
                .cloned()
                .collect::<Vec<_>>(),
        );
        let instruction_table = if inspector.is_some() {
            let instruction_table = make_boxed_instruction_table::<Self, GSPEC, _>(
                make_instruction_table::<Self, GSPEC>(),
                inspector_instruction,
            );
            InstructionTables::Boxed(Arc::new(instruction_table))
        } else {
            InstructionTables::Plain(Arc::new(make_instruction_table::<Self, GSPEC>()))
        };
        #[cfg(feature = "optimism")]
        let handler = if env.cfg.optimism {
            Handler::optimism::<GSPEC>()
        } else {
            Handler::mainnet::<GSPEC>()
        };
        #[cfg(not(feature = "optimism"))]
        let handler = Handler::mainnet::<GSPEC>();

        Self {
            data: EVMData {
                env,
                journaled_state,
                db,
                error: None,
                precompiles,
                #[cfg(feature = "optimism")]
                l1_block_info: None,
            },
            inspector,
            instruction_table,
            handler,
            _phantomdata: PhantomData {},
        }
    }

    /// Pre verify transaction.
    pub fn preverify_transaction_inner(&mut self) -> Result<(), EVMError<DB::Error>> {
        let env = self.env();

        // Important: validate block before tx.
        env.validate_block_env::<GSPEC>()?;
        env.validate_tx::<GSPEC>()?;

        let initial_gas_spend = initial_tx_gas::<GSPEC>(
            &env.tx.data,
            env.tx.transact_to.is_create(),
            &env.tx.access_list,
        );

        // Additional check to see if limit is big enough to cover initial gas.
        if initial_gas_spend > env.tx.gas_limit {
            return Err(InvalidTransaction::CallGasCostMoreThanGasLimit.into());
        }

        // load acc
        let tx_caller = env.tx.caller;
        let (caller_account, _) = self
            .data
            .journaled_state
            .load_account(tx_caller, self.data.db)
            .map_err(EVMError::Database)?;

        self.data
            .env
            .validate_tx_against_state(caller_account)
            .map_err(Into::into)
    }

    /// Transact preverified transaction.
    pub fn transact_preverified_inner(&mut self) -> EVMResult<DB::Error> {
        let env = &self.data.env;
        let tx_caller = env.tx.caller;
        let tx_value = env.tx.value;
        let tx_data = env.tx.data.clone();
        let tx_gas_limit = env.tx.gas_limit;

        // the L1-cost fee is only computed for Optimism non-deposit transactions.
        #[cfg(feature = "optimism")]
        let tx_l1_cost = if env.cfg.optimism && env.tx.optimism.source_hash.is_none() {
            let l1_block_info =
                optimism::L1BlockInfo::try_fetch(self.data.db).map_err(EVMError::Database)?;

            let Some(enveloped_tx) = &env.tx.optimism.enveloped_tx else {
                panic!("[OPTIMISM] Failed to load enveloped transaction.");
            };
            let tx_l1_cost = l1_block_info.calculate_tx_l1_cost::<GSPEC>(enveloped_tx);

            // storage l1 block info for later use.
            self.data.l1_block_info = Some(l1_block_info);

            tx_l1_cost
        } else {
            U256::ZERO
        };

        let initial_gas_spend = initial_tx_gas::<GSPEC>(
            &tx_data,
            env.tx.transact_to.is_create(),
            &env.tx.access_list,
        );

        // load coinbase
        // EIP-3651: Warm COINBASE. Starts the `COINBASE` address warm
        if GSPEC::enabled(SHANGHAI) {
            self.data
                .journaled_state
                .initial_account_load(self.data.env.block.coinbase, &[], self.data.db)
                .map_err(EVMError::Database)?;
        }

        self.data.load_access_list()?;

        // load acc
        let journal = &mut self.data.journaled_state;

        #[cfg(feature = "optimism")]
        if self.data.env.cfg.optimism {
            EVMImpl::<GSPEC, DB>::commit_mint_value(
                tx_caller,
                self.data.env.tx.optimism.mint,
                self.data.db,
                journal,
            )?;

            let is_deposit = self.data.env.tx.optimism.source_hash.is_some();
            EVMImpl::<GSPEC, DB>::remove_l1_cost(
                is_deposit,
                tx_caller,
                tx_l1_cost,
                self.data.db,
                journal,
            )?;
        }

        let (caller_account, _) = journal
            .load_account(tx_caller, self.data.db)
            .map_err(EVMError::Database)?;

        // Subtract gas costs from the caller's account.
        // We need to saturate the gas cost to prevent underflow in case that `disable_balance_check` is enabled.
        let mut gas_cost =
            U256::from(tx_gas_limit).saturating_mul(self.data.env.effective_gas_price());

        // EIP-4844
        if GSPEC::enabled(CANCUN) {
            let data_fee = self.data.env.calc_data_fee().expect("already checked");
            gas_cost = gas_cost.saturating_add(data_fee);
        }

        caller_account.info.balance = caller_account.info.balance.saturating_sub(gas_cost);

        // touch account so we know it is changed.
        caller_account.mark_touch();

        let transact_gas_limit = tx_gas_limit - initial_gas_spend;

        #[cfg(feature = "memory_limit")]
        let mut shared_memory = SharedMemory::new_with_memory_limit(self.data.env.cfg.memory_limit);
        #[cfg(not(feature = "memory_limit"))]
        let mut shared_memory = SharedMemory::new();

        let mut shared_stack = SharedStack::new();

        // call inner handling of call/create
        let (call_result, ret_gas, output) = match self.data.env.tx.transact_to {
            TransactTo::Call(address) => {
                // Nonce is already checked
                caller_account.info.nonce = caller_account.info.nonce.saturating_add(1);

                let (exit, gas, bytes) = self.call(
                    &mut CallInputs {
                        contract: address,
                        transfer: Transfer {
                            source: tx_caller,
                            target: address,
                            value: tx_value,
                        },
                        input: tx_data,
                        gas_limit: transact_gas_limit,
                        context: CallContext {
                            caller: tx_caller,
                            address,
                            code_address: address,
                            apparent_value: tx_value,
                            scheme: CallScheme::Call,
                        },
                        is_static: false,
                    },
                    &mut shared_memory,
                    &mut shared_stack,
                );
                (exit, gas, Output::Call(bytes))
            }
            TransactTo::Create(scheme) => {
                let (exit, address, ret_gas, bytes) = self.create(
                    &mut CreateInputs {
                        caller: tx_caller,
                        scheme,
                        value: tx_value,
                        init_code: tx_data,
                        gas_limit: transact_gas_limit,
                    },
                    &mut shared_memory,
                    &mut shared_stack,
                );
                (exit, ret_gas, Output::Create(bytes, address))
            }
        };

        let handler = &self.handler;
        let data = &mut self.data;

        // handle output of call/create calls.
        let mut gas = handler.call_return(data.env, call_result, ret_gas);

        // set refund. Refund amount depends on hardfork.
        gas.set_refund(handler.calculate_gas_refund(data.env, &gas) as i64);

        // Reimburse the caller
        handler.reimburse_caller(data, &gas)?;

        // Reward beneficiary
        if !data.env.cfg.is_beneficiary_reward_disabled() {
            handler.reward_beneficiary(data, &gas)?;
        }

        // main return
        handler.main_return(data, call_result, output, &gas)
    }

    #[inline(never)]
    fn prepare_create(&mut self, inputs: &CreateInputs) -> Result<PreparedCreate, CreateResult> {
        let gas = Gas::new(inputs.gas_limit);

        // Check depth of calls
        if self.data.journaled_state.depth() > CALL_STACK_LIMIT {
            return Err(CreateResult {
                result: InstructionResult::CallTooDeep,
                created_address: None,
                gas,
                return_value: Bytes::new(),
            });
        }

        // Fetch balance of caller.
        let Some((caller_balance, _)) = self.balance(inputs.caller) else {
            return Err(CreateResult {
                result: InstructionResult::FatalExternalError,
                created_address: None,
                gas,
                return_value: Bytes::new(),
            });
        };

        // Check if caller has enough balance to send to the created contract.
        if caller_balance < inputs.value {
            return Err(CreateResult {
                result: InstructionResult::OutOfFund,
                created_address: None,
                gas,
                return_value: Bytes::new(),
            });
        }

        // Increase nonce of caller and check if it overflows
        let old_nonce;
        if let Some(nonce) = self.data.journaled_state.inc_nonce(inputs.caller) {
            old_nonce = nonce - 1;
        } else {
            return Err(CreateResult {
                result: InstructionResult::Return,
                created_address: None,
                gas,
                return_value: Bytes::new(),
            });
        }

        // Create address
        let code_hash = keccak256(&inputs.init_code);
        let created_address = inputs.created_address_with_hash(old_nonce, &code_hash);

        // Load account so it needs to be marked as warm for access list.
        if self
            .data
            .journaled_state
            .load_account(created_address, self.data.db)
            .map_err(|e| self.data.error = Some(e))
            .is_err()
        {
            return Err(CreateResult {
                result: InstructionResult::FatalExternalError,
                created_address: None,
                gas,
                return_value: Bytes::new(),
            });
        }

        // create account, transfer funds and make the journal checkpoint.
        let checkpoint = match self
            .data
            .journaled_state
            .create_account_checkpoint::<GSPEC>(inputs.caller, created_address, inputs.value)
        {
            Ok(checkpoint) => checkpoint,
            Err(e) => {
                return Err(CreateResult {
                    result: e,
                    created_address: None,
                    gas,
                    return_value: Bytes::new(),
                });
            }
        };

        let bytecode = Bytecode::new_raw(inputs.init_code.clone());

        let contract = Box::new(Contract::new(
            Bytes::new(),
            bytecode,
            code_hash,
            created_address,
            inputs.caller,
            inputs.value,
        ));

        Ok(PreparedCreate {
            gas,
            created_address,
            checkpoint,
            contract,
        })
    }

    /// EVM create opcode for both initial crate and CREATE and CREATE2 opcodes.
    fn create_inner(
        &mut self,
        inputs: &CreateInputs,
        shared_memory: &mut SharedMemory,
        shared_stack: &mut SharedStack,
    ) -> CreateResult {
        // Prepare crate.
        let prepared_create = match self.prepare_create(inputs) {
            Ok(o) => o,
            Err(e) => return e,
        };

        // Create new interpreter and execute initcode
        let (exit_reason, mut bytes, mut gas) = self.run_interpreter(
            prepared_create.contract,
            prepared_create.gas.limit(),
            false,
            shared_memory,
            shared_stack,
        );

        // Host error if present on execution
        match exit_reason {
            return_ok!() => {
                // if ok, check contract creation limit and calculate gas deduction on output len.
                //
                // EIP-3541: Reject new contract code starting with the 0xEF byte
                if GSPEC::enabled(LONDON) && !bytes.is_empty() && bytes.first() == Some(&0xEF) {
                    self.data
                        .journaled_state
                        .checkpoint_revert(prepared_create.checkpoint);
                    return CreateResult {
                        result: InstructionResult::CreateContractStartingWithEF,
                        created_address: Some(prepared_create.created_address),
                        gas,
                        return_value: bytes,
                    };
                }

                // EIP-170: Contract code size limit
                // By default limit is 0x6000 (~25kb)
                if GSPEC::enabled(SPURIOUS_DRAGON)
                    && bytes.len()
                        > self
                            .data
                            .env
                            .cfg
                            .limit_contract_code_size
                            .unwrap_or(MAX_CODE_SIZE)
                {
                    self.data
                        .journaled_state
                        .checkpoint_revert(prepared_create.checkpoint);
                    return CreateResult {
                        result: InstructionResult::CreateContractSizeLimit,
                        created_address: Some(prepared_create.created_address),
                        gas,
                        return_value: bytes,
                    };
                }
                if crate::USE_GAS {
                    let gas_for_code = bytes.len() as u64 * gas::CODEDEPOSIT;
                    if !gas.record_cost(gas_for_code) {
                        // record code deposit gas cost and check if we are out of gas.
                        // EIP-2 point 3: If contract creation does not have enough gas to pay for the
                        // final gas fee for adding the contract code to the state, the contract
                        //  creation fails (i.e. goes out-of-gas) rather than leaving an empty contract.
                        if GSPEC::enabled(HOMESTEAD) {
                            self.data
                                .journaled_state
                                .checkpoint_revert(prepared_create.checkpoint);
                            return CreateResult {
                                result: InstructionResult::OutOfGas,
                                created_address: Some(prepared_create.created_address),
                                gas,
                                return_value: bytes,
                            };
                        } else {
                            bytes = Bytes::new();
                        }
                    }
                }
                // if we have enough gas
                self.data.journaled_state.checkpoint_commit();
                // Do analysis of bytecode straight away.
                let bytecode = match self.data.env.cfg.perf_analyse_created_bytecodes {
                    AnalysisKind::Raw => Bytecode::new_raw(bytes.clone()),
                    AnalysisKind::Check => Bytecode::new_raw(bytes.clone()).to_checked(),
                    AnalysisKind::Analyse => to_analysed(Bytecode::new_raw(bytes.clone())),
                };
                self.data
                    .journaled_state
                    .set_code(prepared_create.created_address, bytecode);
                CreateResult {
                    result: InstructionResult::Return,
                    created_address: Some(prepared_create.created_address),
                    gas,
                    return_value: bytes,
                }
            }
            _ => {
                self.data
                    .journaled_state
                    .checkpoint_revert(prepared_create.checkpoint);
                CreateResult {
                    result: exit_reason,
                    created_address: Some(prepared_create.created_address),
                    gas,
                    return_value: bytes,
                }
            }
        }
    }

    /// Create a Interpreter and run it.
    /// Returns the exit reason, return value and gas from interpreter
    pub fn run_interpreter(
        &mut self,
        contract: Box<Contract>,
        gas_limit: u64,
        is_static: bool,
        shared_memory: &mut SharedMemory,
        shared_stack: &mut SharedStack,
    ) -> (InstructionResult, Bytes, Gas) {
        let mut interpreter = Box::new(Interpreter::new(
            contract,
            gas_limit,
            is_static,
            shared_memory,
            shared_stack,
        ));

        interpreter.shared_memory.new_context();
        interpreter.shared_stack.new_context();

        if let Some(inspector) = self.inspector.as_mut() {
            inspector.initialize_interp(&mut interpreter, &mut self.data);
        }

        let exit_reason = match &mut self.instruction_table {
            InstructionTables::Plain(table) => interpreter.run::<_, Self>(&table.clone(), self),
            InstructionTables::Boxed(table) => interpreter.run::<_, Self>(&table.clone(), self),
        };

        let (return_value, gas) = (interpreter.return_value(), *interpreter.gas());

        interpreter.shared_memory.free_context();
        interpreter.shared_stack.free_context();

        (exit_reason, return_value, gas)
    }

    /// Call precompile contract
    fn call_precompile(
        &mut self,
        precompile: Precompile,
        inputs: &CallInputs,
        mut gas: Gas,
    ) -> CallResult {
        let input_data = &inputs.input;

        let out = match precompile {
            Precompile::Standard(fun) => fun(input_data, gas.limit()),
            Precompile::Env(fun) => fun(input_data, gas.limit(), self.env()),
        };

        match out {
            Ok((gas_used, data)) => {
                if !crate::USE_GAS || gas.record_cost(gas_used) {
                    CallResult {
                        result: InstructionResult::Return,
                        gas,
                        return_value: Bytes::from(data),
                    }
                } else {
                    CallResult {
                        result: InstructionResult::PrecompileOOG,
                        gas,
                        return_value: Bytes::new(),
                    }
                }
            }
            Err(e) => {
                let result = if precompile::Error::OutOfGas == e {
                    InstructionResult::PrecompileOOG
                } else {
                    InstructionResult::PrecompileError
                };
                CallResult {
                    result,
                    gas,
                    return_value: Bytes::new(),
                }
            }
        }
    }

    #[inline(never)]
    fn prepare_call(&mut self, inputs: &CallInputs) -> Result<PreparedCall, CallResult> {
        let gas = Gas::new(inputs.gas_limit);
        let account = match self
            .data
            .journaled_state
            .load_code(inputs.contract, self.data.db)
        {
            Ok((account, _)) => account,
            Err(e) => {
                self.data.error = Some(e);
                return Err(CallResult {
                    result: InstructionResult::FatalExternalError,
                    gas,
                    return_value: Bytes::new(),
                });
            }
        };
        let code_hash = account.info.code_hash();
        let bytecode = account.info.code.clone().unwrap_or_default();

        // Check depth
        if self.data.journaled_state.depth() > CALL_STACK_LIMIT {
            return Err(CallResult {
                result: InstructionResult::CallTooDeep,
                gas,
                return_value: Bytes::new(),
            });
        }

        // Create subroutine checkpoint
        let checkpoint = self.data.journaled_state.checkpoint();

        // Touch address. For "EIP-158 State Clear", this will erase empty accounts.
        if inputs.transfer.value == U256::ZERO {
            self.load_account(inputs.context.address);
            self.data.journaled_state.touch(&inputs.context.address);
        }

        // Transfer value from caller to called account
        if let Err(e) = self.data.journaled_state.transfer(
            &inputs.transfer.source,
            &inputs.transfer.target,
            inputs.transfer.value,
            self.data.db,
        ) {
            self.data.journaled_state.checkpoint_revert(checkpoint);
            return Err(CallResult {
                result: e,
                gas,
                return_value: Bytes::new(),
            });
        }

        let contract = Box::new(Contract::new_with_context(
            inputs.input.clone(),
            bytecode,
            code_hash,
            &inputs.context,
        ));

        Ok(PreparedCall {
            gas,
            checkpoint,
            contract,
        })
    }

    /// Main contract call of the EVM.
    fn call_inner(
        &mut self,
        inputs: &CallInputs,
        shared_memory: &mut SharedMemory,
        shared_stack: &mut SharedStack,
    ) -> CallResult {
        // Prepare call
        let prepared_call = match self.prepare_call(inputs) {
            Ok(o) => o,
            Err(e) => return e,
        };

        let ret = if let Some(precompile) = self.data.precompiles.get(&inputs.contract) {
            self.call_precompile(precompile, inputs, prepared_call.gas)
        } else if !prepared_call.contract.bytecode.is_empty() {
            // Create interpreter and execute subcall
            let (exit_reason, bytes, gas) = self.run_interpreter(
                prepared_call.contract,
                prepared_call.gas.limit(),
                inputs.is_static,
                shared_memory,
                shared_stack,
            );
            CallResult {
                result: exit_reason,
                gas,
                return_value: bytes,
            }
        } else {
            CallResult {
                result: InstructionResult::Stop,
                gas: prepared_call.gas,
                return_value: Bytes::new(),
            }
        };

        // revert changes or not.
        if matches!(ret.result, return_ok!()) {
            self.data.journaled_state.checkpoint_commit();
        } else {
            self.data
                .journaled_state
                .checkpoint_revert(prepared_call.checkpoint);
        }

        ret
    }
}

impl<'a, GSPEC: Spec + 'static, DB: Database> Host for EVMImpl<'a, GSPEC, DB> {
    fn env(&mut self) -> &mut Env {
        self.data.env()
    }

    fn block_hash(&mut self, number: U256) -> Option<B256> {
        self.data.block_hash(number)
    }

    fn load_account(&mut self, address: Address) -> Option<(bool, bool)> {
        self.data.load_account(address)
    }

    fn balance(&mut self, address: Address) -> Option<(U256, bool)> {
        self.data.balance(address)
    }

    fn code(&mut self, address: Address) -> Option<(Bytecode, bool)> {
        self.data.code(address)
    }

    /// Get code hash of address.
    fn code_hash(&mut self, address: Address) -> Option<(B256, bool)> {
        self.data.code_hash(address)
    }

    fn sload(&mut self, address: Address, index: U256) -> Option<(U256, bool)> {
        self.data.sload(address, index)
    }

    fn sstore(
        &mut self,
        address: Address,
        index: U256,
        value: U256,
    ) -> Option<(U256, U256, U256, bool)> {
        self.data.sstore(address, index, value)
    }

    fn tload(&mut self, address: Address, index: U256) -> U256 {
        self.data.tload(address, index)
    }

    fn tstore(&mut self, address: Address, index: U256, value: U256) {
        self.data.tstore(address, index, value)
    }

    fn log(&mut self, address: Address, topics: Vec<B256>, data: Bytes) {
        if let Some(inspector) = self.inspector.as_mut() {
            inspector.log(&mut self.data, &address, &topics, &data);
        }
        let log = Log {
            address,
            topics,
            data,
        };
        self.data.journaled_state.log(log);
    }

    fn selfdestruct(&mut self, address: Address, target: Address) -> Option<SelfDestructResult> {
        if let Some(inspector) = self.inspector.as_mut() {
            let acc = self.data.journaled_state.state.get(&address).unwrap();
            inspector.selfdestruct(address, target, acc.info.balance);
        }
        self.data
            .journaled_state
            .selfdestruct(address, target, self.data.db)
            .map_err(|e| self.data.error = Some(e))
            .ok()
    }

    fn create(
        &mut self,
        inputs: &mut CreateInputs,
        shared_memory: &mut SharedMemory,
        shared_stack: &mut SharedStack,
    ) -> (InstructionResult, Option<Address>, Gas, Bytes) {
        // Call inspector
        if let Some(inspector) = self.inspector.as_mut() {
            let (ret, address, gas, out) = inspector.create(&mut self.data, inputs);
            if ret != InstructionResult::Continue {
                return inspector.create_end(&mut self.data, inputs, ret, address, gas, out);
            }
        }
        let ret = self.create_inner(inputs, shared_memory, shared_stack);
        if let Some(inspector) = self.inspector.as_mut() {
            inspector.create_end(
                &mut self.data,
                inputs,
                ret.result,
                ret.created_address,
                ret.gas,
                ret.return_value,
            )
        } else {
            (ret.result, ret.created_address, ret.gas, ret.return_value)
        }
    }

    fn call(
        &mut self,
        inputs: &mut CallInputs,
        shared_memory: &mut SharedMemory,
        shared_stack: &mut SharedStack,
    ) -> (InstructionResult, Gas, Bytes) {
        if let Some(inspector) = self.inspector.as_mut() {
            let (ret, gas, out) = inspector.call(&mut self.data, inputs);
            if ret != InstructionResult::Continue {
                return inspector.call_end(&mut self.data, inputs, gas, ret, out);
            }
        }
        let ret = self.call_inner(inputs, shared_memory, shared_stack);
        if let Some(inspector) = self.inspector.as_mut() {
            inspector.call_end(
                &mut self.data,
                inputs,
                ret.gas,
                ret.result,
                ret.return_value,
            )
        } else {
            (ret.result, ret.gas, ret.return_value)
        }
    }
}

#[cfg(feature = "optimism")]
#[cfg(test)]
mod tests {
    use super::*;

    use crate::db::InMemoryDB;
    use crate::primitives::{specification::BedrockSpec, state::AccountInfo, SpecId};

    #[test]
    fn test_commit_mint_value() {
        let caller = Address::ZERO;
        let mint_value = Some(1u128);
        let mut db = InMemoryDB::default();
        db.insert_account_info(
            caller,
            AccountInfo {
                nonce: 0,
                balance: U256::from(100),
                code_hash: B256::ZERO,
                code: None,
            },
        );
        let mut journal = JournaledState::new(SpecId::BERLIN, vec![]);
        journal
            .initial_account_load(caller, &[U256::from(100)], &mut db)
            .unwrap();
        assert!(EVMImpl::<BedrockSpec, InMemoryDB>::commit_mint_value(
            caller,
            mint_value,
            &mut db,
            &mut journal
        )
        .is_ok(),);

        // Check the account balance is updated.
        let (account, _) = journal.load_account(caller, &mut db).unwrap();
        assert_eq!(account.info.balance, U256::from(101));

        // No mint value should be a no-op.
        assert!(EVMImpl::<BedrockSpec, InMemoryDB>::commit_mint_value(
            caller,
            None,
            &mut db,
            &mut journal
        )
        .is_ok(),);
        let (account, _) = journal.load_account(caller, &mut db).unwrap();
        assert_eq!(account.info.balance, U256::from(101));
    }

    #[test]
    fn test_remove_l1_cost_non_deposit() {
        let caller = Address::ZERO;
        let mut db = InMemoryDB::default();
        let mut journal = JournaledState::new(SpecId::BERLIN, vec![]);
        let slots = &[U256::from(100)];
        journal
            .initial_account_load(caller, slots, &mut db)
            .unwrap();
        assert!(EVMImpl::<BedrockSpec, InMemoryDB>::remove_l1_cost(
            true,
            caller,
            U256::ZERO,
            &mut db,
            &mut journal
        )
        .is_ok(),);
    }

    #[test]
    fn test_remove_l1_cost() {
        let caller = Address::ZERO;
        let mut db = InMemoryDB::default();
        db.insert_account_info(
            caller,
            AccountInfo {
                nonce: 0,
                balance: U256::from(100),
                code_hash: B256::ZERO,
                code: None,
            },
        );
        let mut journal = JournaledState::new(SpecId::BERLIN, vec![]);
        journal
            .initial_account_load(caller, &[U256::from(100)], &mut db)
            .unwrap();
        assert!(EVMImpl::<BedrockSpec, InMemoryDB>::remove_l1_cost(
            false,
            caller,
            U256::from(1),
            &mut db,
            &mut journal
        )
        .is_ok(),);

        // Check the account balance is updated.
        let (account, _) = journal.load_account(caller, &mut db).unwrap();
        assert_eq!(account.info.balance, U256::from(99));
    }

    #[test]
    fn test_remove_l1_cost_lack_of_funds() {
        let caller = Address::ZERO;
        let mut db = InMemoryDB::default();
        db.insert_account_info(
            caller,
            AccountInfo {
                nonce: 0,
                balance: U256::from(100),
                code_hash: B256::ZERO,
                code: None,
            },
        );
        let mut journal = JournaledState::new(SpecId::BERLIN, vec![]);
        journal
            .initial_account_load(caller, &[U256::from(100)], &mut db)
            .unwrap();
        assert_eq!(
            EVMImpl::<BedrockSpec, InMemoryDB>::remove_l1_cost(
                false,
                caller,
                U256::from(101),
                &mut db,
                &mut journal
            ),
            Err(EVMError::Transaction(
                InvalidTransaction::LackOfFundForMaxFee {
                    fee: 101u64,
                    balance: U256::from(100),
                },
            ))
        );
    }
}<|MERGE_RESOLUTION|>--- conflicted
+++ resolved
@@ -8,7 +8,8 @@
         gas::initial_tx_gas,
         opcode::{make_boxed_instruction_table, make_instruction_table, InstructionTables},
         return_ok, CallContext, CallInputs, CallScheme, Contract, CreateInputs, Gas, Host,
-        InstructionResult, Interpreter, SelfDestructResult, SharedMemory, Transfer, MAX_CODE_SIZE,
+        InstructionResult, Interpreter, SelfDestructResult, SharedMemory, SharedStack, Transfer,
+        MAX_CODE_SIZE,
     },
     journaled_state::{JournalCheckpoint, JournaledState},
     precompile::{self, Precompile, Precompiles},
@@ -20,19 +21,7 @@
 };
 use alloc::{boxed::Box, sync::Arc, vec::Vec};
 use auto_impl::auto_impl;
-<<<<<<< HEAD
-use core::fmt;
-use core::marker::PhantomData;
-use revm_interpreter::opcode::make_boxed_instruction_table;
-use revm_interpreter::{
-    gas::initial_tx_gas,
-    opcode::{make_instruction_table, InstructionTables},
-    SharedMemory, SharedStack, MAX_CODE_SIZE,
-};
-use revm_precompile::{Precompile, Precompiles};
-=======
 use core::{fmt, marker::PhantomData};
->>>>>>> 0d78d1eb
 
 #[cfg(feature = "optimism")]
 use crate::optimism;
