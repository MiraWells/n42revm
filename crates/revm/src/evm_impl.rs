--- conflicted
+++ resolved
@@ -192,29 +192,11 @@
         inspector: &'a mut dyn Inspector<DB>,
         precompiles: Precompiles,
     ) -> Self {
-<<<<<<< HEAD
         let journaled_state = if GSPEC::enabled(SpecId::SPURIOUS_DRAGON) {
             JournaledState::new(precompiles.len())
         } else {
             JournaledState::new_legacy(precompiles.len())
         };
-=======
-        let mut journaled_state = JournaledState::default();
-        if env.cfg.perf_all_precompiles_have_balance {
-            // load precompiles without asking db.
-            let mut precompile_acc = Vec::new();
-            for add in precompiles.addresses() {
-                precompile_acc.push(*add);
-            }
-            journaled_state.load_precompiles_default(&precompile_acc);
-        } else {
-            let mut precompile_acc = Map::new();
-            for add in precompiles.addresses() {
-                precompile_acc.insert(*add, db.basic(*add));
-            }
-            journaled_state.load_precompiles(precompile_acc);
-        }
->>>>>>> c6e3380d
         Self {
             data: EVMData {
                 env,
