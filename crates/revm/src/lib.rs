--- conflicted
+++ resolved
@@ -24,17 +24,10 @@
     opcode::{self, spec_opcode_gas, OpCode, OPCODE_JUMPMAP},
     Return,
 };
-<<<<<<< HEAD
-pub use interpreter::Interpreter;
+pub use interpreter::{Contract, Interpreter, Memory, Stack};
 pub use models::*;
 pub use specification::*;
-pub use subroutine::{Account, SubRoutine};
-=======
-pub use machine::{Contract, Gas, Machine, Memory, Stack};
-pub use models::*;
-pub use spec::*;
 pub use subroutine::{Account, Filth, SubRoutine};
->>>>>>> 24e4f236
 
 extern crate alloc;
 
