--- conflicted
+++ resolved
@@ -14,11 +14,7 @@
     Context, ContextPrecompiles, FrameResult,
 };
 use core::ops::Mul;
-<<<<<<< HEAD
-use revm_precompile::{secp256r1, PrecompileSpecId, Precompiles};
-=======
 use revm_precompile::{secp256r1, PrecompileSpecId};
->>>>>>> 41e2f7f9
 use std::string::ToString;
 use std::sync::Arc;
 
@@ -147,11 +143,7 @@
 /// Load precompiles for Optimism chain.
 #[inline]
 pub fn load_precompiles<SPEC: Spec, EXT, DB: Database>() -> ContextPrecompiles<DB> {
-<<<<<<< HEAD
-    let mut precompiles = Precompiles::new(PrecompileSpecId::from_spec_id(SPEC::SPEC_ID)).clone();
-=======
     let mut precompiles = ContextPrecompiles::new(PrecompileSpecId::from_spec_id(SPEC::SPEC_ID));
->>>>>>> 41e2f7f9
 
     if SPEC::enabled(SpecId::FJORD) {
         precompiles.extend([
@@ -160,11 +152,7 @@
         ])
     }
 
-<<<<<<< HEAD
-    precompiles.into()
-=======
     precompiles
->>>>>>> 41e2f7f9
 }
 
 /// Load account (make them warm) and l1 data from database.
