--- conflicted
+++ resolved
@@ -47,99 +47,6 @@
     #[allow(clippy::too_many_arguments)]
     fn call(
         &mut self,
-<<<<<<< HEAD
-        data: &mut EVMData<'_, DB>,
-        inputs: &CallInputs,
-        is_static: bool,
-    ) -> (Return, Gas, Bytes);
-
-    #[allow(clippy::too_many_arguments)]
-    fn call_end(
-        &mut self,
-        data: &mut EVMData<'_, DB>,
-        inputs: &CallInputs,
-        remaining_gas: Gas,
-        ret: Return,
-        out: &Bytes,
-        is_static: bool,
-    );
-
-    fn create(
-        &mut self,
-        data: &mut EVMData<'_, DB>,
-        inputs: &CreateInputs,
-    ) -> (Return, Option<H160>, Gas, Bytes);
-
-    #[allow(clippy::too_many_arguments)]
-    fn create_end(
-        &mut self,
-        data: &mut EVMData<'_, DB>,
-        inputs: &CreateInputs,
-        ret: Return,
-        address: Option<H160>,
-        remaining_gas: Gas,
-        out: &Bytes,
-    );
-
-    fn selfdestruct(&mut self);
-
-    /// If needed you can override some of the spec configurations when running with inspector
-    fn override_spec(&self) -> &OverrideSpec {
-        &OVERRIDE_SPEC_DEFAULT
-    }
-}
-
-const OVERRIDE_SPEC_DEFAULT: OverrideSpec = OverrideSpec {
-    eip170_contract_code_size_limit: usize::MAX,
-};
-pub struct OverrideSpec {
-    pub eip170_contract_code_size_limit: usize,
-}
-
-impl Default for OverrideSpec {
-    fn default() -> Self {
-        OVERRIDE_SPEC_DEFAULT
-    }
-}
-
-#[derive(Clone, Copy)]
-pub struct NoOpInspector();
-
-impl<DB: Database> Inspector<DB> for NoOpInspector {
-    fn initialize(&mut self, _data: &mut EVMData<'_, DB>) {}
-
-    fn initialize_interp(
-        &mut self,
-        _interp: &mut Interpreter,
-        _data: &mut EVMData<'_, DB>,
-        _is_static: bool,
-    ) -> Return {
-        Return::Continue
-    }
-
-    fn step(
-        &mut self,
-        _interp: &mut Interpreter,
-        _data: &mut EVMData<'_, DB>,
-        _is_static: bool,
-    ) -> Return {
-        Return::Continue
-    }
-
-    fn step_end(
-        &mut self,
-        _interp: &mut Interpreter,
-        _data: &mut EVMData<'_, DB>,
-        _is_static: bool,
-        _eval: Return,
-    ) -> Return {
-        Return::Continue
-    }
-
-    fn call(
-        &mut self,
-=======
->>>>>>> 24e4f236
         _data: &mut EVMData<'_, DB>,
         _inputs: &CallInputs,
         _is_static: bool,
