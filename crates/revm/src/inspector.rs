use crate::evm_impl::EVMData;
use crate::interpreter::{CallInputs, CreateInputs, Gas, InstructionResult, Interpreter};
use crate::primitives::{db::Database, Bytes, B160, B256};

use auto_impl::auto_impl;

#[cfg(feature = "std")]
pub mod customprinter;
pub mod gas;
pub mod noop;

/// All Inspectors implementations that revm has.
pub mod inspectors {
    #[cfg(feature = "std")]
    pub use super::customprinter::CustomPrintTracer;
    pub use super::gas::GasInspector;
    pub use super::noop::NoOpInspector;
}

#[auto_impl(&mut, Box)]
pub trait Inspector<DB: Database> {
    /// Called Before the interpreter is initialized.
    ///
    /// If anything other than [InstructionResult::Continue] is returned then execution of the interpreter is
    /// skipped.
    fn initialize_interp(
        &mut self,
        _interp: &mut Interpreter,
        _data: &mut EVMData<'_, DB>,
        _is_static: bool,
    ) -> InstructionResult {
        InstructionResult::Continue
    }

    /// Called on each step of the interpreter.
    ///
    /// Information about the current execution, including the memory, stack and more is available
    /// on `interp` (see [Interpreter]).
    ///
    /// # Example
    ///
    /// To get the current opcode, use `interp.current_opcode()`.
    fn step(
        &mut self,
        _interp: &mut Interpreter,
        _data: &mut EVMData<'_, DB>,
        _is_static: bool,
    ) -> InstructionResult {
        InstructionResult::Continue
    }

    /// Called when a log is emitted.
    fn log(
        &mut self,
        _evm_data: &mut EVMData<'_, DB>,
        _address: &B160,
        _topics: &[B256],
        _data: &Bytes,
    ) {
    }

    /// Called after `step` when the instruction has been executed.
    ///
    /// InstructionResulting anything other than [InstructionResult::Continue] alters the execution of the interpreter.
    fn step_end(
        &mut self,
        _interp: &mut Interpreter,
        _data: &mut EVMData<'_, DB>,
        _is_static: bool,
        _eval: InstructionResult,
    ) -> InstructionResult {
        InstructionResult::Continue
    }

    /// Called whenever a call to a contract is about to start.
    ///
    /// InstructionResulting anything other than [InstructionResult::Continue] overrides the result of the call.
    fn call(
        &mut self,
        _data: &mut EVMData<'_, DB>,
        _inputs: &mut CallInputs,
        _is_static: bool,
    ) -> (InstructionResult, Gas, Bytes) {
        (InstructionResult::Continue, Gas::new(0), Bytes::new())
    }

    /// Called when a call to a contract has concluded.
    ///
    /// InstructionResulting anything other than the values passed to this function (`(ret, remaining_gas,
    /// out)`) will alter the result of the call.
    fn call_end(
        &mut self,
        _data: &mut EVMData<'_, DB>,
        _inputs: &CallInputs,
        remaining_gas: Gas,
        ret: InstructionResult,
        out: Bytes,
        _is_static: bool,
    ) -> (InstructionResult, Gas, Bytes) {
        (ret, remaining_gas, out)
    }

    /// Called when a contract is about to be created.
    ///
    /// InstructionResulting anything other than [InstructionResult::Continue] overrides the result of the creation.
    fn create(
        &mut self,
        _data: &mut EVMData<'_, DB>,
        _inputs: &mut CreateInputs,
    ) -> (InstructionResult, Option<B160>, Gas, Bytes) {
        (
            InstructionResult::Continue,
            None,
            Gas::new(0),
            Bytes::default(),
        )
    }

    /// Called when a contract has been created.
    ///
    /// InstructionResulting anything other than the values passed to this function (`(ret, remaining_gas,
    /// address, out)`) will alter the result of the create.
    fn create_end(
        &mut self,
        _data: &mut EVMData<'_, DB>,
        _inputs: &CreateInputs,
        ret: InstructionResult,
        address: Option<B160>,
        remaining_gas: Gas,
        out: Bytes,
    ) -> (InstructionResult, Option<B160>, Gas, Bytes) {
        (ret, address, remaining_gas, out)
    }

    /// Called when a contract has been self-destructed.
    fn selfdestruct(&mut self) {}
<<<<<<< HEAD
}

#[derive(Clone, Copy)]
pub struct NoOpInspector();

impl<DB: Database> Inspector<DB> for NoOpInspector {}

#[derive(Clone, Copy, Debug, Default)]
pub struct GasInspector {
    /// We now batch continual gas_block in one go, that means we need to reduce it if we want
    /// to get correct gas remaining. Check revm/interp/contract/analyze for more information
    reduced_gas_block: u64,
    full_gas_block: u64,
    was_return: bool,
    was_jumpi: Option<usize>,

    gas_remaining: u64,
    last_gas_cost: u64,
}

impl GasInspector {
    pub fn gas_remaining(&self) -> u64 {
        self.gas_remaining
    }

    pub fn last_gas_cost(&self) -> u64 {
        self.last_gas_cost
    }
}

impl<DB: Database> Inspector<DB> for GasInspector {
    fn initialize_interp(
        &mut self,
        interp: &mut Interpreter,
        _data: &mut EVMData<'_, DB>,
        _is_static: bool,
    ) -> Return {
        self.full_gas_block = interp.contract.first_gas_block();
        self.gas_remaining = interp.gas.limit();
        Return::Continue
    }

    // get opcode by calling `interp.contract.opcode(interp.program_counter())`.
    // all other information can be obtained from interp.
    fn step(
        &mut self,
        interp: &mut Interpreter,
        data: &mut EVMData<'_, DB>,
        _is_static: bool,
    ) -> Return {
        let op = interp.current_opcode();

        // calculate gas_block
        let infos = spec_opcode_gas(data.env.cfg.spec_id);
        let info = &infos[op as usize];

        let pc = interp.program_counter();
        if op == opcode::JUMPI {
            self.reduced_gas_block += info.get_gas() as u64;
            self.was_jumpi = Some(pc);
        } else if info.is_gas_block_end() {
            self.reduced_gas_block = 0;
            self.full_gas_block = interp.contract.gas_block(pc);
        } else {
            self.reduced_gas_block += info.get_gas() as u64;
        }

        Return::Continue
    }

    fn step_end(
        &mut self,
        interp: &mut Interpreter,
        _data: &mut EVMData<'_, DB>,
        _is_static: bool,
        _eval: Return,
    ) -> Return {
        let pc = interp.program_counter();
        if let Some(was_pc) = self.was_jumpi {
            if let Some(new_pc) = pc.checked_sub(1) {
                if was_pc == new_pc {
                    self.reduced_gas_block = 0;
                    self.full_gas_block = interp.contract.gas_block(was_pc);
                }
            }
            self.was_jumpi = None;
        } else if self.was_return {
            // we are ok to decrement PC by one as it is return of call
            let previous_pc = pc - 1;
            self.full_gas_block = interp.contract.gas_block(previous_pc);
            self.was_return = false;
        }

        let last_gas = self.gas_remaining;
        self.gas_remaining = interp.gas.remaining() + self.full_gas_block - self.reduced_gas_block;
        if last_gas > self.gas_remaining {
            self.last_gas_cost = last_gas - self.gas_remaining;
        } else {
            self.last_gas_cost = 0;
        }

        Return::Continue
    }

    fn call_end(
        &mut self,
        _data: &mut EVMData<'_, DB>,
        _inputs: &CallInputs,
        remaining_gas: Gas,
        ret: Return,
        out: Bytes,
        _is_static: bool,
    ) -> (Return, Gas, Bytes) {
        self.was_return = true;
        (ret, remaining_gas, out)
    }

    fn create_end(
        &mut self,
        _data: &mut EVMData<'_, DB>,
        _inputs: &CreateInputs,
        ret: Return,
        address: Option<B160>,
        remaining_gas: Gas,
        out: Bytes,
    ) -> (Return, Option<B160>, Gas, Bytes) {
        self.was_return = true;
        (ret, address, remaining_gas, out)
    }
}

#[cfg(test)]
mod tests {
    use crate::db::BenchmarkDB;
    use crate::{
        opcode, Bytecode, CallInputs, CreateInputs, Database, EVMData, Gas, GasInspector,
        Inspector, Interpreter, OpCode, Return, TransactTo, B160, B256,
    };
    use bytes::Bytes;
    use hex_literal::hex;

    #[derive(Default, Debug)]
    struct StackInspector {
        pc: usize,
        gas_inspector: GasInspector,
        gas_remaining_steps: Vec<(usize, u64)>,
    }

    impl<DB: Database> Inspector<DB> for StackInspector {
        fn initialize_interp(
            &mut self,
            interp: &mut Interpreter,
            data: &mut EVMData<'_, DB>,
            is_static: bool,
        ) -> Return {
            self.gas_inspector
                .initialize_interp(interp, data, is_static);
            Return::Continue
        }

        fn step(
            &mut self,
            interp: &mut Interpreter,
            data: &mut EVMData<'_, DB>,
            is_static: bool,
        ) -> Return {
            self.pc = interp.program_counter();
            self.gas_inspector.step(interp, data, is_static);
            Return::Continue
        }

        fn log(
            &mut self,
            evm_data: &mut EVMData<'_, DB>,
            address: &B160,
            topics: &[B256],
            data: &Bytes,
        ) {
            self.gas_inspector.log(evm_data, address, topics, data);
        }

        fn step_end(
            &mut self,
            interp: &mut Interpreter,
            data: &mut EVMData<'_, DB>,
            is_static: bool,
            eval: Return,
        ) -> Return {
            self.gas_inspector.step_end(interp, data, is_static, eval);
            self.gas_remaining_steps
                .push((self.pc, self.gas_inspector.gas_remaining()));
            eval
        }

        fn call(
            &mut self,
            data: &mut EVMData<'_, DB>,
            call: &mut CallInputs,
            is_static: bool,
        ) -> (Return, Gas, Bytes) {
            self.gas_inspector.call(data, call, is_static);

            (Return::Continue, Gas::new(call.gas_limit), Bytes::new())
        }

        fn call_end(
            &mut self,
            data: &mut EVMData<'_, DB>,
            inputs: &CallInputs,
            remaining_gas: Gas,
            ret: Return,
            out: Bytes,
            is_static: bool,
        ) -> (Return, Gas, Bytes) {
            self.gas_inspector
                .call_end(data, inputs, remaining_gas, ret, out.clone(), is_static);
            (ret, remaining_gas, out)
        }

        fn create(
            &mut self,
            data: &mut EVMData<'_, DB>,
            call: &mut CreateInputs,
        ) -> (Return, Option<B160>, Gas, Bytes) {
            self.gas_inspector.create(data, call);

            (
                Return::Continue,
                None,
                Gas::new(call.gas_limit),
                Bytes::new(),
            )
        }

        fn create_end(
            &mut self,
            data: &mut EVMData<'_, DB>,
            inputs: &CreateInputs,
            status: Return,
            address: Option<B160>,
            gas: Gas,
            retdata: Bytes,
        ) -> (Return, Option<B160>, Gas, Bytes) {
            self.gas_inspector
                .create_end(data, inputs, status, address, gas, retdata.clone());
            (status, address, gas, retdata)
        }
    }

    #[test]
    fn test_gas_inspector() {
        let contract_data: Bytes = Bytes::from(vec![
            opcode::PUSH1,
            0x1,
            opcode::PUSH1,
            0xb,
            opcode::JUMPI,
            opcode::PUSH1,
            0x1,
            opcode::PUSH1,
            0x1,
            opcode::PUSH1,
            0x1,
            opcode::JUMPDEST,
            opcode::STOP,
        ]);
        let bytecode = Bytecode::new_raw(contract_data);

        let mut evm = crate::new();
        evm.database(BenchmarkDB::new_bytecode(bytecode.clone()));
        evm.env.tx.caller = B160(hex!("1000000000000000000000000000000000000000"));
        evm.env.tx.transact_to =
            TransactTo::Call(B160(hex!("0000000000000000000000000000000000000000")));
        evm.env.tx.gas_limit = 21100;

        let mut inspector = StackInspector::default();
        let (result, state) = evm.inspect(&mut inspector);
        println!("{result:?} {state:?} {inspector:?}");

        for (pc, gas) in inspector.gas_remaining_steps {
            println!(
                "{pc} {} {gas:?}",
                OpCode::try_from_u8(bytecode.bytes()[pc]).unwrap().as_str(),
            );
        }
    }
=======
>>>>>>> 9b663bbc
}<|MERGE_RESOLUTION|>--- conflicted
+++ resolved
@@ -134,7 +134,6 @@
 
     /// Called when a contract has been self-destructed.
     fn selfdestruct(&mut self) {}
-<<<<<<< HEAD
 }
 
 #[derive(Clone, Copy)]
@@ -421,6 +420,4 @@
             );
         }
     }
-=======
->>>>>>> 9b663bbc
 }