--- conflicted
+++ resolved
@@ -146,19 +146,11 @@
     #[test]
     #[cfg(not(feature = "optimism"))]
     fn test_gas_inspector() {
-<<<<<<< HEAD
-        use crate::db::BenchmarkDB;
-        use crate::handler::InspectorHandle;
-        use crate::interpreter::opcode;
-        use crate::primitives::{address, Bytecode, Bytes, TransactTo};
-        use crate::{Evm, Transact};
-=======
         use crate::{
             db::BenchmarkDB,
             interpreter::opcode,
             primitives::{address, Bytecode, Bytes, TransactTo},
         };
->>>>>>> 32e0edff
 
         let contract_data: Bytes = Bytes::from(vec![
             opcode::PUSH1,
