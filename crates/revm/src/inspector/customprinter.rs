--- conflicted
+++ resolved
@@ -1,21 +1,14 @@
-<<<<<<< HEAD
 //! Custom print inspector, it has step level information of execution.
 //! It is a great tool if some debugging is needed.
 
-=======
->>>>>>> dcd0d13b
 use crate::interpreter::{opcode, CallInputs, CreateInputs, Gas, InstructionResult, Interpreter};
 use crate::primitives::{Address, Bytes, U256};
 use crate::{inspectors::GasInspector, Database, EVMData, Inspector};
 
-<<<<<<< HEAD
-#[derive(Clone, Debug, Default)]
-=======
 /// Custom print [Inspector], it has step level information of execution.
 ///
 /// It is a great tool if some debugging is needed.
-#[derive(Clone, Default)]
->>>>>>> dcd0d13b
+#[derive(Clone, Debug, Default)]
 pub struct CustomPrintTracer {
     gas_inspector: GasInspector,
 }
@@ -23,7 +16,7 @@
 impl<DB: Database> Inspector<DB> for CustomPrintTracer {
     fn initialize_interp(
         &mut self,
-        interp: &mut Interpreter,
+        interp: &mut Interpreter<'_>,
         data: &mut EVMData<'_, DB>,
     ) -> InstructionResult {
         self.gas_inspector.initialize_interp(interp, data);
@@ -32,7 +25,7 @@
 
     // get opcode by calling `interp.contract.opcode(interp.program_counter())`.
     // all other information can be obtained from interp.
-    fn step(&mut self, interp: &mut Interpreter, data: &mut EVMData<'_, DB>) -> InstructionResult {
+    fn step(&mut self, interp: &mut Interpreter<'_>, data: &mut EVMData<'_, DB>) -> InstructionResult {
         let opcode = interp.current_opcode();
         let opcode_str = opcode::OPCODE_JUMPMAP[opcode as usize];
 
@@ -59,7 +52,7 @@
 
     fn step_end(
         &mut self,
-        interp: &mut Interpreter,
+        interp: &mut Interpreter<'_>,
         data: &mut EVMData<'_, DB>,
         eval: InstructionResult,
     ) -> InstructionResult {
