--- conflicted
+++ resolved
@@ -1,21 +1,10 @@
-<<<<<<< HEAD
-use crate::inspectors::GasInspector;
-use crate::interpreter::{CallInputs, CreateInputs, Gas, InstructionResult};
-use crate::primitives::{db::Database, hex, Address, Bytes};
-use crate::{EVMData, Inspector};
-use revm_interpreter::primitives::U256;
-use revm_interpreter::{opcode, Interpreter, SharedMemory};
-=======
 use crate::{
     inspectors::GasInspector,
-    interpreter::{
-        opcode, CallInputs, CreateInputs, Interpreter, InterpreterResult, SharedMemory, Stack,
-    },
+    interpreter::{opcode, CallInputs, CreateInputs, Interpreter, InterpreterResult, SharedMemory},
     primitives::{db::Database, hex, Address, U256},
     EvmContext, Inspector,
 };
 use core::ops::Range;
->>>>>>> 54565d73
 use serde_json::json;
 use std::io::Write;
 
@@ -64,15 +53,9 @@
 
     // get opcode by calling `interp.contract.opcode(interp.program_counter())`.
     // all other information can be obtained from interp.
-<<<<<<< HEAD
-    fn step(&mut self, interp: &mut Interpreter<'_>, data: &mut EVMData<'_, DB>) {
-        self.gas_inspector.step(interp, data);
-        self.stack = interp.shared_stack.data().to_vec();
-=======
     fn step(&mut self, interp: &mut Interpreter, context: &mut EvmContext<'_, DB>) {
         self.gas_inspector.step(interp, context);
-        self.stack = interp.stack.clone();
->>>>>>> 54565d73
+        self.stack = interp.shared_stack.data().to_vec();
         self.pc = interp.program_counter();
         self.opcode = interp.current_opcode();
         self.mem_size = interp.shared_memory.len();
