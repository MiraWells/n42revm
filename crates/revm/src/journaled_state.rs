--- conflicted
+++ resolved
@@ -1,6 +1,5 @@
-<<<<<<< HEAD
 use crate::{
-    interpreter::{InstructionResult, SelfDestructResult},
+    interpreter::{AccountLoad, InstructionResult, SStoreResult, SelfDestructResult, StateLoad},
     primitives::{
         db::Database,
         hash_map::Entry,
@@ -13,38 +12,24 @@
         HashMap,
         HashSet,
         Log,
+        SpecId,
         SpecId::*,
         TransientStorage,
+        B256,
         KECCAK_EMPTY,
         PRECOMPILE3,
         U256,
     },
 };
 use core::mem;
-use fluentbase_sdk::B256;
-use revm_interpreter::{primitives::SpecId, LoadAccountResult, SStoreResult};
-use std::vec::Vec;
-
-/// JournalState is internal EVM state that is used to contain state and track changes to that
-/// state. It contains journal of changes that happened to state so that they can be reverted.
-=======
 use revm_interpreter::Eip7702CodeLoad;
-
-use crate::{
-    interpreter::{AccountLoad, InstructionResult, SStoreResult, SelfDestructResult, StateLoad},
-    primitives::{
-        db::Database, hash_map::Entry, Account, Address, Bytecode, EVMError, EvmState,
-        EvmStorageSlot, HashMap, HashSet, Log, SpecId, SpecId::*, TransientStorage, B256,
-        KECCAK_EMPTY, PRECOMPILE3, U256,
-    },
-};
-use core::mem;
 use std::vec::Vec;
 
 /// A journal of state changes internal to the EVM.
 ///
-/// On each additional call, the depth of the journaled state is increased (`depth`) and a new journal is added. The journal contains every state change that happens within that call, making it possible to revert changes made in a specific call.
->>>>>>> 4f093996
+/// On each additional call, the depth of the journaled state is increased (`depth`) and a new
+/// journal is added. The journal contains every state change that happens within that call, making
+/// it possible to revert changes made in a specific call.
 #[derive(Debug, Clone, PartialEq, Eq)]
 #[cfg_attr(feature = "serde", derive(serde::Serialize, serde::Deserialize))]
 pub struct JournaledState {
@@ -64,7 +49,8 @@
     ///
     /// This spec is used for two things:
     ///
-    /// - [EIP-161]: Prior to this EIP, Ethereum had separate definitions for empty and non-existing accounts.
+    /// - [EIP-161]: Prior to this EIP, Ethereum had separate definitions for empty and
+    ///   non-existing accounts.
     /// - [EIP-6780]: `SELFDESTRUCT` only in same transaction
     ///
     /// [EIP-161]: https://eips.ethereum.org/EIPS/eip-161
@@ -77,8 +63,6 @@
     /// Note that this not include newly loaded accounts, account and storage
     /// is considered warm if it is found in the `State`.
     pub warm_preloaded_addresses: HashSet<Address>,
-    /// Recently updated bytecode state
-    pub code_state: HashMap<B256, Bytecode>,
 }
 
 impl JournaledState {
@@ -88,12 +72,9 @@
     /// In ordinary case this is precompile or beneficiary.
     ///
     /// # Note
-<<<<<<< HEAD
-=======
     ///
     /// This function will journal state after Spurious Dragon fork.
     /// And will not take into account if account is not existing or empty.
->>>>>>> 4f093996
     pub fn new(spec: SpecId, warm_preloaded_addresses: HashSet<Address>) -> JournaledState {
         Self {
             state: HashMap::default(),
@@ -103,7 +84,6 @@
             depth: 0,
             spec,
             warm_preloaded_addresses,
-            code_state: HashMap::new(),
         }
     }
 
@@ -158,7 +138,6 @@
             // kept, see [Self::new]
             spec: _,
             warm_preloaded_addresses: _,
-            code_state: _,
         } = self;
 
         *transient_storage = TransientStorage::default();
@@ -194,11 +173,7 @@
     ///
     /// Note: Assume account is warm and that hash is calculated from code.
     #[inline]
-<<<<<<< HEAD
-    pub fn set_code(&mut self, address: Address, code: Bytecode, code_hash: Option<B256>) {
-=======
     pub fn set_code_with_hash(&mut self, address: Address, code: Bytecode, hash: B256) {
->>>>>>> 4f093996
         let account = self.state.get_mut(&address).unwrap();
         Self::touch_account(self.journal.last_mut().unwrap(), &address, account);
 
@@ -206,12 +181,8 @@
             .last_mut()
             .unwrap()
             .push(JournalEntry::CodeChange { address });
-<<<<<<< HEAD
-        account.info.code_hash = code_hash.unwrap_or_else(|| code.hash_slow());
-=======
 
         account.info.code_hash = hash;
->>>>>>> 4f093996
         account.info.code = Some(code);
     }
 
