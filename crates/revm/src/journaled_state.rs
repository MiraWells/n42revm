use crate::interpreter::{InstructionResult, SelfDestructResult};
use crate::primitives::{
    db::Database, hash_map::Entry, Account, Address, Bytecode, HashMap, Log, Spec, SpecId::*,
    State, StorageSlot, TransientStorage, KECCAK_EMPTY, PRECOMPILE3, U256,
};
use alloc::vec::Vec;
use core::mem;
use revm_interpreter::primitives::SpecId;

#[derive(Debug, Clone, PartialEq, Eq)]
#[cfg_attr(feature = "serde", derive(serde::Serialize, serde::Deserialize))]
pub struct JournaledState {
    /// Current state.
    pub state: State,
    /// EIP 1153 transient storage
    pub transient_storage: TransientStorage,
    /// logs
    pub logs: Vec<Log>,
    /// how deep are we in call stack.
    pub depth: usize,
    /// journal with changes that happened between calls.
    pub journal: Vec<Vec<JournalEntry>>,
    /// Ethereum before EIP-161 differently defined empty and not-existing account
    /// Spec is needed for two things SpuriousDragon's `EIP-161 State clear`,
    /// and for Cancun's `EIP-6780: SELFDESTRUCT in same transaction`
    pub spec: SpecId,
    /// It is assumed that precompiles start from 0x1 address and span next N addresses.
    /// we are using that assumption here
    pub num_of_precompiles: usize,
}

<<<<<<< HEAD
#[derive(Debug, Clone, PartialEq, Eq, Hash)]
#[cfg_attr(feature = "serde", derive(serde::Serialize, serde::Deserialize))]
pub enum JournalEntry {
    /// Used to mark account that is warm inside EVM in regards to EIP-2929 AccessList.
    /// Action: We will add Account to state.
    /// Revert: we will remove account from state.
    AccountLoaded { address: B160 },
    /// Mark account to be destroyed and journal balance to be reverted
    /// Action: Mark account and transfer the balance
    /// Revert: Unmark the account and transfer balance back
    AccountDestroyed {
        address: B160,
        target: B160,
        was_destroyed: bool, // if account had already been destroyed before this journal entry
        had_balance: U256,
    },
    /// Loading account does not mean that account will need to be added to MerkleTree (touched).
    /// Only when account is called (to execute contract or transfer balance) only then account is made touched.
    /// Action: Mark account touched
    /// Revert: Unmark account touched
    AccountTouched { address: B160 },
    /// Transfer balance between two accounts
    /// Action: Transfer balance
    /// Revert: Transfer balance back
    BalanceTransfer { from: B160, to: B160, balance: U256 },
    /// Increment nonce
    /// Action: Increment nonce by one
    /// Revert: Decrement nonce by one
    NonceChange {
        address: B160, //geth has nonce value,
    },
    /// Create account:
    /// Actions: Mark account as created
    /// Revert: Unmart account as created and reset nonce to zero.
    AccountCreated { address: B160 },
    /// It is used to track both storage change and warm load of storage slot. For warm load in regard
    /// to EIP-2929 AccessList had_value will be None
    /// Action: Storage change or warm load
    /// Revert: Revert to previous value or remove slot from storage
    StorageChange {
        address: B160,
        key: U256,
        had_value: Option<U256>, //if none, storage slot was cold loaded from db and needs to be removed
    },
    /// It is used to track an EIP-1153 transient storage change.
    /// Action: Transient storage changed.
    /// Revert: Revert to previous value.
    TransientStorageChange {
        address: B160,
        key: U256,
        had_value: U256,
    },
    /// Code changed
    /// Action: Account code changed
    /// Revert: Revert to previous bytecode.
    CodeChange { address: B160 },
}

/// SubRoutine checkpoint that will help us to go back from this
#[derive(Clone, Debug, PartialEq, Eq, Hash)]
pub struct JournalCheckpoint {
    log_i: usize,
    journal_i: usize,
}

=======
>>>>>>> dcd0d13b
impl JournaledState {
    /// Create new JournaledState.
    ///
    /// num_of_precompiles is used to determine how many precompiles are there.
    /// Assumption is that number of N first addresses are precompiles (excluding 0x00..00)
    ///
    /// Note: This function will journal state after Spurious Dragon fork.
    /// And will not take into account if account is not existing or empty.
    pub fn new(num_of_precompiles: usize, spec: SpecId) -> JournaledState {
        Self {
            state: HashMap::new(),
            transient_storage: TransientStorage::default(),
            logs: Vec::new(),
            journal: vec![vec![]],
            depth: 0,
            spec,
            num_of_precompiles,
        }
    }

    /// Return reference to state.
    pub fn state(&mut self) -> &mut State {
        &mut self.state
    }

    /// Mark account as touched as only touched accounts will be added to state.
    /// This is especially important for state clear where touched empty accounts needs to
    /// be removed from state.
    pub fn touch(&mut self, address: &Address) {
        if let Some(account) = self.state.get_mut(address) {
            Self::touch_account(self.journal.last_mut().unwrap(), address, account);
        }
    }

    fn touch_account(journal: &mut Vec<JournalEntry>, address: &Address, account: &mut Account) {
        if !account.is_touched() {
            journal.push(JournalEntry::AccountTouched { address: *address });
            account.mark_touch();
        }
    }

    /// do cleanup and return modified state
    pub fn finalize(&mut self) -> (State, Vec<Log>) {
        let state = mem::take(&mut self.state);

        let logs = mem::take(&mut self.logs);
        self.journal = vec![vec![]];
        self.depth = 0;
        (state, logs)
    }

    /// Returns the _loaded_ [Account] for the given address.
    ///
    /// This assumes that the account has already been loaded.
    ///
    /// # Panics
    ///
    /// Panics if the account has not been loaded and is missing from the state set.
    pub fn account(&self, address: Address) -> &Account {
        self.state
            .get(&address)
            .expect("Account expected to be loaded") // Always assume that acc is already loaded
    }

    pub fn depth(&self) -> u64 {
        self.depth as u64
    }

    /// use it only if you know that acc is warm
    /// Assume account is warm
    pub fn set_code(&mut self, address: Address, code: Bytecode) {
        let account = self.state.get_mut(&address).unwrap();
        Self::touch_account(self.journal.last_mut().unwrap(), &address, account);

        self.journal
            .last_mut()
            .unwrap()
            .push(JournalEntry::CodeChange { address });

        account.info.code_hash = code.hash_slow();
        account.info.code = Some(code);
    }

    pub fn inc_nonce(&mut self, address: Address) -> Option<u64> {
        let account = self.state.get_mut(&address).unwrap();
        // Check if nonce is going to overflow.
        if account.info.nonce == u64::MAX {
            return None;
        }
        Self::touch_account(self.journal.last_mut().unwrap(), &address, account);
        self.journal
            .last_mut()
            .unwrap()
            .push(JournalEntry::NonceChange { address });

        account.info.nonce += 1;

        Some(account.info.nonce)
    }

    pub fn transfer<DB: Database>(
        &mut self,
        from: &Address,
        to: &Address,
        balance: U256,
        db: &mut DB,
    ) -> Result<(), InstructionResult> {
        // load accounts
        self.load_account(*from, db)
            .map_err(|_| InstructionResult::FatalExternalError)?;

        self.load_account(*to, db)
            .map_err(|_| InstructionResult::FatalExternalError)?;

        // sub balance from
        let from_account = &mut self.state.get_mut(from).unwrap();
        Self::touch_account(self.journal.last_mut().unwrap(), from, from_account);
        let from_balance = &mut from_account.info.balance;
        *from_balance = from_balance
            .checked_sub(balance)
            .ok_or(InstructionResult::OutOfFund)?;

        // add balance to
        let to_account = &mut self.state.get_mut(to).unwrap();
        Self::touch_account(self.journal.last_mut().unwrap(), to, to_account);
        let to_balance = &mut to_account.info.balance;
        *to_balance = to_balance
            .checked_add(balance)
            .ok_or(InstructionResult::OverflowPayment)?;
        // Overflow of U256 balance is not possible to happen on mainnet. We don't bother to return funds from from_acc.

        self.journal
            .last_mut()
            .unwrap()
            .push(JournalEntry::BalanceTransfer {
                from: *from,
                to: *to,
                balance,
            });

        Ok(())
    }

    /// Create account or return false if collision is detected.
    ///
    /// There are few steps done:
    /// 1. Make created account warm loaded (AccessList) and this should
    ///     be done before subroutine checkpoint is created.
    /// 2. Check if there is collision of newly created account with existing one.
    /// 3. Mark created account as created.
    /// 4. Add fund to created account
    /// 5. Increment nonce of created account if SpuriousDragon is active
    /// 6. Decrease balance of caller account.
    ///
    /// Safety: It is assumed that caller balance is already checked and that
    /// caller is already loaded inside evm. This is already done inside `create_inner`
    pub fn create_account_checkpoint<SPEC: Spec>(
        &mut self,
        caller: Address,
        address: Address,
        balance: U256,
    ) -> Result<JournalCheckpoint, InstructionResult> {
        // Enter subroutine
        let checkpoint = self.checkpoint();

        // Newly created account is present, as we just loaded it.
        let account = self.state.get_mut(&address).unwrap();
        let last_journal = self.journal.last_mut().unwrap();

        // check if it is possible to create this account.
        if Self::check_account_collision(address, account, self.num_of_precompiles) {
            self.checkpoint_revert(checkpoint);
            return Err(InstructionResult::CreateCollision);
        }

        // set account status to created.
        account.mark_created();

        // this entry will revert set nonce.
        last_journal.push(JournalEntry::AccountCreated { address });
        account.info.code = None;

        // Set all storages to default value. They need to be present to act as accessed slots in access list.
        // it shouldn't be possible for them to have different values then zero as code is not existing for this account,
        // but because tests can change that assumption we are doing it.
        let empty = StorageSlot::default();
        account
            .storage
            .iter_mut()
            .for_each(|(_, slot)| *slot = empty.clone());

        // touch account. This is important as for pre SpuriousDragon account could be
        // saved even empty.
        Self::touch_account(last_journal, &address, account);

        // Add balance to created account, as we already have target here.
        let Some(new_balance) = account.info.balance.checked_add(balance) else {
            self.checkpoint_revert(checkpoint);
            return Err(InstructionResult::OverflowPayment);
        };
        account.info.balance = new_balance;

        // EIP-161: State trie clearing (invariant-preserving alternative)
        if SPEC::enabled(SPURIOUS_DRAGON) {
            // nonce is going to be reset to zero in AccountCreated journal entry.
            account.info.nonce = 1;
        }

        // Sub balance from caller
        let caller_account = self.state.get_mut(&caller).unwrap();
        // Balance is already checked in `create_inner`, so it is safe to just subtract.
        caller_account.info.balance -= balance;

        // add journal entry of transferred balance
        last_journal.push(JournalEntry::BalanceTransfer {
            from: caller,
            to: address,
            balance,
        });

        Ok(checkpoint)
    }

    #[inline(always)]
    pub fn check_account_collision(
        address: Address,
        account: &Account,
        num_of_precompiles: usize,
    ) -> bool {
        // Check collision. Bytecode needs to be empty.
        if account.info.code_hash != KECCAK_EMPTY {
            return true;
        }
        // Check collision. Nonce is not zero
        if account.info.nonce != 0 {
            return true;
        }

        // Check collision. New account address is precompile.
        if is_precompile(address, num_of_precompiles) {
            return true;
        }

        false
    }

    fn journal_revert(
        state: &mut State,
        transient_storage: &mut TransientStorage,
        journal_entries: Vec<JournalEntry>,
        is_spurious_dragon_enabled: bool,
    ) {
        for entry in journal_entries.into_iter().rev() {
            match entry {
                JournalEntry::AccountLoaded { address } => {
                    state.remove(&address);
                }
                JournalEntry::AccountTouched { address } => {
                    if is_spurious_dragon_enabled && address == PRECOMPILE3 {
                        continue;
                    }
                    // remove touched status
                    state.get_mut(&address).unwrap().unmark_touch();
                }
                JournalEntry::AccountDestroyed {
                    address,
                    target,
                    was_destroyed,
                    had_balance,
                } => {
                    let account = state.get_mut(&address).unwrap();
                    // set previous state of selfdestructed flag, as there could be multiple
                    // selfdestructs in one transaction.
                    if was_destroyed {
                        // flag is still selfdestructed
                        account.mark_selfdestruct();
                    } else {
                        // flag that is not selfdestructed
                        account.unmark_selfdestruct();
                    }
                    account.info.balance += had_balance;

                    if address != target {
                        let target = state.get_mut(&target).unwrap();
                        target.info.balance -= had_balance;
                    }
                }
                JournalEntry::BalanceTransfer { from, to, balance } => {
                    // we don't need to check overflow and underflow when adding and subtracting the balance.
                    let from = state.get_mut(&from).unwrap();
                    from.info.balance += balance;
                    let to = state.get_mut(&to).unwrap();
                    to.info.balance -= balance;
                }
                JournalEntry::NonceChange { address } => {
                    state.get_mut(&address).unwrap().info.nonce -= 1;
                }
                JournalEntry::AccountCreated { address } => {
                    let account = &mut state.get_mut(&address).unwrap();
                    account.unmark_created();
                    account.info.nonce = 0;
                }
                JournalEntry::StorageChange {
                    address,
                    key,
                    had_value,
                } => {
                    let storage = &mut state.get_mut(&address).unwrap().storage;
                    if let Some(had_value) = had_value {
                        storage.get_mut(&key).unwrap().present_value = had_value;
                    } else {
                        storage.remove(&key);
                    }
                }
                JournalEntry::TransientStorageChange {
                    address,
                    key,
                    had_value,
                } => {
                    let tkey = (address, key);
                    if had_value == U256::ZERO {
                        // if previous value is zero, remove it
                        transient_storage.remove(&tkey);
                    } else {
                        // if not zero, reinsert old value to transient storage.
                        transient_storage.insert(tkey, had_value);
                    }
                }
                JournalEntry::CodeChange { address } => {
                    let acc = state.get_mut(&address).unwrap();
                    acc.info.code_hash = KECCAK_EMPTY;
                    acc.info.code = None;
                }
            }
        }
    }

    pub fn checkpoint(&mut self) -> JournalCheckpoint {
        let checkpoint = JournalCheckpoint {
            log_i: self.logs.len(),
            journal_i: self.journal.len(),
        };
        self.depth += 1;
        self.journal.push(Default::default());
        checkpoint
    }

    pub fn checkpoint_commit(&mut self) {
        self.depth -= 1;
    }

    pub fn checkpoint_revert(&mut self, checkpoint: JournalCheckpoint) {
        let is_spurious_dragon_enabled = SpecId::enabled(self.spec, SPURIOUS_DRAGON);
        let state = &mut self.state;
        let transient_storage = &mut self.transient_storage;
        self.depth -= 1;
        // iterate over last N journals sets and revert our global state
        let leng = self.journal.len();
        self.journal
            .iter_mut()
            .rev()
            .take(leng - checkpoint.journal_i)
            .for_each(|cs| {
                Self::journal_revert(
                    state,
                    transient_storage,
                    mem::take(cs),
                    is_spurious_dragon_enabled,
                )
            });

        self.logs.truncate(checkpoint.log_i);
        self.journal.truncate(checkpoint.journal_i);
    }

    /// Transfer balance from address to target. Check if target exist/is_cold
    ///
    /// Note: balance will be lost if [address] and [target] are the same BUT when
    /// current spec enables Cancun, this happens only when the account associated to [address]
    /// is created in the same tx
    ///
    /// references:
    ///  * https://github.com/ethereum/go-ethereum/blob/141cd425310b503c5678e674a8c3872cf46b7086/core/vm/instructions.go#L832-L833
    ///  * https://github.com/ethereum/go-ethereum/blob/141cd425310b503c5678e674a8c3872cf46b7086/core/state/statedb.go#L449
    ///  * https://eips.ethereum.org/EIPS/eip-6780
    pub fn selfdestruct<DB: Database>(
        &mut self,
        address: Address,
        target: Address,
        db: &mut DB,
    ) -> Result<SelfDestructResult, DB::Error> {
        let (is_cold, target_exists) = self.load_account_exist(target, db)?;

        let acc = if address != target {
            // Both accounts are loaded before this point, `address` as we execute its contract.
            // and `target` at the beginning of the function.
            let [acc, target_account] = self.state.get_many_mut([&address, &target]).unwrap();
            Self::touch_account(self.journal.last_mut().unwrap(), &target, target_account);
            target_account.info.balance += acc.info.balance;
            acc
        } else {
            self.state.get_mut(&address).unwrap()
        };

        let balance = acc.info.balance;
        let previously_destroyed = acc.is_selfdestructed();
        let is_cancun_enabled = SpecId::enabled(self.spec, CANCUN);

        // EIP-6780 (Cancun hard-fork): selfdestruct only if contract is created in the same tx
        let journal_entry = if acc.is_created() || !is_cancun_enabled {
            acc.mark_selfdestruct();
            acc.info.balance = U256::ZERO;
            Some(JournalEntry::AccountDestroyed {
                address,
                target,
                was_destroyed: previously_destroyed,
                had_balance: balance,
            })
        } else if address != target {
            acc.info.balance = U256::ZERO;
            Some(JournalEntry::BalanceTransfer {
                from: address,
                to: target,
                balance,
            })
        } else {
            // State is not changed:
            // * if we are after Cancun upgrade and
            // * Selfdestruct account that is created in the same transaction and
            // * Specify the target is same as selfdestructed account. The balance stays unchanged.
            None
        };

        if let Some(entry) = journal_entry {
            self.journal.last_mut().unwrap().push(entry);
        };

        Ok(SelfDestructResult {
            had_value: balance != U256::ZERO,
            is_cold,
            target_exists,
            previously_destroyed,
        })
    }

    pub fn initial_account_and_code_load<DB: Database>(
        &mut self,
        address: Address,
        db: &mut DB,
    ) -> Result<&mut Account, DB::Error> {
        let account = self.initial_account_load(address, &[], db)?;
        if account.info.code.is_none() {
            if account.info.code_hash == KECCAK_EMPTY {
                account.info.code = Some(Bytecode::new());
            } else {
                // load code if requested
                account.info.code = Some(db.code_by_hash(account.info.code_hash)?);
            }
        }

        Ok(account)
    }

    /// Initial load of account. This load will not be tracked inside journal
    pub fn initial_account_load<DB: Database>(
        &mut self,
        address: Address,
        slots: &[U256],
        db: &mut DB,
    ) -> Result<&mut Account, DB::Error> {
        // load or get account.
        let account = match self.state.entry(address) {
            Entry::Occupied(entry) => entry.into_mut(),
            Entry::Vacant(vac) => vac.insert(
                db.basic(address)?
                    .map(|i| i.into())
                    .unwrap_or(Account::new_not_existing()),
            ),
        };
        // preload storages.
        for slot in slots {
            if let Entry::Vacant(entry) = account.storage.entry(*slot) {
                let storage = db.storage(address, *slot)?;
                entry.insert(StorageSlot::new(storage));
            }
        }
        Ok(account)
    }

    /// load account into memory. return if it is cold or warm accessed
    pub fn load_account<DB: Database>(
        &mut self,
        address: Address,
        db: &mut DB,
    ) -> Result<(&mut Account, bool), DB::Error> {
        Ok(match self.state.entry(address) {
            Entry::Occupied(entry) => (entry.into_mut(), false),
            Entry::Vacant(vac) => {
                let account = if let Some(account) = db.basic(address)? {
                    account.into()
                } else {
                    Account::new_not_existing()
                };

                // journal loading of account. AccessList touch.
                self.journal
                    .last_mut()
                    .unwrap()
                    .push(JournalEntry::AccountLoaded { address });

                // precompiles are warm loaded so we need to take that into account
                let is_cold = !is_precompile(address, self.num_of_precompiles);

                (vac.insert(account), is_cold)
            }
        })
    }

    // first is is_cold second bool is exists.
    pub fn load_account_exist<DB: Database>(
        &mut self,
        address: Address,
        db: &mut DB,
    ) -> Result<(bool, bool), DB::Error> {
        let is_spurious_dragon_enabled = SpecId::enabled(self.spec, SPURIOUS_DRAGON);
        let (acc, is_cold) = self.load_account(address, db)?;

        let exist = if is_spurious_dragon_enabled {
            !acc.is_empty()
        } else {
            let is_existing = !acc.is_loaded_as_not_existing();
            let is_touched = acc.is_touched();
            is_existing || is_touched
        };
        Ok((is_cold, exist))
    }

    pub fn load_code<DB: Database>(
        &mut self,
        address: Address,
        db: &mut DB,
    ) -> Result<(&mut Account, bool), DB::Error> {
        let (acc, is_cold) = self.load_account(address, db)?;
        if acc.info.code.is_none() {
            if acc.info.code_hash == KECCAK_EMPTY {
                let empty = Bytecode::new();
                acc.info.code = Some(empty);
            } else {
                let code = db.code_by_hash(acc.info.code_hash)?;
                acc.info.code = Some(code);
            }
        }
        Ok((acc, is_cold))
    }

    // account is already present and loaded.
    pub fn sload<DB: Database>(
        &mut self,
        address: Address,
        key: U256,
        db: &mut DB,
    ) -> Result<(U256, bool), DB::Error> {
        let account = self.state.get_mut(&address).unwrap(); // assume acc is warm
                                                             // only if account is created in this tx we can assume that storage is empty.
        let is_newly_created = account.is_created();
        let load = match account.storage.entry(key) {
            Entry::Occupied(occ) => (occ.get().present_value, false),
            Entry::Vacant(vac) => {
                // if storage was cleared, we don't need to ping db.
                let value = if is_newly_created {
                    U256::ZERO
                } else {
                    db.storage(address, key)?
                };
                // add it to journal as cold loaded.
                self.journal
                    .last_mut()
                    .unwrap()
                    .push(JournalEntry::StorageChange {
                        address,
                        key,
                        had_value: None,
                    });

                vac.insert(StorageSlot::new(value));

                (value, true)
            }
        };
        Ok(load)
    }

    /// account should already be present in our state.
    /// returns (original,present,new) slot
    pub fn sstore<DB: Database>(
        &mut self,
        address: Address,
        key: U256,
        new: U256,
        db: &mut DB,
    ) -> Result<(U256, U256, U256, bool), DB::Error> {
        // assume that acc exists and load the slot.
        let (present, is_cold) = self.sload(address, key, db)?;
        let acc = self.state.get_mut(&address).unwrap();

        // if there is no original value in dirty return present value, that is our original.
        let slot = acc.storage.get_mut(&key).unwrap();

        // new value is same as present, we don't need to do anything
        if present == new {
            return Ok((slot.previous_or_original_value, present, new, is_cold));
        }

        self.journal
            .last_mut()
            .unwrap()
            .push(JournalEntry::StorageChange {
                address,
                key,
                had_value: Some(present),
            });
        // insert value into present state.
        slot.present_value = new;
        Ok((slot.previous_or_original_value, present, new, is_cold))
    }

    /// Read transient storage tied to the account.
    ///
    /// EIP-1153: Transient storage opcodes
    pub fn tload(&mut self, address: Address, key: U256) -> U256 {
        self.transient_storage
            .get(&(address, key))
            .copied()
            .unwrap_or_default()
    }

    /// Store transient storage tied to the account.
    ///
    /// If values is different add entry to the journal
    /// so that old state can be reverted if that action is needed.
    ///
    /// EIP-1153: Transient storage opcodes
    pub fn tstore(&mut self, address: Address, key: U256, new: U256) {
        let had_value = if new == U256::ZERO {
            // if new values is zero, remove entry from transient storage.
            // if previous values was some insert it inside journal.
            // If it is none nothing should be inserted.
            self.transient_storage.remove(&(address, key))
        } else {
            // insert values
            let previous_value = self
                .transient_storage
                .insert((address, key), new)
                .unwrap_or_default();

            // check if previous value is same
            if previous_value != new {
                // if it is different, insert previous values inside journal.
                Some(previous_value)
            } else {
                None
            }
        };

        if let Some(had_value) = had_value {
            // insert in journal only if value was changed.
            self.journal
                .last_mut()
                .unwrap()
                .push(JournalEntry::TransientStorageChange {
                    address,
                    key,
                    had_value,
                });
        }
    }

    /// push log into subroutine
    pub fn log(&mut self, log: Log) {
        self.logs.push(log);
    }
}

#[derive(Debug, Clone, Eq, PartialEq)]
#[cfg_attr(feature = "serde", derive(serde::Serialize, serde::Deserialize))]
pub enum JournalEntry {
    /// Used to mark account that is warm inside EVM in regards to EIP-2929 AccessList.
    /// Action: We will add Account to state.
    /// Revert: we will remove account from state.
    AccountLoaded { address: Address },
    /// Mark account to be destroyed and journal balance to be reverted
    /// Action: Mark account and transfer the balance
    /// Revert: Unmark the account and transfer balance back
    AccountDestroyed {
        address: Address,
        target: Address,
        was_destroyed: bool, // if account had already been destroyed before this journal entry
        had_balance: U256,
    },
    /// Loading account does not mean that account will need to be added to MerkleTree (touched).
    /// Only when account is called (to execute contract or transfer balance) only then account is made touched.
    /// Action: Mark account touched
    /// Revert: Unmark account touched
    AccountTouched { address: Address },
    /// Transfer balance between two accounts
    /// Action: Transfer balance
    /// Revert: Transfer balance back
    BalanceTransfer {
        from: Address,
        to: Address,
        balance: U256,
    },
    /// Increment nonce
    /// Action: Increment nonce by one
    /// Revert: Decrement nonce by one
    NonceChange {
        address: Address, //geth has nonce value,
    },
    /// Create account:
    /// Actions: Mark account as created
    /// Revert: Unmart account as created and reset nonce to zero.
    AccountCreated { address: Address },
    /// It is used to track both storage change and warm load of storage slot. For warm load in regard
    /// to EIP-2929 AccessList had_value will be None
    /// Action: Storage change or warm load
    /// Revert: Revert to previous value or remove slot from storage
    StorageChange {
        address: Address,
        key: U256,
        had_value: Option<U256>, //if none, storage slot was cold loaded from db and needs to be removed
    },
    /// It is used to track an EIP-1153 transient storage change.
    /// Action: Transient storage changed.
    /// Revert: Revert to previous value.
    TransientStorageChange {
        address: Address,
        key: U256,
        had_value: U256,
    },
    /// Code changed
    /// Action: Account code changed
    /// Revert: Revert to previous bytecode.
    CodeChange { address: Address },
}

/// SubRoutine checkpoint that will help us to go back from this
pub struct JournalCheckpoint {
    log_i: usize,
    journal_i: usize,
}

/// Check if address is precompile by having assumption
/// that precompiles are in range of 1 to N.
#[inline(always)]
pub fn is_precompile(address: Address, num_of_precompiles: usize) -> bool {
    if !address[..18].iter().all(|i| *i == 0) {
        return false;
    }
    let num = u16::from_be_bytes([address[18], address[19]]);
    num.wrapping_sub(1) < num_of_precompiles as u16
}

#[cfg(test)]
mod test {
    use super::*;

    #[test]
    fn test_is_precompile() {
        assert!(
            !is_precompile(
                Address::new([0, 0, 0, 0, 0, 0, 0, 0, 0, 0, 0, 0, 0, 0, 0, 0, 0, 0, 0, 0]),
                3
            ),
            "Zero is not precompile"
        );

        assert!(
            !is_precompile(
                Address::new([1, 0, 0, 0, 0, 0, 0, 0, 0, 0, 0, 0, 0, 0, 0, 0, 0, 0, 0, 9]),
                3
            ),
            "0x100..0 is not precompile"
        );

        assert!(
            !is_precompile(
                Address::new([0, 0, 0, 0, 0, 0, 0, 0, 0, 0, 0, 0, 0, 0, 0, 0, 0, 0, 0, 4]),
                3
            ),
            "0x000..4 is not precompile"
        );

        assert!(
            is_precompile(
                Address::new([0, 0, 0, 0, 0, 0, 0, 0, 0, 0, 0, 0, 0, 0, 0, 0, 0, 0, 0, 1]),
                3
            ),
            "0x00..01 is precompile"
        );

        assert!(
            is_precompile(
                Address::new([0, 0, 0, 0, 0, 0, 0, 0, 0, 0, 0, 0, 0, 0, 0, 0, 0, 0, 0, 3]),
                3
            ),
            "0x000..3 is precompile"
        );
    }
}<|MERGE_RESOLUTION|>--- conflicted
+++ resolved
@@ -29,74 +29,6 @@
     pub num_of_precompiles: usize,
 }
 
-<<<<<<< HEAD
-#[derive(Debug, Clone, PartialEq, Eq, Hash)]
-#[cfg_attr(feature = "serde", derive(serde::Serialize, serde::Deserialize))]
-pub enum JournalEntry {
-    /// Used to mark account that is warm inside EVM in regards to EIP-2929 AccessList.
-    /// Action: We will add Account to state.
-    /// Revert: we will remove account from state.
-    AccountLoaded { address: B160 },
-    /// Mark account to be destroyed and journal balance to be reverted
-    /// Action: Mark account and transfer the balance
-    /// Revert: Unmark the account and transfer balance back
-    AccountDestroyed {
-        address: B160,
-        target: B160,
-        was_destroyed: bool, // if account had already been destroyed before this journal entry
-        had_balance: U256,
-    },
-    /// Loading account does not mean that account will need to be added to MerkleTree (touched).
-    /// Only when account is called (to execute contract or transfer balance) only then account is made touched.
-    /// Action: Mark account touched
-    /// Revert: Unmark account touched
-    AccountTouched { address: B160 },
-    /// Transfer balance between two accounts
-    /// Action: Transfer balance
-    /// Revert: Transfer balance back
-    BalanceTransfer { from: B160, to: B160, balance: U256 },
-    /// Increment nonce
-    /// Action: Increment nonce by one
-    /// Revert: Decrement nonce by one
-    NonceChange {
-        address: B160, //geth has nonce value,
-    },
-    /// Create account:
-    /// Actions: Mark account as created
-    /// Revert: Unmart account as created and reset nonce to zero.
-    AccountCreated { address: B160 },
-    /// It is used to track both storage change and warm load of storage slot. For warm load in regard
-    /// to EIP-2929 AccessList had_value will be None
-    /// Action: Storage change or warm load
-    /// Revert: Revert to previous value or remove slot from storage
-    StorageChange {
-        address: B160,
-        key: U256,
-        had_value: Option<U256>, //if none, storage slot was cold loaded from db and needs to be removed
-    },
-    /// It is used to track an EIP-1153 transient storage change.
-    /// Action: Transient storage changed.
-    /// Revert: Revert to previous value.
-    TransientStorageChange {
-        address: B160,
-        key: U256,
-        had_value: U256,
-    },
-    /// Code changed
-    /// Action: Account code changed
-    /// Revert: Revert to previous bytecode.
-    CodeChange { address: B160 },
-}
-
-/// SubRoutine checkpoint that will help us to go back from this
-#[derive(Clone, Debug, PartialEq, Eq, Hash)]
-pub struct JournalCheckpoint {
-    log_i: usize,
-    journal_i: usize,
-}
-
-=======
->>>>>>> dcd0d13b
 impl JournaledState {
     /// Create new JournaledState.
     ///
@@ -780,7 +712,7 @@
     }
 }
 
-#[derive(Debug, Clone, Eq, PartialEq)]
+#[derive(Debug, Clone, PartialEq, Eq, Hash)]
 #[cfg_attr(feature = "serde", derive(serde::Serialize, serde::Deserialize))]
 pub enum JournalEntry {
     /// Used to mark account that is warm inside EVM in regards to EIP-2929 AccessList.
@@ -843,6 +775,7 @@
 }
 
 /// SubRoutine checkpoint that will help us to go back from this
+#[derive(Debug, Clone, PartialEq, Eq)]
 pub struct JournalCheckpoint {
     log_i: usize,
     journal_i: usize,
