--- conflicted
+++ resolved
@@ -198,34 +198,6 @@
     }
 }
 
-<<<<<<< HEAD
-pub fn to_precompile_id(spec_id: SpecId) -> revm_precompile::SpecId {
-    match spec_id {
-        SpecId::FRONTIER
-        | SpecId::FRONTIER_THAWING
-        | SpecId::HOMESTEAD
-        | SpecId::DAO_FORK
-        | SpecId::TANGERINE
-        | SpecId::SPURIOUS_DRAGON => revm_precompile::SpecId::HOMESTEAD,
-        SpecId::BYZANTIUM | SpecId::CONSTANTINOPLE | SpecId::PETERSBURG => {
-            revm_precompile::SpecId::BYZANTIUM
-        }
-        SpecId::ISTANBUL | SpecId::MUIR_GLACIER => revm_precompile::SpecId::ISTANBUL,
-        SpecId::BERLIN
-        | SpecId::LONDON
-        | SpecId::ARROW_GLACIER
-        | SpecId::GRAY_GLACIER
-        | SpecId::MERGE
-        | SpecId::SHANGHAI
-        | SpecId::CANCUN
-        | SpecId::LATEST => revm_precompile::SpecId::BERLIN,
-        #[cfg(feature = "optimism")]
-        SpecId::BEDROCK | SpecId::REGOLITH => revm_precompile::SpecId::BERLIN,
-    }
-}
-
-=======
->>>>>>> 8206193e
 pub fn evm_inner<'a, DB: Database, const INSPECT: bool>(
     env: &'a mut Env,
     db: &'a mut DB,
