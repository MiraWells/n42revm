use super::{DatabaseCommit, DatabaseRef};
use crate::common::keccak256;
use crate::{interpreter::bytecode::Bytecode, Database, KECCAK_EMPTY};
use crate::{Account, AccountInfo, Log};
use alloc::vec::Vec;
use core::convert::Infallible;
use hashbrown::{hash_map::Entry, HashMap as Map};
<<<<<<< HEAD
use ruint::aliases::{B160, B256, U256};
use sha3::{Digest, Keccak256};
=======
use primitive_types::{H160, H256};
use ruint::aliases::U256;
>>>>>>> 369244e2

pub type InMemoryDB = CacheDB<EmptyDB>;

impl Default for InMemoryDB {
    fn default() -> Self {
        CacheDB::new(EmptyDB {})
    }
}

/// Memory backend, storing all state values in a `Map` in memory.
#[derive(Debug, Clone)]
pub struct CacheDB<ExtDB: DatabaseRef> {
    /// Account info where None means it is not existing. Not existing state is needed for Pre TANGERINE forks.
    /// `code` is always `None`, and bytecode can be found in `contracts`.
    pub accounts: Map<B160, DbAccount>,
    pub contracts: Map<B256, Bytecode>,
    pub logs: Vec<Log>,
    pub block_hashes: Map<U256, B256>,
    pub db: ExtDB,
}

#[derive(Debug, Clone, Default)]
pub struct DbAccount {
    pub info: AccountInfo,
    /// If account is selfdestructed or newly created, storage will be cleared.
    pub account_state: AccountState,
    /// storage slots
    pub storage: Map<U256, U256>,
}

impl DbAccount {
    pub fn new_not_existing() -> Self {
        Self {
            account_state: AccountState::NotExisting,
            ..Default::default()
        }
    }
    pub fn info(&self) -> Option<AccountInfo> {
        if matches!(self.account_state, AccountState::NotExisting) {
            None
        } else {
            Some(self.info.clone())
        }
    }
}

impl From<Option<AccountInfo>> for DbAccount {
    fn from(from: Option<AccountInfo>) -> Self {
        if let Some(info) = from {
            Self {
                info,
                account_state: AccountState::None,
                ..Default::default()
            }
        } else {
            Self::new_not_existing()
        }
    }
}

impl From<AccountInfo> for DbAccount {
    fn from(info: AccountInfo) -> Self {
        Self {
            info,
            account_state: AccountState::None,
            ..Default::default()
        }
    }
}

#[derive(Debug, Clone, Default)]
pub enum AccountState {
    /// Before Spurious Dragon hardfork there were a difference between empty and not existing.
    /// And we are flaging it here.
    NotExisting,
    /// EVM touched this account. For newer hardfork this means it can be clearead/removed from state.
    Touched,
    /// EVM cleared storage of this account, mostly by selfdestruct, we dont ask database for storage slots
    /// and asume they are U256::ZERO
    StorageCleared,
    /// EVM didnt interacted with this account
    #[default]
    None,
}

impl<ExtDB: DatabaseRef> CacheDB<ExtDB> {
    pub fn new(db: ExtDB) -> Self {
        let mut contracts = Map::new();
        contracts.insert(KECCAK_EMPTY, Bytecode::new());
        contracts.insert(B256::ZERO, Bytecode::new());
        Self {
            accounts: Map::new(),
            contracts,
            logs: Vec::default(),
            block_hashes: Map::new(),
            db,
        }
    }

    pub fn insert_contract(&mut self, account: &mut AccountInfo) {
        if let Some(code) = &account.code {
            if !code.is_empty() {
                account.code_hash = code.hash();
                self.contracts
                    .entry(account.code_hash)
                    .or_insert_with(|| code.clone());
            }
        }
        if account.code_hash == B256::ZERO {
            account.code_hash = KECCAK_EMPTY;
        }
    }

    /// Insert account info but not override storage
    pub fn insert_account_info(&mut self, address: B160, mut info: AccountInfo) {
        self.insert_contract(&mut info);
        self.accounts.entry(address).or_default().info = info;
    }

    fn load_account(&mut self, address: B160) -> Result<&mut DbAccount, ExtDB::Error> {
        let db = &self.db;
        match self.accounts.entry(address) {
            Entry::Occupied(entry) => Ok(entry.into_mut()),
            Entry::Vacant(entry) => Ok(entry.insert(
                db.basic(address)?
                    .map(|info| DbAccount {
                        info,
                        ..Default::default()
                    })
                    .unwrap_or_else(DbAccount::new_not_existing),
            )),
        }
    }

    /// insert account storage without overriding account info
    pub fn insert_account_storage(
        &mut self,
        address: B160,
        slot: U256,
        value: U256,
    ) -> Result<(), ExtDB::Error> {
        let account = self.load_account(address)?;
        account.storage.insert(slot, value);
        Ok(())
    }

    /// replace account storage without overriding account info
    pub fn replace_account_storage(
        &mut self,
        address: B160,
        storage: Map<U256, U256>,
    ) -> Result<(), ExtDB::Error> {
        let account = self.load_account(address)?;
        account.account_state = AccountState::StorageCleared;
        account.storage = storage.into_iter().collect();
        Ok(())
    }
}

impl<ExtDB: DatabaseRef> DatabaseCommit for CacheDB<ExtDB> {
    fn commit(&mut self, changes: Map<B160, Account>) {
        for (address, mut account) in changes {
            if account.is_destroyed {
                let db_account = self.accounts.entry(address).or_default();
                db_account.storage.clear();
                db_account.account_state = AccountState::NotExisting;
                db_account.info = AccountInfo::default();
                continue;
            }
            self.insert_contract(&mut account.info);

            let db_account = self.accounts.entry(address).or_default();
            db_account.info = account.info;

            db_account.account_state = if account.storage_cleared {
                db_account.storage.clear();
                AccountState::StorageCleared
            } else {
                AccountState::Touched
            };
            db_account.storage.extend(
                account
                    .storage
                    .into_iter()
                    .map(|(key, value)| (key, value.present_value())),
            );
        }
    }
}

impl<ExtDB: DatabaseRef> Database for CacheDB<ExtDB> {
    type Error = ExtDB::Error;

    fn block_hash(&mut self, number: U256) -> Result<B256, Self::Error> {
        match self.block_hashes.entry(number) {
            Entry::Occupied(entry) => Ok(*entry.get()),
            Entry::Vacant(entry) => {
                let hash = self.db.block_hash(number)?;
                entry.insert(hash);
                Ok(hash)
            }
        }
    }

    fn basic(&mut self, address: B160) -> Result<Option<AccountInfo>, Self::Error> {
        let basic = match self.accounts.entry(address) {
            Entry::Occupied(entry) => entry.into_mut(),
            Entry::Vacant(entry) => entry.insert(
                self.db
                    .basic(address)?
                    .map(|info| DbAccount {
                        info,
                        ..Default::default()
                    })
                    .unwrap_or_else(DbAccount::new_not_existing),
            ),
        };
        Ok(basic.info())
    }

    /// Get the value in an account's storage slot.
    ///
    /// It is assumed that account is already loaded.
    fn storage(&mut self, address: B160, index: U256) -> Result<U256, Self::Error> {
        match self.accounts.entry(address) {
            Entry::Occupied(mut acc_entry) => {
                let acc_entry = acc_entry.get_mut();
                match acc_entry.storage.entry(index) {
                    Entry::Occupied(entry) => Ok(*entry.get()),
                    Entry::Vacant(entry) => {
                        if matches!(
                            acc_entry.account_state,
                            AccountState::StorageCleared | AccountState::NotExisting
                        ) {
                            Ok(U256::ZERO)
                        } else {
                            let slot = self.db.storage(address, index)?;
                            entry.insert(slot);
                            Ok(slot)
                        }
                    }
                }
            }
            Entry::Vacant(acc_entry) => {
                // acc needs to be loaded for us to access slots.
                let info = self.db.basic(address)?;
                let (account, value) = if info.is_some() {
                    let value = self.db.storage(address, index)?;
                    let mut account: DbAccount = info.into();
                    account.storage.insert(index, value);
                    (account, value)
                } else {
                    (info.into(), U256::ZERO)
                };
                acc_entry.insert(account);
                Ok(value)
            }
        }
    }

    fn code_by_hash(&mut self, code_hash: B256) -> Result<Bytecode, Self::Error> {
        match self.contracts.entry(code_hash) {
            Entry::Occupied(entry) => Ok(entry.get().clone()),
            Entry::Vacant(entry) => {
                // if you return code bytes when basic fn is called this function is not needed.
                Ok(entry.insert(self.db.code_by_hash(code_hash)?).clone())
            }
        }
    }
}

impl<ExtDB: DatabaseRef> DatabaseRef for CacheDB<ExtDB> {
    type Error = ExtDB::Error;

    fn basic(&self, address: B160) -> Result<Option<AccountInfo>, Self::Error> {
        match self.accounts.get(&address) {
            Some(acc) => Ok(acc.info()),
            None => self.db.basic(address),
        }
    }

    fn storage(&self, address: B160, index: U256) -> Result<U256, Self::Error> {
        match self.accounts.get(&address) {
            Some(acc_entry) => match acc_entry.storage.get(&index) {
                Some(entry) => Ok(*entry),
                None => {
                    if matches!(
                        acc_entry.account_state,
                        AccountState::StorageCleared | AccountState::NotExisting
                    ) {
                        Ok(U256::ZERO)
                    } else {
                        self.db.storage(address, index)
                    }
                }
            },
            None => self.db.storage(address, index),
        }
    }

    fn code_by_hash(&self, code_hash: B256) -> Result<Bytecode, Self::Error> {
        match self.contracts.get(&code_hash) {
            Some(entry) => Ok(entry.clone()),
            None => self.db.code_by_hash(code_hash),
        }
    }

    fn block_hash(&self, number: U256) -> Result<B256, Self::Error> {
        match self.block_hashes.get(&number) {
            Some(entry) => Ok(*entry),
            None => self.db.block_hash(number),
        }
    }
}

/// An empty database that always returns default values when queried.
#[derive(Debug, Default, Clone)]
pub struct EmptyDB();

impl DatabaseRef for EmptyDB {
    type Error = Infallible;
    /// Get basic account information.
    fn basic(&self, _address: B160) -> Result<Option<AccountInfo>, Self::Error> {
        Ok(None)
    }
    /// Get account code by its hash
    fn code_by_hash(&self, _code_hash: B256) -> Result<Bytecode, Self::Error> {
        Ok(Bytecode::new())
    }
    /// Get storage value of address at index.
    fn storage(&self, _address: B160, _index: U256) -> Result<U256, Self::Error> {
        Ok(U256::default())
    }

    // History related
<<<<<<< HEAD
    fn block_hash(&self, number: U256) -> Result<B256, Self::Error> {
        // TODO(shekhirin): replace with `B256::try_from_be_slice`
        Ok(U256::try_from_be_slice(
            Keccak256::digest(number.to_be_bytes::<{ U256::BYTES }>()).as_slice(),
        )
        .unwrap()
        .into())
=======
    fn block_hash(&self, number: U256) -> Result<H256, Self::Error> {
        Ok(keccak256(&number.to_be_bytes::<{ U256::BYTES }>()))
>>>>>>> 369244e2
    }
}

/// Custom benchmarking DB that only has account info for the zero address.
///
/// Any other address will return an empty account.
#[derive(Debug, Default, Clone)]
pub struct BenchmarkDB(pub Bytecode, B256);

impl BenchmarkDB {
    pub fn new_bytecode(bytecode: Bytecode) -> Self {
        let hash = bytecode.hash();
        Self(bytecode, hash)
    }
}

impl Database for BenchmarkDB {
    type Error = Infallible;
    /// Get basic account information.
    fn basic(&mut self, address: B160) -> Result<Option<AccountInfo>, Self::Error> {
        if address == B160::ZERO {
            return Ok(Some(AccountInfo {
                nonce: 1,
                balance: U256::from(10000000),
                code: Some(self.0.clone()),
                code_hash: self.1,
            }));
        }
        Ok(None)
    }

    /// Get account code by its hash
    fn code_by_hash(&mut self, _code_hash: B256) -> Result<Bytecode, Self::Error> {
        Ok(Bytecode::default())
    }

    /// Get storage value of address at index.
    fn storage(&mut self, _address: B160, _index: U256) -> Result<U256, Self::Error> {
        Ok(U256::default())
    }

    // History related
    fn block_hash(&mut self, _number: U256) -> Result<B256, Self::Error> {
        Ok(B256::default())
    }
}

#[cfg(test)]
mod tests {
    use primitive_types::B160;
    use ruint::aliases::U256;

    use crate::{AccountInfo, Database};

    use super::{CacheDB, EmptyDB};

    #[test]
    pub fn test_insert_account_storage() {
        let account = B160::from_low_u64_be(42);
        let nonce = 42;
        let mut init_state = CacheDB::new(EmptyDB::default());
        init_state.insert_account_info(
            account,
            AccountInfo {
                nonce,
                ..Default::default()
            },
        );

        let (key, value) = (U256::from(123), U256::from(456));
        let mut new_state = CacheDB::new(init_state);
        let _ = new_state.insert_account_storage(account, key, value);

        assert_eq!(new_state.basic(account).unwrap().unwrap().nonce, nonce);
        assert_eq!(new_state.storage(account, key), Ok(value));
    }

    #[test]
    pub fn test_replace_account_storage() {
        let account = B160::from_low_u64_be(42);
        let nonce = 42;
        let mut init_state = CacheDB::new(EmptyDB::default());
        init_state.insert_account_info(
            account,
            AccountInfo {
                nonce,
                ..Default::default()
            },
        );

        let (key0, value0) = (U256::from(123), U256::from(456));
        let (key1, value1) = (U256::from(789), U256::from(999));
        let _ = init_state.insert_account_storage(account, key0, value0);

        let mut new_state = CacheDB::new(init_state);
        let _ = new_state.replace_account_storage(account, [(key1, value1)].into());

        assert_eq!(new_state.basic(account).unwrap().unwrap().nonce, nonce);
        assert_eq!(new_state.storage(account, key0), Ok(U256::ZERO));
        assert_eq!(new_state.storage(account, key1), Ok(value1));
    }
}<|MERGE_RESOLUTION|>--- conflicted
+++ resolved
@@ -5,13 +5,7 @@
 use alloc::vec::Vec;
 use core::convert::Infallible;
 use hashbrown::{hash_map::Entry, HashMap as Map};
-<<<<<<< HEAD
 use ruint::aliases::{B160, B256, U256};
-use sha3::{Digest, Keccak256};
-=======
-use primitive_types::{H160, H256};
-use ruint::aliases::U256;
->>>>>>> 369244e2
 
 pub type InMemoryDB = CacheDB<EmptyDB>;
 
@@ -347,18 +341,8 @@
     }
 
     // History related
-<<<<<<< HEAD
     fn block_hash(&self, number: U256) -> Result<B256, Self::Error> {
-        // TODO(shekhirin): replace with `B256::try_from_be_slice`
-        Ok(U256::try_from_be_slice(
-            Keccak256::digest(number.to_be_bytes::<{ U256::BYTES }>()).as_slice(),
-        )
-        .unwrap()
-        .into())
-=======
-    fn block_hash(&self, number: U256) -> Result<H256, Self::Error> {
         Ok(keccak256(&number.to_be_bytes::<{ U256::BYTES }>()))
->>>>>>> 369244e2
     }
 }
 
