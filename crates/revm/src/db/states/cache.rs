--- conflicted
+++ resolved
@@ -1,23 +1,10 @@
 use super::{
-    plain_account::PlainStorage,
-    transition_account::TransitionAccount,
-    CacheAccount,
-    PlainAccount,
+    plain_account::PlainStorage, transition_account::TransitionAccount, CacheAccount, PlainAccount,
 };
 use fluentbase_sdk::{LowLevelSDK, SharedAPI};
 use fluentbase_types::{KECCAK_EMPTY, POSEIDON_EMPTY};
 use revm_interpreter::primitives::{
-<<<<<<< HEAD
-    Account,
-    AccountInfo,
-    Address,
-    Bytecode,
-    EvmState,
-    HashMap,
-    B256,
-=======
     Account, AccountInfo, Address, Bytecode, EvmState, HashMap, B256,
->>>>>>> 41e2f7f9
 };
 use std::vec::Vec;
 
@@ -140,12 +127,7 @@
         self.accounts.insert(address, account);
     }
 
-<<<<<<< HEAD
-    /// Apply output of revm execution and create account transitions that are used to build
-    /// BundleState.
-=======
     /// Apply output of revm execution and create account transitions that are used to build BundleState.
->>>>>>> 41e2f7f9
     pub fn apply_evm_state(&mut self, evm_state: EvmState) -> Vec<(Address, TransitionAccount)> {
         let mut transitions = Vec::with_capacity(evm_state.len());
         for (address, account) in evm_state {
