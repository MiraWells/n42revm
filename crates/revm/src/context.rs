use crate::{
    db::{Database, EmptyDB},
    interpreter::{
        analysis::to_analysed, gas, return_ok, CallInputs, Contract, CreateInputs, Gas,
        InstructionResult, Interpreter, InterpreterResult, MAX_CODE_SIZE,
    },
    journaled_state::JournaledState,
    precompile::{Precompile, Precompiles},
    primitives::{
        keccak256, Address, AnalysisKind, Bytecode, Bytes, CreateScheme, EVMError, Env, HandlerCfg,
        HashSet, Spec, SpecId, SpecId::*, B256, U256,
    },
    FrameOrResult, JournalCheckpoint, CALL_STACK_LIMIT,
};
use revm_interpreter::SStoreResult;
use std::boxed::Box;

/// Main Context structure that contains both EvmContext and External context.
pub struct Context<EXT, DB: Database> {
    /// Evm Context.
    pub evm: EvmContext<DB>,
    /// External contexts.
    pub external: EXT,
}

impl<EXT: Clone, DB: Database + Clone> Clone for Context<EXT, DB>
where
    DB::Error: Clone,
{
    fn clone(&self) -> Self {
        Self {
            evm: self.evm.clone(),
            external: self.external.clone(),
        }
    }
}

impl Default for Context<(), EmptyDB> {
    fn default() -> Self {
        Self::new_empty()
    }
}

impl Context<(), EmptyDB> {
    /// Creates empty context. This is useful for testing.
    pub fn new_empty() -> Context<(), EmptyDB> {
        Context {
            evm: EvmContext::new(EmptyDB::new()),
            external: (),
        }
    }
}

impl<DB: Database> Context<(), DB> {
    /// Creates new context with database.
    pub fn new_with_db(db: DB) -> Context<(), DB> {
        Context {
            evm: EvmContext::new_with_env(db, Box::default()),
            external: (),
        }
    }
}

impl<EXT, DB: Database> Context<EXT, DB> {
    /// Creates new context with external and database.
    pub fn new(evm: EvmContext<DB>, external: EXT) -> Context<EXT, DB> {
        Context { evm, external }
    }
}

/// Context with handler configuration.
pub struct ContextWithHandlerCfg<EXT, DB: Database> {
    /// Context of execution.
    pub context: Context<EXT, DB>,
    /// Handler configuration.
    pub cfg: HandlerCfg,
}

impl<EXT, DB: Database> ContextWithHandlerCfg<EXT, DB> {
    /// Creates new context with handler configuration.
    pub fn new(context: Context<EXT, DB>, cfg: HandlerCfg) -> Self {
        Self { cfg, context }
    }
}

/// EVM contexts contains data that EVM needs for execution.
#[derive(Debug)]
pub struct EvmContext<DB: Database> {
    /// EVM Environment contains all the information about config, block and transaction that
    /// evm needs.
    pub env: Box<Env>,
    /// EVM State with journaling support.
    pub journaled_state: JournaledState,
    /// Database to load data from.
    pub db: DB,
    /// Error that happened during execution.
    pub error: Result<(), EVMError<DB::Error>>,
    /// Precompiles that are available for evm.
    pub precompiles: Precompiles,
    /// Used as temporary value holder to store L1 block info.
    #[cfg(feature = "optimism")]
    pub l1_block_info: Option<crate::optimism::L1BlockInfo>,
}

impl<DB: Database + Clone> Clone for EvmContext<DB>
where
    DB::Error: Clone,
{
    fn clone(&self) -> Self {
        Self {
            env: self.env.clone(),
            journaled_state: self.journaled_state.clone(),
            db: self.db.clone(),
            error: self.error.clone(),
            precompiles: self.precompiles.clone(),
            #[cfg(feature = "optimism")]
            l1_block_info: self.l1_block_info.clone(),
        }
    }
}

impl<DB: Database> EvmContext<DB> {
    pub fn with_db<ODB: Database>(self, db: ODB) -> EvmContext<ODB> {
        EvmContext {
            env: self.env,
            journaled_state: self.journaled_state,
            db,
            error: Ok(()),
            precompiles: self.precompiles,
            #[cfg(feature = "optimism")]
            l1_block_info: self.l1_block_info,
        }
    }

    pub fn new(db: DB) -> Self {
        Self {
            env: Box::default(),
            journaled_state: JournaledState::new(SpecId::LATEST, HashSet::new()),
            db,
            error: Ok(()),
            precompiles: Precompiles::default(),
            #[cfg(feature = "optimism")]
            l1_block_info: None,
        }
    }

    /// New context with database and environment.
    pub fn new_with_env(db: DB, env: Box<Env>) -> Self {
        Self {
            env,
            journaled_state: JournaledState::new(SpecId::LATEST, HashSet::new()),
            db,
            error: Ok(()),
            precompiles: Precompiles::default(),
            #[cfg(feature = "optimism")]
            l1_block_info: None,
        }
    }

    /// Returns the configured EVM spec ID.
    pub const fn spec_id(&self) -> SpecId {
        self.journaled_state.spec
    }

    /// Sets precompiles
    #[inline]
    pub fn set_precompiles(&mut self, precompiles: Precompiles) {
        self.journaled_state.warm_preloaded_addresses =
            precompiles.addresses().copied().collect::<HashSet<_>>();
        self.precompiles = precompiles;
    }

    /// Load access list for berlin hard fork.
    ///
    /// Loading of accounts/storages is needed to make them warm.
    #[inline]
    pub fn load_access_list(&mut self) -> Result<(), EVMError<DB::Error>> {
        for (address, slots) in self.env.tx.access_list.iter() {
            self.journaled_state
                .initial_account_load(*address, slots, &mut self.db)
                .map_err(EVMError::Database)?;
        }
        Ok(())
    }

    /// Return environment.
    #[inline]
    pub fn env(&mut self) -> &mut Env {
        &mut self.env
    }

    /// Fetch block hash from database.
    #[inline]
    pub fn block_hash(&mut self, number: U256) -> Result<B256, EVMError<DB::Error>> {
        self.db.block_hash(number).map_err(EVMError::Database)
    }

    /// Load account and return flags (is_cold, exists)
    #[inline]
    pub fn load_account(&mut self, address: Address) -> Result<(bool, bool), EVMError<DB::Error>> {
        self.journaled_state
            .load_account_exist(address, &mut self.db)
    }

    /// Return account balance and is_cold flag.
    #[inline]
    pub fn balance(&mut self, address: Address) -> Result<(U256, bool), EVMError<DB::Error>> {
        self.journaled_state
            .load_account(address, &mut self.db)
            .map(|(acc, is_cold)| (acc.info.balance, is_cold))
    }

    /// Return account code and if address is cold loaded.
    #[inline]
    pub fn code(&mut self, address: Address) -> Result<(Bytecode, bool), EVMError<DB::Error>> {
        self.journaled_state
            .load_code(address, &mut self.db)
            .map(|(a, is_cold)| (a.info.code.clone().unwrap(), is_cold))
    }

    /// Get code hash of address.
    #[inline]
    pub fn code_hash(&mut self, address: Address) -> Result<(B256, bool), EVMError<DB::Error>> {
        let (acc, is_cold) = self.journaled_state.load_code(address, &mut self.db)?;
        if acc.is_empty() {
            return Ok((B256::ZERO, is_cold));
        }
        Ok((acc.info.code_hash, is_cold))
    }

    /// Load storage slot, if storage is not present inside the account then it will be loaded from database.
    #[inline]
    pub fn sload(
        &mut self,
        address: Address,
        index: U256,
    ) -> Result<(U256, bool), EVMError<DB::Error>> {
        // account is always warm. reference on that statement https://eips.ethereum.org/EIPS/eip-2929 see `Note 2:`
        self.journaled_state.sload(address, index, &mut self.db)
    }

    /// Storage change of storage slot, before storing `sload` will be called for that slot.
    #[inline]
<<<<<<< HEAD
    pub fn sstore(
        &mut self,
        address: Address,
        index: U256,
        value: U256,
    ) -> Result<(U256, U256, U256, bool), EVMError<DB::Error>> {
=======
    #[must_use]
    pub fn sstore(&mut self, address: Address, index: U256, value: U256) -> Option<SStoreResult> {
>>>>>>> 5736d1f1
        self.journaled_state
            .sstore(address, index, value, &mut self.db)
    }

    /// Returns transient storage value.
    #[inline]
    pub fn tload(&mut self, address: Address, index: U256) -> U256 {
        self.journaled_state.tload(address, index)
    }

    /// Stores transient storage value.
    #[inline]
    pub fn tstore(&mut self, address: Address, index: U256, value: U256) {
        self.journaled_state.tstore(address, index, value)
    }

    /// Make create frame.
    #[inline]
    pub fn make_create_frame(
        &mut self,
        spec_id: SpecId,
        inputs: &CreateInputs,
    ) -> Result<FrameOrResult, EVMError<DB::Error>> {
        // Prepare crate.
        let gas = Gas::new(inputs.gas_limit);

        let return_error = |e| {
            Ok(FrameOrResult::new_create_result(
                InterpreterResult {
                    result: e,
                    gas,
                    output: Bytes::new(),
                },
                None,
            ))
        };

        // Check depth
        if self.journaled_state.depth() > CALL_STACK_LIMIT {
            return return_error(InstructionResult::CallTooDeep);
        }

        // Fetch balance of caller.
        let (caller_balance, _) = self.balance(inputs.caller)?;

        // Check if caller has enough balance to send to the created contract.
        if caller_balance < inputs.value {
            return return_error(InstructionResult::OutOfFunds);
        }

        // Increase nonce of caller and check if it overflows
        let old_nonce;
        if let Some(nonce) = self.journaled_state.inc_nonce(inputs.caller) {
            old_nonce = nonce - 1;
        } else {
            return return_error(InstructionResult::Return);
        }

        // Create address
        let mut init_code_hash = B256::ZERO;
        let created_address = match inputs.scheme {
            CreateScheme::Create => inputs.caller.create(old_nonce),
            CreateScheme::Create2 { salt } => {
                init_code_hash = keccak256(&inputs.init_code);
                inputs.caller.create2(salt.to_be_bytes(), init_code_hash)
            }
        };

        // Load account so it needs to be marked as warm for access list.
        self.journaled_state
            .load_account(created_address, &mut self.db)?;

        // create account, transfer funds and make the journal checkpoint.
        let checkpoint = match self.journaled_state.create_account_checkpoint(
            inputs.caller,
            created_address,
            inputs.value,
            spec_id,
        ) {
            Ok(checkpoint) => checkpoint,
            Err(e) => {
                return return_error(e);
            }
        };

        let bytecode = Bytecode::new_raw(inputs.init_code.clone());

        let contract = Box::new(Contract::new(
            Bytes::new(),
            bytecode,
            init_code_hash,
            created_address,
            inputs.caller,
            inputs.value,
        ));

        Ok(FrameOrResult::new_create_frame(
            created_address,
            checkpoint,
            Interpreter::new(contract, gas.limit(), false),
        ))
    }

    /// Make call frame
    #[inline]
    pub fn make_call_frame(
        &mut self,
        inputs: &CallInputs,
    ) -> Result<FrameOrResult, EVMError<DB::Error>> {
        let gas = Gas::new(inputs.gas_limit);

        let return_result = |instruction_result: InstructionResult| {
            Ok(FrameOrResult::new_call_result(
                InterpreterResult {
                    result: instruction_result,
                    gas,
                    output: Bytes::new(),
                },
                inputs.return_memory_offset.clone(),
            ))
        };

        // Check depth
        if self.journaled_state.depth() > CALL_STACK_LIMIT {
            return return_result(InstructionResult::CallTooDeep);
        }

        let (account, _) = self
            .journaled_state
            .load_code(inputs.contract, &mut self.db)?;
        let code_hash = account.info.code_hash();
        let bytecode = account.info.code.clone().unwrap_or_default();

        // Create subroutine checkpoint
        let checkpoint = self.journaled_state.checkpoint();

        // Touch address. For "EIP-158 State Clear", this will erase empty accounts.
        if inputs.transfer.value == U256::ZERO {
            self.load_account(inputs.context.address)?;
            self.journaled_state.touch(&inputs.context.address);
        }

        // Transfer value from caller to called account
        if let Err(e) = self.journaled_state.transfer(
            &inputs.transfer.source,
            &inputs.transfer.target,
            inputs.transfer.value,
            &mut self.db,
        ) {
            self.journaled_state.checkpoint_revert(checkpoint);
            return return_result(e);
        }

        if let Some(precompile) = self.precompiles.get(&inputs.contract) {
            let result = self.call_precompile(precompile, inputs, gas);
            if matches!(result.result, return_ok!()) {
                self.journaled_state.checkpoint_commit();
            } else {
                self.journaled_state.checkpoint_revert(checkpoint);
            }
            Ok(FrameOrResult::new_call_result(
                result,
                inputs.return_memory_offset.clone(),
            ))
        } else if !bytecode.is_empty() {
            let contract = Box::new(Contract::new_with_context(
                inputs.input.clone(),
                bytecode,
                code_hash,
                &inputs.context,
            ));
            // Create interpreter and executes call and push new CallStackFrame.
            Ok(FrameOrResult::new_call_frame(
                inputs.return_memory_offset.clone(),
                checkpoint,
                Interpreter::new(contract, gas.limit(), inputs.is_static),
            ))
        } else {
            self.journaled_state.checkpoint_commit();
            return_result(InstructionResult::Stop)
        }
    }

    /// Call precompile contract
    #[inline]
    fn call_precompile(
        &mut self,
        precompile: Precompile,
        inputs: &CallInputs,
        gas: Gas,
    ) -> InterpreterResult {
        let input_data = &inputs.input;
        let out = match precompile {
            Precompile::Standard(fun) => fun(input_data, gas.limit()),
            Precompile::Env(fun) => fun(input_data, gas.limit(), self.env()),
        };

        let mut result = InterpreterResult {
            result: InstructionResult::Return,
            gas,
            output: Bytes::new(),
        };

        match out {
            Ok((gas_used, data)) => {
                if result.gas.record_cost(gas_used) {
                    result.result = InstructionResult::Return;
                    result.output = data;
                } else {
                    result.result = InstructionResult::PrecompileOOG;
                }
            }
            Err(e) => {
                result.result = if e == crate::precompile::Error::OutOfGas {
                    InstructionResult::PrecompileOOG
                } else {
                    InstructionResult::PrecompileError
                };
            }
        }
        result
    }

    /// Handles call return.
    #[inline]
    pub fn call_return(
        &mut self,
        interpreter_result: &InterpreterResult,
        journal_checkpoint: JournalCheckpoint,
    ) {
        // revert changes or not.
        if matches!(interpreter_result.result, return_ok!()) {
            self.journaled_state.checkpoint_commit();
        } else {
            self.journaled_state.checkpoint_revert(journal_checkpoint);
        }
    }

    /// Handles create return.
    #[inline]
    pub fn create_return<SPEC: Spec>(
        &mut self,
        interpreter_result: &mut InterpreterResult,
        address: Address,
        journal_checkpoint: JournalCheckpoint,
    ) {
        // if return is not ok revert and return.
        if !matches!(interpreter_result.result, return_ok!()) {
            self.journaled_state.checkpoint_revert(journal_checkpoint);
            return;
        }
        // Host error if present on execution
        // if ok, check contract creation limit and calculate gas deduction on output len.
        //
        // EIP-3541: Reject new contract code starting with the 0xEF byte
        if SPEC::enabled(LONDON)
            && !interpreter_result.output.is_empty()
            && interpreter_result.output.first() == Some(&0xEF)
        {
            self.journaled_state.checkpoint_revert(journal_checkpoint);
            interpreter_result.result = InstructionResult::CreateContractStartingWithEF;
            return;
        }

        // EIP-170: Contract code size limit
        // By default limit is 0x6000 (~25kb)
        if SPEC::enabled(SPURIOUS_DRAGON)
            && interpreter_result.output.len()
                > self
                    .env
                    .cfg
                    .limit_contract_code_size
                    .unwrap_or(MAX_CODE_SIZE)
        {
            self.journaled_state.checkpoint_revert(journal_checkpoint);
            interpreter_result.result = InstructionResult::CreateContractSizeLimit;
            return;
        }
        let gas_for_code = interpreter_result.output.len() as u64 * gas::CODEDEPOSIT;
        if !interpreter_result.gas.record_cost(gas_for_code) {
            // record code deposit gas cost and check if we are out of gas.
            // EIP-2 point 3: If contract creation does not have enough gas to pay for the
            // final gas fee for adding the contract code to the state, the contract
            //  creation fails (i.e. goes out-of-gas) rather than leaving an empty contract.
            if SPEC::enabled(HOMESTEAD) {
                self.journaled_state.checkpoint_revert(journal_checkpoint);
                interpreter_result.result = InstructionResult::OutOfGas;
                return;
            } else {
                interpreter_result.output = Bytes::new();
            }
        }
        // if we have enough gas we can commit changes.
        self.journaled_state.checkpoint_commit();

        // Do analysis of bytecode straight away.
        let bytecode = match self.env.cfg.perf_analyse_created_bytecodes {
            AnalysisKind::Raw => Bytecode::new_raw(interpreter_result.output.clone()),
            AnalysisKind::Check => {
                Bytecode::new_raw(interpreter_result.output.clone()).to_checked()
            }
            AnalysisKind::Analyse => {
                to_analysed(Bytecode::new_raw(interpreter_result.output.clone()))
            }
        };

        // set code
        self.journaled_state.set_code(address, bytecode);

        interpreter_result.result = InstructionResult::Return;
    }
}
/// Test utilities for the [`EvmContext`].
#[cfg(any(test, feature = "test-utils"))]
pub(crate) mod test_utils {
    use super::*;
    use crate::db::CacheDB;
    use crate::db::EmptyDB;
    use crate::primitives::address;
    use crate::primitives::SpecId;

    /// Mock caller address.
    pub const MOCK_CALLER: Address = address!("0000000000000000000000000000000000000000");

    /// Creates `CallInputs` that calls a provided contract address from the mock caller.
    pub fn create_mock_call_inputs(to: Address) -> CallInputs {
        CallInputs {
            contract: to,
            transfer: revm_interpreter::Transfer {
                source: MOCK_CALLER,
                target: to,
                value: U256::ZERO,
            },
            input: Bytes::new(),
            gas_limit: 0,
            context: revm_interpreter::CallContext {
                address: MOCK_CALLER,
                caller: MOCK_CALLER,
                code_address: MOCK_CALLER,
                apparent_value: U256::ZERO,
                scheme: revm_interpreter::CallScheme::Call,
            },
            is_static: false,
            return_memory_offset: 0..0,
        }
    }

    /// Creates an evm context with a cache db backend.
    /// Additionally loads the mock caller account into the db,
    /// and sets the balance to the provided U256 value.
    pub fn create_cache_db_evm_context_with_balance(
        env: Box<Env>,
        mut db: CacheDB<EmptyDB>,
        balance: U256,
    ) -> EvmContext<CacheDB<EmptyDB>> {
        db.insert_account_info(
            test_utils::MOCK_CALLER,
            crate::primitives::AccountInfo {
                nonce: 0,
                balance,
                code_hash: B256::default(),
                code: None,
            },
        );
        create_cache_db_evm_context(env, db)
    }

    /// Creates a cached db evm context.
    pub fn create_cache_db_evm_context(
        env: Box<Env>,
        db: CacheDB<EmptyDB>,
    ) -> EvmContext<CacheDB<EmptyDB>> {
        EvmContext {
            env,
            journaled_state: JournaledState::new(SpecId::CANCUN, HashSet::new()),
            db,
            error: Ok(()),
            precompiles: Precompiles::default(),
            #[cfg(feature = "optimism")]
            l1_block_info: None,
        }
    }

    /// Returns a new `EvmContext` with an empty journaled state.
    pub fn create_empty_evm_context(env: Box<Env>, db: EmptyDB) -> EvmContext<EmptyDB> {
        EvmContext {
            env,
            journaled_state: JournaledState::new(SpecId::CANCUN, HashSet::new()),
            db,
            error: Ok(()),
            precompiles: Precompiles::default(),
            #[cfg(feature = "optimism")]
            l1_block_info: None,
        }
    }
}

#[cfg(test)]
mod tests {
    use super::*;
    use crate::db::{CacheDB, EmptyDB};
    use crate::primitives::address;
    use crate::{Frame, JournalEntry};
    use test_utils::*;

    // Tests that the `EVMContext::make_call_frame` function returns an error if the
    // call stack is too deep.
    #[test]
    fn test_make_call_frame_stack_too_deep() {
        let env = Env::default();
        let db = EmptyDB::default();
        let mut evm_context = test_utils::create_empty_evm_context(Box::new(env), db);
        evm_context.journaled_state.depth = CALL_STACK_LIMIT as usize + 1;
        let contract = address!("dead10000000000000000000000000000001dead");
        let call_inputs = test_utils::create_mock_call_inputs(contract);
        let res = evm_context.make_call_frame(&call_inputs);
        let Ok(FrameOrResult::Result(err)) = res else {
            panic!("Expected FrameOrResult::Result");
        };
        assert_eq!(
            err.interpreter_result().result,
            InstructionResult::CallTooDeep
        );
    }

    // Tests that the `EVMContext::make_call_frame` function returns an error if the
    // transfer fails on the journaled state. It also verifies that the revert was
    // checkpointed on the journaled state correctly.
    #[test]
    fn test_make_call_frame_transfer_revert() {
        let env = Env::default();
        let db = EmptyDB::default();
        let mut evm_context = test_utils::create_empty_evm_context(Box::new(env), db);
        let contract = address!("dead10000000000000000000000000000001dead");
        let mut call_inputs = test_utils::create_mock_call_inputs(contract);
        call_inputs.transfer.value = U256::from(1);
        let res = evm_context.make_call_frame(&call_inputs);
        let Ok(FrameOrResult::Result(result)) = res else {
            panic!("Expected FrameOrResult::Result");
        };
        assert_eq!(
            result.interpreter_result().result,
            InstructionResult::OutOfFunds
        );
        let checkpointed = vec![vec![JournalEntry::AccountLoaded { address: contract }]];
        assert_eq!(evm_context.journaled_state.journal, checkpointed);
        assert_eq!(evm_context.journaled_state.depth, 0);
    }

    #[test]
    fn test_make_call_frame_missing_code_context() {
        let env = Env::default();
        let cdb = CacheDB::new(EmptyDB::default());
        let bal = U256::from(3_000_000_000_u128);
        let mut evm_context = create_cache_db_evm_context_with_balance(Box::new(env), cdb, bal);
        let contract = address!("dead10000000000000000000000000000001dead");
        let call_inputs = test_utils::create_mock_call_inputs(contract);
        let res = evm_context.make_call_frame(&call_inputs);
        let Ok(FrameOrResult::Result(result)) = res else {
            panic!("Expected FrameOrResult::Result");
        };
        assert_eq!(result.interpreter_result().result, InstructionResult::Stop);
    }

    #[test]
    fn test_make_call_frame_succeeds() {
        let env = Env::default();
        let mut cdb = CacheDB::new(EmptyDB::default());
        let bal = U256::from(3_000_000_000_u128);
        let by = Bytecode::new_raw(Bytes::from(vec![0x60, 0x00, 0x60, 0x00]));
        let contract = address!("dead10000000000000000000000000000001dead");
        cdb.insert_account_info(
            contract,
            crate::primitives::AccountInfo {
                nonce: 0,
                balance: bal,
                code_hash: by.clone().hash_slow(),
                code: Some(by),
            },
        );
        let mut evm_context = create_cache_db_evm_context_with_balance(Box::new(env), cdb, bal);
        let call_inputs = test_utils::create_mock_call_inputs(contract);
        let res = evm_context.make_call_frame(&call_inputs);
        let Ok(FrameOrResult::Frame(Frame::Call(call_frame))) = res else {
            panic!("Expected FrameOrResult::Frame(Frame::Call(..))");
        };
        assert_eq!(call_frame.return_memory_range, 0..0,);
    }
}<|MERGE_RESOLUTION|>--- conflicted
+++ resolved
@@ -241,17 +241,12 @@
 
     /// Storage change of storage slot, before storing `sload` will be called for that slot.
     #[inline]
-<<<<<<< HEAD
     pub fn sstore(
         &mut self,
         address: Address,
         index: U256,
         value: U256,
-    ) -> Result<(U256, U256, U256, bool), EVMError<DB::Error>> {
-=======
-    #[must_use]
-    pub fn sstore(&mut self, address: Address, index: U256, value: U256) -> Option<SStoreResult> {
->>>>>>> 5736d1f1
+    ) -> Result<SStoreResult, EVMError<DB::Error>> {
         self.journaled_state
             .sstore(address, index, value, &mut self.db)
     }
