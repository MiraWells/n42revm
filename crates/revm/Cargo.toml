--- conflicted
+++ resolved
@@ -71,11 +71,7 @@
 indicatif = "0.17"
 reqwest = { version = "0.12" }
 rstest = "0.22.0"
-<<<<<<< HEAD
-alloy-provider = "0.3"
-=======
 alloy-provider = "0.7"
->>>>>>> b88b7204
 
 [features]
 default = [
@@ -109,13 +105,8 @@
 
 optimism = [
     "revm-interpreter/optimism",
-<<<<<<< HEAD
-    "revm-interpreter/optimism",
-    "revm-precompile/optimism",
-=======
     "revm-precompile/optimism",
     "dep:once_cell",
->>>>>>> b88b7204
 ]
 # Optimism default handler enabled Optimism handler register by default in EvmBuilder.
 optimism-default-handler = [
