[package]
authors = ["Dragan Rakita <dragan0rakita@gmail.com>"]
description = "REVM - Rust Ethereum Virtual Machine"
edition = "2021"
keywords = ["no_std", "ethereum", "evm", "revm"]
license = "MIT"
name = "revm"
repository = "https://github.com/bluealloy/revm"
version = "2.3.0"
readme = "../../README.md"

[dependencies]
arrayref  = "0.3"
auto_impl = { version = "1.0", default-features = false }
bytes = { version = "1.1", default-features = false }
futures = { version = "0.3.24", optional = true }
hashbrown = { version = "0.13" }
hex = { version = "0.4", optional = true }
num_enum = { version = "0.5", default-features = false } # used for SpecId from u8 cast
<<<<<<< HEAD
parking_lot = { version = "0.12", optional = true }
revm_precompiles = { path = "../revm_precompiles", version = "1.2.0", default-features = false }
rlp = { version = "0.5", default-features = false , features=["derive"]} # used for create2 address calculation
ruint = { version = "1.7.0", features = ["primitive-types", "rlp"] }
=======
primitive-types = { version = "0.11", default-features = false, features = ["rlp"] }
revm_precompiles = { path = "../revm_precompiles", version = "1.1.1", default-features = false }
rlp = { version = "0.5", default-features = false } # used for create2 address calculation
ruint = { version = "1.6.0", features = ["rlp"] }
>>>>>>> 4ef7446f
serde = { version = "1.0", features = ["derive","rc"], optional = true }
tokio = { version = "1.21", features = ["rt-multi-thread", "macros"], optional = true }
web3 = { git = "https://github.com/tomusdrw/rust-web3", version = "0.19", optional = true }

# bits B256 B160 crate
fixed-hash = { version = "0.8", default-features = false, features = ["rustc-hex"]}
hex-literal = "0.3"
derive_more = "0.99"

# sha3 keccak hasher
sha3 = { version = "0.10", default-features = false, features = []}

[features]
default = ["std", "secp256k1"]
dev = ["memory_limit", "optional_block_gas_limit", "optional_eip3607", "optional_gas_refund"]
memory_limit = []
no_gas_measuring = []
optional_block_gas_limit = []
optional_eip3607 = []
<<<<<<< HEAD
std = ["bytes/std", "num_enum/std", "rlp/std"]
secp256k1 = ["revm_precompiles/secp256k1"]
k256 = ["revm_precompiles/k256_ecrecover"]
web3db = ["futures", "tokio", "parking_lot", "web3"]
with-serde = ["serde", "hex", "hex/serde", "hashbrown/serde"]
=======
optional_gas_refund = []
std = ["bytes/std", "num_enum/std", "primitive-types/std", "rlp/std"]
secp256k1 = ["revm_precompiles/secp256k1"]
k256 = ["revm_precompiles/k256_ecrecover"]
web3db = ["futures", "tokio", "web3"]
with-serde = ["serde", "primitive-types/serde", "hex", "hex/serde", "hashbrown/serde"]
>>>>>>> 4ef7446f
<|MERGE_RESOLUTION|>--- conflicted
+++ resolved
@@ -17,17 +17,10 @@
 hashbrown = { version = "0.13" }
 hex = { version = "0.4", optional = true }
 num_enum = { version = "0.5", default-features = false } # used for SpecId from u8 cast
-<<<<<<< HEAD
-parking_lot = { version = "0.12", optional = true }
+primitive-types = { version = "0.11", default-features = false, features = ["rlp"] }
 revm_precompiles = { path = "../revm_precompiles", version = "1.2.0", default-features = false }
-rlp = { version = "0.5", default-features = false , features=["derive"]} # used for create2 address calculation
-ruint = { version = "1.7.0", features = ["primitive-types", "rlp"] }
-=======
-primitive-types = { version = "0.11", default-features = false, features = ["rlp"] }
-revm_precompiles = { path = "../revm_precompiles", version = "1.1.1", default-features = false }
 rlp = { version = "0.5", default-features = false } # used for create2 address calculation
-ruint = { version = "1.6.0", features = ["rlp"] }
->>>>>>> 4ef7446f
+ruint = { version = "1.7.0", features = ["primitive-types", "rlp",]  }
 serde = { version = "1.0", features = ["derive","rc"], optional = true }
 tokio = { version = "1.21", features = ["rt-multi-thread", "macros"], optional = true }
 web3 = { git = "https://github.com/tomusdrw/rust-web3", version = "0.19", optional = true }
@@ -47,17 +40,9 @@
 no_gas_measuring = []
 optional_block_gas_limit = []
 optional_eip3607 = []
-<<<<<<< HEAD
+optional_gas_refund = []
 std = ["bytes/std", "num_enum/std", "rlp/std"]
 secp256k1 = ["revm_precompiles/secp256k1"]
 k256 = ["revm_precompiles/k256_ecrecover"]
-web3db = ["futures", "tokio", "parking_lot", "web3"]
-with-serde = ["serde", "hex", "hex/serde", "hashbrown/serde"]
-=======
-optional_gas_refund = []
-std = ["bytes/std", "num_enum/std", "primitive-types/std", "rlp/std"]
-secp256k1 = ["revm_precompiles/secp256k1"]
-k256 = ["revm_precompiles/k256_ecrecover"]
 web3db = ["futures", "tokio", "web3"]
-with-serde = ["serde", "primitive-types/serde", "hex", "hex/serde", "hashbrown/serde"]
->>>>>>> 4ef7446f
+with-serde = ["serde", "hex", "hex/serde", "hashbrown/serde"]