--- conflicted
+++ resolved
@@ -52,15 +52,9 @@
 ethers-core = { version = "2.0", optional = true }
 
 # alloydb
-<<<<<<< HEAD
-alloy-provider = { version = "0.3", optional = true, default-features = false }
-alloy-eips = { version = "0.3.1", optional = true, default-features = false }
-alloy-transport = { version = "0.3", optional = true, default-features = false }
-=======
 alloy-provider = { version = "0.5.4", optional = true, default-features = false }
 alloy-eips = { version = "0.5.4", optional = true, default-features = false }
 alloy-transport = { version = "0.5.4", optional = true, default-features = false }
->>>>>>> 4e00f32d
 
 [dev-dependencies]
 alloy-sol-types = { version = "0.8.2", default-features = false, features = [
