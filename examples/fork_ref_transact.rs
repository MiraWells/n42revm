--- conflicted
+++ resolved
@@ -89,20 +89,11 @@
 
     // unpack output call enum into raw bytes
     let value = match result {
-<<<<<<< HEAD
-        ExecutionResult::Success { output, .. } => match output {
-            Output::Call(value) => Some(value),
-            _ => None,
-            Output::Create(_, _) => todo!(),
-        },
-        _ => None,
-=======
         ExecutionResult::Success {
             output: Output::Call(value),
             ..
         } => value,
         result => panic!("Execution failed: {result:?}"),
->>>>>>> eb6a9f09
     };
 
     // decode bytes to reserves + ts via ethers-rs's abi decode
