//! Optimism-specific constants, types, and helpers.
#![cfg_attr(not(test), warn(unused_crate_dependencies))]

use alloy_consensus::Transaction;
use alloy_eips::{BlockId, BlockNumberOrTag};
use alloy_provider::{
    network::primitives::{BlockTransactions, BlockTransactionsKind},
    Provider, ProviderBuilder,
};
use database::{AlloyDB, CacheDB, StateBuilder};
use indicatif::ProgressBar;
use inspector::{inspectors::TracerEip3155, InspectorContext, InspectorEthFrame, InspectorMainEvm};
use revm::{
    database_interface::WrapDatabaseAsync,
    handler::{
        EthExecution, EthHandler, EthPostExecution, EthPreExecution, EthPrecompileProvider,
        EthValidation,
    },
    primitives::{TxKind, U256},
    Context, EvmCommit,
};
use std::io::BufWriter;
use std::io::Write;
use std::sync::Arc;
use std::sync::Mutex;
use std::time::Instant;
use std::{fs::OpenOptions, io::stdout};

struct FlushWriter {
    writer: Arc<Mutex<BufWriter<std::fs::File>>>,
}

impl FlushWriter {
    fn new(writer: Arc<Mutex<BufWriter<std::fs::File>>>) -> Self {
        Self { writer }
    }
}

impl Write for FlushWriter {
    fn write(&mut self, buf: &[u8]) -> std::io::Result<usize> {
        self.writer.lock().unwrap().write(buf)
    }

    fn flush(&mut self) -> std::io::Result<()> {
        self.writer.lock().unwrap().flush()
    }
}

#[tokio::main]
async fn main() -> anyhow::Result<()> {
    // Set up the HTTP transport which is consumed by the RPC client.
    let rpc_url = "https://mainnet.infura.io/v3/c60b0bb42f8a4c6481ecd229eddaca27".parse()?;

    // create ethers client and wrap it in Arc<M>
    let client = ProviderBuilder::new().on_http(rpc_url);

    // Params
    let chain_id: u64 = 1;
    let block_number = 10889447;

    // Fetch the transaction-rich block
    let block = match client
        .get_block_by_number(
            BlockNumberOrTag::Number(block_number),
            BlockTransactionsKind::Full,
        )
        .await
    {
        Ok(Some(block)) => block,
        Ok(None) => anyhow::bail!("Block not found"),
        Err(error) => anyhow::bail!("Error: {:?}", error),
    };
    println!("Fetched block number: {}", block.header.number);
    let previous_block_number = block_number - 1;

    // Use the previous block state as the db with caching
    let prev_id: BlockId = previous_block_number.into();
    // SAFETY: This cannot fail since this is in the top-level tokio runtime

    let state_db = WrapDatabaseAsync::new(AlloyDB::new(client, prev_id)).unwrap();
    let cache_db: CacheDB<_> = CacheDB::new(state_db);
    let mut state = StateBuilder::new_with_database(cache_db).build();
<<<<<<< HEAD
    let mut evm = Evm::<EthereumWiring<_, _>>::builder()
        .with_db(&mut state)
        .with_external_context(TracerEip3155::new(Box::new(std::io::stdout())))
        .modify_block_env(|b| {
            b.number = U256::from(block.header.number);
            b.coinbase = block.header.inner.beneficiary;
            b.timestamp = U256::from(block.header.timestamp);

            b.difficulty = block.header.difficulty;
            b.gas_limit = U256::from(block.header.gas_limit);
            b.basefee = block
                .header
                .base_fee_per_gas
                .map(U256::from)
                .unwrap_or_default();
        })
        .modify_cfg_env(|c| {
            c.chain_id = chain_id;
        })
        .append_handler_register(inspector_handle_register)
        .build();
=======
    let mut evm = InspectorMainEvm::new(
        InspectorContext::new(
            Context::builder()
                .with_db(&mut state)
                .modify_block_chained(|b| {
                    b.number = U256::from(block.header.number);
                    b.beneficiary = block.header.miner;
                    b.timestamp = U256::from(block.header.timestamp);

                    b.difficulty = block.header.difficulty;
                    b.gas_limit = U256::from(block.header.gas_limit);
                    b.basefee = block
                        .header
                        .base_fee_per_gas
                        .map(U256::from)
                        .unwrap_or_default();
                })
                .modify_cfg_chained(|c| {
                    c.chain_id = chain_id;
                }),
            TracerEip3155::new(Box::new(stdout())),
        ),
        EthHandler::new(
            EthValidation::new(),
            EthPreExecution::new(),
            EthExecution::<_, _, InspectorEthFrame<_, _, EthPrecompileProvider<_, _>>>::new(),
            EthPostExecution::new(),
        ),
    );
>>>>>>> 56ed6a39

    let txs = block.transactions.len();
    println!("Found {txs} transactions.");

    let console_bar = Arc::new(ProgressBar::new(txs as u64));
    let start = Instant::now();

    // Create the traces directory if it doesn't exist
    std::fs::create_dir_all("traces").expect("Failed to create traces directory");

    // Fill in CfgEnv
    let BlockTransactions::Full(transactions) = block.transactions else {
        panic!("Wrong transaction type")
    };

    for tx in transactions {
<<<<<<< HEAD
        evm = evm
            .modify()
            .modify_tx_env(|etx| {
                etx.caller = tx.from;
                etx.gas_limit = tx.gas_limit();
                etx.gas_price = U256::from(tx.gas_price().unwrap_or(tx.inner.max_fee_per_gas()));
                etx.value = tx.value();
                etx.data = tx.input().to_owned();
                etx.gas_priority_fee = tx.max_priority_fee_per_gas().map(U256::from);
                etx.chain_id = Some(chain_id);
                etx.nonce = tx.nonce();
                if let Some(access_list) = tx.inner.access_list() {
                    etx.access_list = access_list.to_owned();
                } else {
                    etx.access_list = Default::default();
                }

                etx.transact_to = match tx.to() {
                    Some(to_address) => TxKind::Call(to_address),
                    None => TxKind::Create,
                };
            })
            .build();
=======
        evm.context.inner.modify_tx(|etx| {
            etx.caller = tx.from;
            etx.gas_limit = tx.gas;
            etx.gas_price = U256::from(
                tx.gas_price
                    .unwrap_or(tx.max_fee_per_gas.unwrap_or_default()),
            );
            etx.value = tx.value;
            etx.data = tx.input.0.into();
            etx.gas_priority_fee = tx.max_priority_fee_per_gas.map(U256::from);
            etx.chain_id = Some(chain_id);
            etx.nonce = tx.nonce;
            if let Some(access_list) = tx.access_list {
                etx.access_list = access_list;
            } else {
                etx.access_list = Default::default();
            }

            etx.transact_to = match tx.to {
                Some(to_address) => TxKind::Call(to_address),
                None => TxKind::Create,
            };
        });
>>>>>>> 56ed6a39

        // Construct the file writer to write the trace to
        let tx_number = tx.transaction_index.unwrap_or_default();
        let file_name = format!("traces/{}.json", tx_number);
        let write = OpenOptions::new()
            .write(true)
            .create(true)
            .truncate(true)
            .open(file_name);
        let inner = Arc::new(Mutex::new(BufWriter::new(
            write.expect("Failed to open file"),
        )));
        let writer = FlushWriter::new(Arc::clone(&inner));

        // Inspect and commit the transaction to the EVM
        evm.context.inspector.set_writer(Box::new(writer));

        let res = evm.exec_commit();

        if let Err(error) = res {
            println!("Got error: {:?}", error);
        }

        // Flush the file writer
        inner.lock().unwrap().flush().expect("Failed to flush file");

        console_bar.inc(1);
    }

    console_bar.finish_with_message("Finished all transactions.");

    let elapsed = start.elapsed();
    println!(
        "Finished execution. Total CPU time: {:.6}s",
        elapsed.as_secs_f64()
    );

    Ok(())
}<|MERGE_RESOLUTION|>--- conflicted
+++ resolved
@@ -80,36 +80,13 @@
     let state_db = WrapDatabaseAsync::new(AlloyDB::new(client, prev_id)).unwrap();
     let cache_db: CacheDB<_> = CacheDB::new(state_db);
     let mut state = StateBuilder::new_with_database(cache_db).build();
-<<<<<<< HEAD
-    let mut evm = Evm::<EthereumWiring<_, _>>::builder()
-        .with_db(&mut state)
-        .with_external_context(TracerEip3155::new(Box::new(std::io::stdout())))
-        .modify_block_env(|b| {
-            b.number = U256::from(block.header.number);
-            b.coinbase = block.header.inner.beneficiary;
-            b.timestamp = U256::from(block.header.timestamp);
-
-            b.difficulty = block.header.difficulty;
-            b.gas_limit = U256::from(block.header.gas_limit);
-            b.basefee = block
-                .header
-                .base_fee_per_gas
-                .map(U256::from)
-                .unwrap_or_default();
-        })
-        .modify_cfg_env(|c| {
-            c.chain_id = chain_id;
-        })
-        .append_handler_register(inspector_handle_register)
-        .build();
-=======
     let mut evm = InspectorMainEvm::new(
         InspectorContext::new(
             Context::builder()
                 .with_db(&mut state)
                 .modify_block_chained(|b| {
                     b.number = U256::from(block.header.number);
-                    b.beneficiary = block.header.miner;
+                    b.beneficiary = block.header.beneficiary;
                     b.timestamp = U256::from(block.header.timestamp);
 
                     b.difficulty = block.header.difficulty;
@@ -132,7 +109,6 @@
             EthPostExecution::new(),
         ),
     );
->>>>>>> 56ed6a39
 
     let txs = block.transactions.len();
     println!("Found {txs} transactions.");
@@ -149,55 +125,29 @@
     };
 
     for tx in transactions {
-<<<<<<< HEAD
-        evm = evm
-            .modify()
-            .modify_tx_env(|etx| {
-                etx.caller = tx.from;
-                etx.gas_limit = tx.gas_limit();
-                etx.gas_price = U256::from(tx.gas_price().unwrap_or(tx.inner.max_fee_per_gas()));
-                etx.value = tx.value();
-                etx.data = tx.input().to_owned();
-                etx.gas_priority_fee = tx.max_priority_fee_per_gas().map(U256::from);
-                etx.chain_id = Some(chain_id);
-                etx.nonce = tx.nonce();
-                if let Some(access_list) = tx.inner.access_list() {
-                    etx.access_list = access_list.to_owned();
-                } else {
-                    etx.access_list = Default::default();
-                }
-
-                etx.transact_to = match tx.to() {
-                    Some(to_address) => TxKind::Call(to_address),
-                    None => TxKind::Create,
-                };
-            })
-            .build();
-=======
         evm.context.inner.modify_tx(|etx| {
             etx.caller = tx.from;
-            etx.gas_limit = tx.gas;
+            etx.gas_limit = tx.gas_limit();
             etx.gas_price = U256::from(
                 tx.gas_price
-                    .unwrap_or(tx.max_fee_per_gas.unwrap_or_default()),
+                    .unwrap_or(tx.inner.max_fee_per_gas()),
             );
-            etx.value = tx.value;
-            etx.data = tx.input.0.into();
-            etx.gas_priority_fee = tx.max_priority_fee_per_gas.map(U256::from);
+            etx.value = tx.value();
+            etx.data = tx.input().to_owned();
+            etx.gas_priority_fee = tx.max_priority_fee_per_gas().map(U256::from);
             etx.chain_id = Some(chain_id);
-            etx.nonce = tx.nonce;
-            if let Some(access_list) = tx.access_list {
-                etx.access_list = access_list;
+            etx.nonce = tx.nonce();
+            if let Some(access_list) = tx.access_list() {
+                etx.access_list = access_list.to_owned();
             } else {
                 etx.access_list = Default::default();
             }
 
-            etx.transact_to = match tx.to {
+            etx.transact_to = match tx.to() {
                 Some(to_address) => TxKind::Call(to_address),
                 None => TxKind::Create,
             };
         });
->>>>>>> 56ed6a39
 
         // Construct the file writer to write the trace to
         let tx_number = tx.transaction_index.unwrap_or_default();
