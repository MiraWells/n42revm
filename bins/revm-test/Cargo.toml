[package]
name = "revm-test"
version = "0.1.0"
edition = "2021"
# See more keys and their definitions at https://doc.rust-lang.org/cargo/reference/manifest.html

[dependencies]
bytes = "1.6"
hex = "0.4"
revm = { path = "../../crates/revm", version = "8.0.0",default-features=false }
microbench = "0.5"
<<<<<<< HEAD
alloy-sol-macro = "0.7"
alloy-sol-types = "0.7"
=======
alloy-sol-macro = "0.7.0"
alloy-sol-types = "0.7.0"
>>>>>>> f2cc49f8
regex = "1.10.4"
eyre = "0.6.12"


[[bin]]
name = "analysis"

[[bin]]
name = "snailtracer"

[[bin]]
name = "transfer"

[[bin]]
name = "burntpix"<|MERGE_RESOLUTION|>--- conflicted
+++ resolved
@@ -9,13 +9,8 @@
 hex = "0.4"
 revm = { path = "../../crates/revm", version = "8.0.0",default-features=false }
 microbench = "0.5"
-<<<<<<< HEAD
-alloy-sol-macro = "0.7"
-alloy-sol-types = "0.7"
-=======
 alloy-sol-macro = "0.7.0"
 alloy-sol-types = "0.7.0"
->>>>>>> f2cc49f8
 regex = "1.10.4"
 eyre = "0.6.12"
 
