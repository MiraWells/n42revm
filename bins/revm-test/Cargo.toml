[package]
name = "revm-test"
version = "0.1.0"
edition = "2021"
# See more keys and their definitions at https://doc.rust-lang.org/cargo/reference/manifest.html

[dependencies]
bytes = "1.6"
hex = "0.4"
<<<<<<< HEAD
revm = { path = "../../crates/revm", version = "7.2.0",default-features=false, features=["std"] }
=======
revm = { path = "../../crates/revm", version = "8.0.0",default-features=false }
>>>>>>> 223f6cd0
microbench = "0.5"
alloy-sol-macro = "0.7.0"
alloy-sol-types = "0.7.0"
regex = "1.10.4"
eyre = "0.6.12"


[[bin]]
name = "analysis"

[[bin]]
name = "snailtracer"

[[bin]]
name = "transfer"

[[bin]]
name = "burntpix"<|MERGE_RESOLUTION|>--- conflicted
+++ resolved
@@ -7,11 +7,7 @@
 [dependencies]
 bytes = "1.6"
 hex = "0.4"
-<<<<<<< HEAD
-revm = { path = "../../crates/revm", version = "7.2.0",default-features=false, features=["std"] }
-=======
-revm = { path = "../../crates/revm", version = "8.0.0",default-features=false }
->>>>>>> 223f6cd0
+revm = { path = "../../crates/revm", version = "8.0.0",default-features=false, features=["std"] }
 microbench = "0.5"
 alloy-sol-macro = "0.7.0"
 alloy-sol-types = "0.7.0"
