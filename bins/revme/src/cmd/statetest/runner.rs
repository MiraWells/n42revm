use super::{
    merkle_trie::{log_rlp_hash, state_merkle_trie_root},
    utils::recover_address,
};
use database::State;
use indicatif::{ProgressBar, ProgressDrawTarget};
use inspector::{
    inspect_main_commit, inspector_context::InspectorContext, inspectors::TracerEip3155,
};
use revm::{
    bytecode::Bytecode,
    context::{block::BlockEnv, cfg::CfgEnv, tx::TxEnv},
    context_interface::{
        block::calc_excess_blob_gas,
        result::{EVMError, ExecutionResult, HaltReason, InvalidTransaction},
        Cfg,
    },
    database_interface::EmptyDB,
    primitives::{keccak256, Bytes, TxKind, B256},
    specification::{eip4844::TARGET_BLOB_GAS_PER_BLOCK_CANCUN, hardfork::SpecId},
    transact_main_commit, Context,
};
use serde_json::json;
use statetest_types::{SpecName, Test, TestSuite};

use std::{
    convert::Infallible,
    fmt::Debug,
    io::stderr,
    path::{Path, PathBuf},
    sync::{
        atomic::{AtomicBool, AtomicUsize, Ordering},
        Arc, Mutex,
    },
    time::{Duration, Instant},
};
use thiserror::Error;
use walkdir::{DirEntry, WalkDir};

#[derive(Debug, Error)]
#[error("Path: {path}\nName: {name}\nError: {kind}")]
pub struct TestError {
    pub name: String,
    pub path: String,
    pub kind: TestErrorKind,
}

#[derive(Debug, Error)]
pub enum TestErrorKind {
    #[error("logs root mismatch: got {got}, expected {expected}")]
    LogsRootMismatch { got: B256, expected: B256 },
    #[error("state root mismatch: got {got}, expected {expected}")]
    StateRootMismatch { got: B256, expected: B256 },
    #[error("unknown private key: {0:?}")]
    UnknownPrivateKey(B256),
    #[error("unexpected exception: got {got_exception:?}, expected {expected_exception:?}")]
    UnexpectedException {
        expected_exception: Option<String>,
        got_exception: Option<String>,
    },
    #[error("unexpected output: got {got_output:?}, expected {expected_output:?}")]
    UnexpectedOutput {
        expected_output: Option<Bytes>,
        got_output: Option<Bytes>,
    },
    #[error(transparent)]
    SerdeDeserialize(#[from] serde_json::Error),
    #[error("thread panicked")]
    Panic,
}

pub fn find_all_json_tests(path: &Path) -> Vec<PathBuf> {
    if path.is_file() {
        vec![path.to_path_buf()]
    } else {
        WalkDir::new(path)
            .into_iter()
            .filter_map(Result::ok)
            .filter(|e| e.path().extension() == Some("json".as_ref()))
            .map(DirEntry::into_path)
            .collect()
    }
}

fn skip_test(path: &Path) -> bool {
    let name = path.file_name().unwrap().to_str().unwrap();

    matches!(
        name,
        // Funky test with `bigint 0x00` value in json :) not possible to happen on mainnet and require
        // custom json parser. https://github.com/ethereum/tests/issues/971
        |"ValueOverflow.json"| "ValueOverflowParis.json"

        // Precompiles having storage is not possible
        | "RevertPrecompiledTouch_storage.json"
        | "RevertPrecompiledTouch.json"

        // `txbyte` is of type 02 and we don't parse tx bytes for this test to fail.
        | "typeTwoBerlin.json"

        // Need to handle Test errors
        | "transactionIntinsicBug.json"

        // Test check if gas price overflows, we handle this correctly but does not match tests specific exception.
        | "HighGasPrice.json"
        | "CREATE_HighNonce.json"
        | "CREATE_HighNonceMinus1.json"
        | "CreateTransactionHighNonce.json"

        // Skip test where basefee/accesslist/difficulty is present but it shouldn't be supported in
        // London/Berlin/TheMerge. https://github.com/ethereum/tests/blob/5b7e1ab3ffaf026d99d20b17bb30f533a2c80c8b/GeneralStateTests/stExample/eip1559.json#L130
        // It is expected to not execute these tests.
        | "basefeeExample.json"
        | "eip1559.json"
        | "mergeTest.json"

        // Test with some storage check.
        | "RevertInCreateInInit_Paris.json"
        | "RevertInCreateInInit.json"
        | "dynamicAccountOverwriteEmpty.json"
        | "dynamicAccountOverwriteEmpty_Paris.json"
        | "RevertInCreateInInitCreate2Paris.json"
        | "create2collisionStorage.json"
        | "RevertInCreateInInitCreate2.json"
        | "create2collisionStorageParis.json"
        | "InitCollision.json"
        | "InitCollisionParis.json"

        // These tests are passing, but they take a lot of time to execute so we are going to skip them.
        | "loopExp.json"
        | "Call50000_sha256.json"
        | "static_Call50000_sha256.json"
        | "loopMul.json"
        | "CALLBlake2f_MaxRounds.json"
    )
}

fn check_evm_execution(
    test: &Test,
    expected_output: Option<&Bytes>,
    test_name: &str,
    exec_result: &Result<ExecutionResult<HaltReason>, EVMError<Infallible, InvalidTransaction>>,
    db: &mut State<EmptyDB>,
    spec: SpecId,
    print_json_outcome: bool,
) -> Result<(), TestErrorKind> {
    let logs_root = log_rlp_hash(exec_result.as_ref().map(|r| r.logs()).unwrap_or_default());
    let state_root = state_merkle_trie_root(db.cache.trie_account());

    let print_json_output = |error: Option<String>| {
        if print_json_outcome {
            let json = json!({
                "stateRoot": state_root,
                "logsRoot": logs_root,
                "output": exec_result.as_ref().ok().and_then(|r| r.output().cloned()).unwrap_or_default(),
                "gasUsed": exec_result.as_ref().ok().map(|r| r.gas_used()).unwrap_or_default(),
                "pass": error.is_none(),
                "errorMsg": error.unwrap_or_default(),
                "evmResult": match exec_result {
                    Ok(r) => match r {
                        ExecutionResult::Success { reason, .. } => format!("Success: {reason:?}"),
                        ExecutionResult::Revert { .. } => "Revert".to_string(),
                        ExecutionResult::Halt { reason, .. } => format!("Halt: {reason:?}"),
                    },
                    Err(e) => e.to_string(),
                },
                "postLogsHash": logs_root,
                "fork": spec,
                "test": test_name,
                "d": test.indexes.data,
                "g": test.indexes.gas,
                "v": test.indexes.value,
            });
            eprintln!("{json}");
        }
    };

    // If we expect exception revm should return error from execution.
    // So we do not check logs and state root.
    //
    // Note that some tests that have exception and run tests from before state clear
    // would touch the caller account and make it appear in state root calculation.
    // This is not something that we would expect as invalid tx should not touch state.
    // but as this is a cleanup of invalid tx it is not properly defined and in the end
    // it does not matter.
    // Test where this happens: `tests/GeneralStateTests/stTransactionTest/NoSrcAccountCreate.json`
    // and you can check that we have only two "hash" values for before and after state clear.
    match (&test.expect_exception, exec_result) {
        // Do nothing
        (None, Ok(result)) => {
            // Check output
            if let Some((expected_output, output)) = expected_output.zip(result.output()) {
                if expected_output != output {
                    let kind = TestErrorKind::UnexpectedOutput {
                        expected_output: Some(expected_output.clone()),
                        got_output: result.output().cloned(),
                    };
                    print_json_output(Some(kind.to_string()));
                    return Err(kind);
                }
            }
        }
        // Return okay, exception is expected.
        (Some(_), Err(_)) => return Ok(()),
        _ => {
            let kind = TestErrorKind::UnexpectedException {
                expected_exception: test.expect_exception.clone(),
                got_exception: exec_result.clone().err().map(|e| e.to_string()),
            };
            print_json_output(Some(kind.to_string()));
            return Err(kind);
        }
    }

    if logs_root != test.logs {
        let kind = TestErrorKind::LogsRootMismatch {
            got: logs_root,
            expected: test.logs,
        };
        print_json_output(Some(kind.to_string()));
        return Err(kind);
    }

    if state_root != test.hash {
        let kind = TestErrorKind::StateRootMismatch {
            got: state_root,
            expected: test.hash,
        };
        print_json_output(Some(kind.to_string()));
        return Err(kind);
    }

    print_json_output(None);

    Ok(())
}

pub fn execute_test_suite(
    path: &Path,
    elapsed: &Arc<Mutex<Duration>>,
    trace: bool,
    print_json_outcome: bool,
) -> Result<(), TestError> {
    if skip_test(path) {
        return Ok(());
    }

    let s = std::fs::read_to_string(path).unwrap();
    let path = path.to_string_lossy().into_owned();
    let suite: TestSuite = serde_json::from_str(&s).map_err(|e| TestError {
        name: "Unknown".to_string(),
        path: path.clone(),
        kind: e.into(),
    })?;

    for (name, unit) in suite.0 {
        // Create database and insert cache
        let mut cache_state = database::CacheState::new(false);
        for (address, info) in unit.pre {
            let code_hash = keccak256(&info.code);
            let bytecode = Bytecode::new_raw_checked(info.code.clone())
                .unwrap_or(Bytecode::new_legacy(info.code));
            let acc_info = revm::state::AccountInfo {
                balance: info.balance,
                code_hash,
                code: Some(bytecode),
                nonce: info.nonce,
            };
            cache_state.insert_account_with_storage(address, acc_info, info.storage);
        }

        let mut cfg = CfgEnv::default();
        let mut block = BlockEnv::default();
        let mut tx = TxEnv::default();
        // For mainnet
        cfg.chain_id = 1;

        // Block env
        block.number = unit.env.current_number.try_into().unwrap_or(u64::MAX);
        block.beneficiary = unit.env.current_coinbase;
        block.timestamp = unit.env.current_timestamp.try_into().unwrap_or(u64::MAX);
        block.gas_limit = unit.env.current_gas_limit.try_into().unwrap_or(u64::MAX);
        block.basefee = unit
            .env
            .current_base_fee
            .unwrap_or_default()
            .try_into()
            .unwrap_or(u64::MAX);
        block.difficulty = unit.env.current_difficulty;
        // After the Merge prevrandao replaces mix_hash field in block and replaced difficulty opcode in EVM.
        block.prevrandao = unit.env.current_random;

        // Tx env
        tx.caller = if let Some(address) = unit.transaction.sender {
            address
        } else {
            recover_address(unit.transaction.secret_key.as_slice()).ok_or_else(|| TestError {
                name: name.clone(),
                path: path.clone(),
                kind: TestErrorKind::UnknownPrivateKey(unit.transaction.secret_key),
            })?
        };
        tx.gas_price = unit
            .transaction
            .gas_price
            .or(unit.transaction.max_fee_per_gas)
            .unwrap_or_default()
            .try_into()
            .unwrap_or(u128::MAX);
        tx.gas_priority_fee = unit
            .transaction
            .max_priority_fee_per_gas
            .map(|b| u128::try_from(b).expect("max priority fee less than u128::MAX"));
        // EIP-4844
        tx.blob_hashes = unit.transaction.blob_versioned_hashes.clone();
        tx.max_fee_per_blob_gas = unit
            .transaction
            .max_fee_per_blob_gas
            .map(|b| u128::try_from(b).expect("max fee less than u128::MAX"))
            .unwrap_or(u128::MAX);

        // Post and execution
        for (spec_name, tests) in unit.post {
            // Constantinople was immediately extended by Petersburg.
            // There isn't any production Constantinople transaction
            // so we don't support it and skip right to Petersburg.
            if spec_name == SpecName::Constantinople {
                continue;
            }

            cfg.spec = spec_name.to_spec_id();

            // EIP-4844
            if let Some(current_excess_blob_gas) = unit.env.current_excess_blob_gas {
                block.set_blob_excess_gas_and_price(
                    current_excess_blob_gas.to(),
                    cfg.spec.is_enabled_in(SpecId::PRAGUE),
                );
            } else if let (Some(parent_blob_gas_used), Some(parent_excess_blob_gas)) = (
                unit.env.parent_blob_gas_used,
                unit.env.parent_excess_blob_gas,
            ) {
                block.set_blob_excess_gas_and_price(
                    calc_excess_blob_gas(
                        parent_blob_gas_used.to(),
                        parent_excess_blob_gas.to(),
                        unit.env
                            .parent_target_blobs_per_block
                            .map(|i| i.to())
                            .unwrap_or(TARGET_BLOB_GAS_PER_BLOCK_CANCUN),
                    ),
                    cfg.spec.is_enabled_in(SpecId::PRAGUE),
                );
            }

            if cfg.spec.is_enabled_in(SpecId::MERGE) && block.prevrandao.is_none() {
                // If spec is merge and prevrandao is not set, set it to default
                block.prevrandao = Some(B256::default());
            }

            for (index, test) in tests.into_iter().enumerate() {
                // TODO : TX TYPE needs to be set
                let Some(tx_type) = unit.transaction.tx_type(test.indexes.data) else {
                    if test.expect_exception.is_some() {
                        continue;
                    } else {
                        panic!("Invalid transaction type without expected exception");
                    }
                };

                tx.tx_type = tx_type as u8;

                tx.gas_limit = unit.transaction.gas_limit[test.indexes.gas].saturating_to();

                tx.data = unit
                    .transaction
                    .data
                    .get(test.indexes.data)
                    .unwrap()
                    .clone();

                tx.nonce = u64::try_from(unit.transaction.nonce).unwrap();
                tx.value = unit.transaction.value[test.indexes.value];

                tx.access_list = unit
                    .transaction
                    .access_lists
                    .get(test.indexes.data)
                    .and_then(Option::as_deref)
                    .map(|access_list| {
                        access_list
                            .iter()
                            .map(|item| (item.address, item.storage_keys.clone()))
                            .collect::<Vec<_>>()
                    })
                    .unwrap_or_default();

                tx.authorization_list = unit
                    .transaction
                    .authorization_list
                    .clone()
                    .map(|auth_list| auth_list.into_iter().map(Into::into).collect::<Vec<_>>())
                    .unwrap_or_default();

                let to = match unit.transaction.to {
                    Some(add) => TxKind::Call(add),
                    None => TxKind::Create,
                };
                tx.kind = to;

                let mut cache = cache_state.clone();
                cache.set_state_clear_flag(cfg.spec.is_enabled_in(SpecId::SPURIOUS_DRAGON));
                let mut state = database::State::builder()
                    .with_cached_prestate(cache)
                    .with_bundle_update()
                    .build();
                let mut ctx = Context::builder()
                    .with_block(&block)
                    .with_tx(&tx)
                    .with_cfg(&cfg)
                    .with_db(&mut state);

                // Do the deed
                let (e, exec_result) = if trace {
<<<<<<< HEAD
                    let mut ctx = &mut InspectorContext::new(
                        Context::builder()
                            .with_block(&block)
                            .with_tx(&tx)
                            .with_cfg(&cfg)
                            .with_db(&mut state),
                        TracerEip3155::new(Box::new(stderr())),
=======
                    let mut evm = InspectorMainEvm::new(
                        InspectorContext::new(
                            Context::builder()
                                .with_block(&block)
                                .with_tx(&tx)
                                .with_cfg(&cfg)
                                .with_db(&mut state),
                            TracerEip3155::new(Box::new(stderr())).without_summary(),
                        ),
                        inspector_handler(),
>>>>>>> 39eaab77
                    );

                    let timer = Instant::now();
                    let res = inspect_main_commit(&mut ctx);
                    *elapsed.lock().unwrap() += timer.elapsed();

                    let spec = cfg.spec();
                    let db = &mut ctx.inner.journaled_state.database;
                    // Dump state and traces if test failed
                    let output = check_evm_execution(
                        &test,
                        unit.out.as_ref(),
                        &name,
                        &res,
                        db,
                        spec,
                        print_json_outcome,
                    );
                    let Err(e) = output else {
                        continue;
                    };
                    (e, res)
                } else {
                    let timer = Instant::now();
                    let res = transact_main_commit(&mut ctx);
                    *elapsed.lock().unwrap() += timer.elapsed();

                    let spec = cfg.spec();
                    let db = ctx.journaled_state.database;
                    // Dump state and traces if test failed
                    let output = check_evm_execution(
                        &test,
                        unit.out.as_ref(),
                        &name,
                        &res,
                        db,
                        spec,
                        print_json_outcome,
                    );
                    let Err(e) = output else {
                        continue;
                    };
                    (e, res)
                };

                // Print only once or if we are already in trace mode, just return error
                // If trace is true that print_json_outcome will be also true.
                static FAILED: AtomicBool = AtomicBool::new(false);
                if print_json_outcome || FAILED.swap(true, Ordering::SeqCst) {
                    return Err(TestError {
                        name: name.clone(),
                        path: path.clone(),
                        kind: e,
                    });
                }

                // Re-build to run with tracing
                let mut cache = cache_state.clone();
                cache.set_state_clear_flag(cfg.spec.is_enabled_in(SpecId::SPURIOUS_DRAGON));
                let mut state = database::State::builder()
                    .with_cached_prestate(cache)
                    .with_bundle_update()
                    .build();

                println!("\nTraces:");

<<<<<<< HEAD
                let mut ctx = InspectorContext::new(
                    Context::builder()
                        .with_db(&mut state)
                        .with_block(&block)
                        .with_tx(&tx)
                        .with_cfg(&cfg),
                    TracerEip3155::new(Box::new(stderr())),
=======
                let mut evm = InspectorMainEvm::new(
                    InspectorContext::new(
                        Context::builder()
                            .with_db(&mut state)
                            .with_block(&block)
                            .with_tx(&tx)
                            .with_cfg(&cfg),
                        TracerEip3155::new(Box::new(stderr())).without_summary(),
                    ),
                    inspector_handler(),
>>>>>>> 39eaab77
                );

                let _ = inspect_main_commit(&mut ctx);

                println!("\nExecution result: {exec_result:#?}");
                println!("\nExpected exception: {:?}", test.expect_exception);
                println!("\nState before: {cache_state:#?}");
                println!(
                    "\nState after: {:#?}",
                    ctx.inner.journaled_state.database.cache
                );
                println!("\nSpecification: {:?}", cfg.spec);
                println!("\nTx: {tx:#?}");
                println!("Block: {block:#?}");
                println!("Cfg: {cfg:#?}");
                println!("\nTest name: {name:?} (index: {index}, path: {path:?}) failed:\n{e}");

                return Err(TestError {
                    path: path.clone(),
                    name: name.clone(),
                    kind: e,
                });
            }
        }
    }
    Ok(())
}

pub fn run(
    test_files: Vec<PathBuf>,
    mut single_thread: bool,
    trace: bool,
    mut print_outcome: bool,
    keep_going: bool,
) -> Result<(), TestError> {
    // Trace implies print_outcome
    if trace {
        print_outcome = true;
    }
    // `print_outcome` or trace implies single_thread
    if print_outcome {
        single_thread = true;
    }
    let n_files = test_files.len();

    let n_errors = Arc::new(AtomicUsize::new(0));
    let console_bar = Arc::new(ProgressBar::with_draw_target(
        Some(n_files as u64),
        ProgressDrawTarget::stdout(),
    ));
    let queue = Arc::new(Mutex::new((0usize, test_files)));
    let elapsed = Arc::new(Mutex::new(std::time::Duration::ZERO));

    let num_threads = match (single_thread, std::thread::available_parallelism()) {
        (true, _) | (false, Err(_)) => 1,
        (false, Ok(n)) => n.get(),
    };
    let num_threads = num_threads.min(n_files);
    let mut handles = Vec::with_capacity(num_threads);
    for i in 0..num_threads {
        let queue = queue.clone();
        let n_errors = n_errors.clone();
        let console_bar = console_bar.clone();
        let elapsed = elapsed.clone();

        let thread = std::thread::Builder::new().name(format!("runner-{i}"));

        let f = move || loop {
            if !keep_going && n_errors.load(Ordering::SeqCst) > 0 {
                return Ok(());
            }

            let (_index, test_path) = {
                let (current_idx, queue) = &mut *queue.lock().unwrap();
                let prev_idx = *current_idx;
                let Some(test_path) = queue.get(prev_idx).cloned() else {
                    return Ok(());
                };
                *current_idx = prev_idx + 1;
                (prev_idx, test_path)
            };

            let result = execute_test_suite(&test_path, &elapsed, trace, print_outcome);

            // Increment after the test is done.
            console_bar.inc(1);

            if let Err(err) = result {
                n_errors.fetch_add(1, Ordering::SeqCst);
                if !keep_going {
                    return Err(err);
                }
            }
        };
        handles.push(thread.spawn(f).unwrap());
    }

    // join all threads before returning an error
    let mut thread_errors = Vec::new();
    for (i, handle) in handles.into_iter().enumerate() {
        match handle.join() {
            Ok(Ok(())) => {}
            Ok(Err(e)) => thread_errors.push(e),
            Err(_) => thread_errors.push(TestError {
                name: format!("thread {i} panicked"),
                path: "".to_string(),
                kind: TestErrorKind::Panic,
            }),
        }
    }
    console_bar.finish();

    println!(
        "Finished execution. Total CPU time: {:.6}s",
        elapsed.lock().unwrap().as_secs_f64()
    );

    let n_errors = n_errors.load(Ordering::SeqCst);
    let n_thread_errors = thread_errors.len();
    if n_errors == 0 && n_thread_errors == 0 {
        println!("All tests passed!");
        Ok(())
    } else {
        println!("Encountered {n_errors} errors out of {n_files} total tests");

        if n_thread_errors == 0 {
            std::process::exit(1);
        }

        if n_thread_errors > 1 {
            println!("{n_thread_errors} threads returned an error, out of {num_threads} total:");
            for error in &thread_errors {
                println!("{error}");
            }
        }
        Err(thread_errors.swap_remove(0))
    }
}<|MERGE_RESOLUTION|>--- conflicted
+++ resolved
@@ -422,26 +422,13 @@
 
                 // Do the deed
                 let (e, exec_result) = if trace {
-<<<<<<< HEAD
                     let mut ctx = &mut InspectorContext::new(
                         Context::builder()
                             .with_block(&block)
                             .with_tx(&tx)
                             .with_cfg(&cfg)
                             .with_db(&mut state),
-                        TracerEip3155::new(Box::new(stderr())),
-=======
-                    let mut evm = InspectorMainEvm::new(
-                        InspectorContext::new(
-                            Context::builder()
-                                .with_block(&block)
-                                .with_tx(&tx)
-                                .with_cfg(&cfg)
-                                .with_db(&mut state),
-                            TracerEip3155::new(Box::new(stderr())).without_summary(),
-                        ),
-                        inspector_handler(),
->>>>>>> 39eaab77
+                        TracerEip3155::new(Box::new(stderr())).without_summary(),
                     );
 
                     let timer = Instant::now();
@@ -508,26 +495,13 @@
 
                 println!("\nTraces:");
 
-<<<<<<< HEAD
                 let mut ctx = InspectorContext::new(
                     Context::builder()
                         .with_db(&mut state)
                         .with_block(&block)
                         .with_tx(&tx)
                         .with_cfg(&cfg),
-                    TracerEip3155::new(Box::new(stderr())),
-=======
-                let mut evm = InspectorMainEvm::new(
-                    InspectorContext::new(
-                        Context::builder()
-                            .with_db(&mut state)
-                            .with_block(&block)
-                            .with_tx(&tx)
-                            .with_cfg(&cfg),
-                        TracerEip3155::new(Box::new(stderr())).without_summary(),
-                    ),
-                    inspector_handler(),
->>>>>>> 39eaab77
+                    TracerEip3155::new(Box::new(stderr())).without_summary(),
                 );
 
                 let _ = inspect_main_commit(&mut ctx);
