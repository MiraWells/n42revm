--- conflicted
+++ resolved
@@ -55,26 +55,19 @@
         let infos = spec_opcode_gas(data.env.cfg.spec_id);
         let info = &infos[opcode as usize];
 
-        let gas = interp.gas();
-        let total_gas_spent = gas.spend() - self.full_gas_block + self.reduced_gas_block;
+        let gas_remaining = interp.gas.remaining() + self.full_gas_block - self.reduced_gas_block;
 
-        println!("gas_spend:{} block_end:{} full_block:{:?} reduced_block:{:?}",total_gas_spent, info.is_gas_block_end(),self.full_gas_block,self.reduced_gas_block);
         println!(
-<<<<<<< HEAD
-            "depth:{}, PC:{}, gas:{:#x}({}), OPCODE: {:?}({:?})  refund:{:#x}({}) Stack:, Data:",
-            interp.call_depth,
-=======
             "depth:{}, PC:{}, gas:{:#x}({}), OPCODE: {:?}({:?})  refund:{:#x}({}) Stack:{:?}, Data:",
             data.subroutine.depth(),
->>>>>>> 8c17fd47
             interp.program_counter(),
-            interp.gas.remaining()+self.full_gas_block-self.reduced_gas_block,
-            interp.gas.remaining()+self.full_gas_block-self.reduced_gas_block,
+            gas_remaining,
+            gas_remaining,
             opcode_str.unwrap(),
             opcode,
             interp.gas.refunded(),
             interp.gas.refunded(),
-            //interp.stack.data(),
+            interp.stack.data(),
             //hex::encode(interp.memory.data()),
         );
 
@@ -109,7 +102,7 @@
             self.was_jumpi = None;
         } else if self.was_return {
             // we are okey to decrement PC by one as it is return of call
-            let previous_pc = pc-1;
+            let previous_pc = pc - 1;
             self.full_gas_block = interp.contract.gas_block(previous_pc);
             self.was_return = false;
         }
